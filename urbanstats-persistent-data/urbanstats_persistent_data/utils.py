from typing import Any, List, Optional, TypeVar

from pydantic import BaseModel, BeforeValidator


def corrects_to_bytes(corrects: List[bool]) -> bytes:
    result = []
    for i in range(0, len(corrects), 8):
        byte = 0
        for j in range(8):
            if i + j < len(corrects) and corrects[i + j]:
                byte |= 1 << j
        result.append(byte)
    return bytes(result)


class UrbanStatsError(Exception):
    def __init__(self, status: int, error, code: Optional[str] = None):
        self.status = status
        self.error = error
        self.code = code
        super().__init__()

    def to_dict(self):
        return {"error": self.error, "code": self.code}


class UrbanStatsErrorModel(BaseModel):
    error: Any
    code: Optional[str]


T = TypeVar("T", bound=BaseModel)


def from_hex(value: Any) -> int:
<<<<<<< HEAD
    if not isinstance(value, str):
        raise ValueError()
=======
>>>>>>> 0bd44a4d
    return int(value, 16)


Hexadecimal = BeforeValidator(from_hex, json_schema_input_type=str)


class EmptyResponse(BaseModel):
    pass<|MERGE_RESOLUTION|>--- conflicted
+++ resolved
@@ -34,11 +34,6 @@
 
 
 def from_hex(value: Any) -> int:
-<<<<<<< HEAD
-    if not isinstance(value, str):
-        raise ValueError()
-=======
->>>>>>> 0bd44a4d
     return int(value, 16)
 
 
