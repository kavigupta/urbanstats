--- conflicted
+++ resolved
@@ -22,65 +22,18 @@
     domain: str
 
 
-<<<<<<< HEAD
-@app.route("/juxtastat/register_user", methods=["POST"])
-@api.validate(
-    headers=UserHeadersSchema,
-    body=RegisterRequest,
-    resp=Response(
-        HTTP_200=EmptyResponse,
-        HTTP_401=UrbanStatsErrorModel,
-        HTTP_500=UrbanStatsErrorModel,
-    ),
-)
-@authenticate()
-def juxtastat_register_user_request(user, users):
-    register_user(user, RegisterRequest(**flask.request.json).domain)
-    return flask.jsonify(dict()), 200
-=======
 @app.post("/juxtastat/register_user", status_code=204, responses=authenticate_responses)
 def juxtastat_register_user_request(
     req: AuthenticateRequest,
     body: RegisterBody,
 ):
     register_user(req, body.domain)
->>>>>>> 6004dc38
 
 
 class LatestDayResponse(BaseModel):
     latest_day: int
 
 
-<<<<<<< HEAD
-@app.route("/juxtastat/latest_day", methods=["GET"])
-@api.validate(
-    headers=UserHeadersSchema,
-    resp=Response(
-        HTTP_200=LatestDayResponse,
-        HTTP_401=UrbanStatsErrorModel,
-        HTTP_500=UrbanStatsErrorModel,
-    ),
-)
-@authenticate()
-def juxtastat_latest_day_request(user, users):
-    ld = latest_day(users)
-    return flask.jsonify(dict(latest_day=ld))
-
-
-@app.route("/retrostat/latest_week", methods=["GET"])
-@api.validate(
-    headers=UserHeadersSchema,
-    resp=Response(
-        HTTP_200=LatestDayResponse,
-        HTTP_401=UrbanStatsErrorModel,
-        HTTP_500=UrbanStatsErrorModel,
-    ),
-)
-@authenticate()
-def retrostat_latest_week_request(user, users):
-    ld = latest_week_retrostat(users)
-    return flask.jsonify(dict(latest_day=ld))
-=======
 @app.get("/juxtastat/latest_day", responses=authenticate_responses)
 def juxtastat_latest_day_request(
     req: AuthenticateRequest,
@@ -88,7 +41,6 @@
     ld = latest_day(req)
     return LatestDayResponse(latest_day=ld)
 
->>>>>>> 6004dc38
 
 @app.get("/retrostat/latest_week", responses=authenticate_responses)
 def retrostat_latest_week_request(
@@ -105,17 +57,10 @@
 @app.post(
     "/juxtastat/store_user_stats", status_code=204, responses=authenticate_responses
 )
-<<<<<<< HEAD
-@authenticate()
-def juxtastat_store_user_stats_request(user, users):
-    store_user_stats(user, StoreUserStatsRequest(**flask.request.json).day_stats)
-    return flask.jsonify(dict())
-=======
 def juxtastat_store_user_stats_request(
     req: AuthenticateRequest, body: StoreUserStatsBody
 ):
     store_user_stats(req, body.day_stats)
->>>>>>> 6004dc38
 
 
 class HasInfiniteStatsBody(BaseModel):
@@ -123,32 +68,8 @@
 
 
 class HasInfiniteStatsResponse(BaseModel):
-<<<<<<< HEAD
-    has: List[bool]
-
-
-@app.route("/juxtastat_infinite/has_infinite_stats", methods=["POST"])
-@api.validate(
-    headers=UserHeadersSchema,
-    body=HasInfiniteStatsRequest,
-    resp=Response(
-        HTTP_200=HasInfiniteStatsResponse,
-        HTTP_401=UrbanStatsErrorModel,
-        HTTP_500=UrbanStatsErrorModel,
-    ),
-)
-@authenticate()
-def juxtastat_infinite_has_infinite_stats_request(user, users):
-    res = dict(
-        has=has_infinite_stats(
-            users, HasInfiniteStatsRequest(**flask.request.json).seedVersions
-        )
-    )
-    return flask.jsonify(res)
-=======
     has: t.List[bool]
 
->>>>>>> 6004dc38
 
 @app.post("/juxtastat_infinite/has_infinite_stats", responses=authenticate_responses)
 def juxtastat_infinite_has_infinite_stats_request(
@@ -160,44 +81,6 @@
 class StoreInfiniteUserStatsBody(BaseModel):
     seed: str
     version: int
-<<<<<<< HEAD
-    corrects: List[bool]
-
-
-@app.route("/juxtastat_infinite/store_user_stats", methods=["POST"])
-@api.validate(
-    headers=UserHeadersSchema,
-    body=StoreInfiniteUserStatsRequest,
-    resp=Response(
-        HTTP_200=EmptyResponse,
-        HTTP_401=UrbanStatsErrorModel,
-        HTTP_500=UrbanStatsErrorModel,
-    ),
-)
-@authenticate()
-def juxtastat_infinite_store_user_stats_request(user, users):
-    req = StoreInfiniteUserStatsRequest(**flask.request.json)
-    store_user_stats_infinite(user, req.seed, req.version, req.corrects)
-    return flask.jsonify(dict())
-
-
-@app.route("/retrostat/store_user_stats", methods=["POST"])
-@api.validate(
-    headers=UserHeadersSchema,
-    body=StoreUserStatsRequest,
-    resp=Response(
-        HTTP_200=EmptyResponse,
-        HTTP_401=UrbanStatsErrorModel,
-        HTTP_500=UrbanStatsErrorModel,
-    ),
-)
-@authenticate()
-def retrostat_store_user_stats_request(user, users):
-    store_user_stats_retrostat(
-        user, StoreUserStatsRequest(**flask.request.json).day_stats
-    )
-    return flask.jsonify(dict())
-=======
     corrects: t.List[bool]
 
 
@@ -210,7 +93,6 @@
     req: AuthenticateRequest, body: StoreInfiniteUserStatsBody
 ):
     store_user_stats_infinite(req, body.seed, body.version, body.corrects)
->>>>>>> 6004dc38
 
 
 @app.post(
