--- conflicted
+++ resolved
@@ -30,11 +30,7 @@
     # juxtastat infinite
     c.execute(
         """CREATE TABLE IF NOT EXISTS JuxtaStatInfiniteStats
-<<<<<<< HEAD
-        (user integer, seed string, version integer, corrects varbinary(128), score integer, num_answers integer, time integer, PRIMARY KEY (user, seed, version))"""
-=======
         (user integer, seed string, version integer, corrects BLOB, score integer, num_answers integer, time integer, PRIMARY KEY (user, seed, version))"""
->>>>>>> afa31fcb
     )
 
     # user to domain name
@@ -185,11 +181,6 @@
 def store_user_stats_infinite(user, seed, version, corrects: List[bool]):
     user = int(user, 16)
     conn, c = table()
-<<<<<<< HEAD
-    # ignore latest day here, it is up to the client to filter out old stats
-    # we want to be able to update stats for old days
-=======
->>>>>>> afa31fcb
     correctBytes = corrects_to_bytes(corrects)
     time_unix_millis = round(time.time() * 1000)
     c.execute(
