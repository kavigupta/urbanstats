import sqlite3
from enum import Enum


class QuizKind(str, Enum):
    juxtastat = "juxtastat"
    retrostat = "retrostat"


table_for_quiz_kind = {
    QuizKind.juxtastat: "JuxtaStatIndividualStats",
    QuizKind.retrostat: "JuxtaStatIndividualStatsRetrostat",
}

problem_id_for_quiz_kind = {QuizKind.juxtastat: "day", QuizKind.retrostat: "week"}


class DbSession:
    conn: sqlite3.Connection
    c: sqlite3.Cursor

    def __init__(self):
        print("new dbsession")
        self.conn = sqlite3.connect(
            "db.sqlite3", check_same_thread=False, isolation_level=None
        )
        self.c = self.conn.cursor()
        _create_tables(self)


def _create_tables(s: DbSession):
    # primary key is user id (as an integer)
    # day is the challenge day number
    # corrects is an integer representing the correct answers as a bitmap
    s.c.execute(
        """CREATE TABLE IF NOT EXISTS JuxtaStatIndividualStats
        (user integer, day integer, corrects integer, time integer, PRIMARY KEY (user, day))"""
    )
    # retrostat
    s.c.execute(
        """CREATE TABLE IF NOT EXISTS JuxtaStatIndividualStatsRetrostat
        (user integer, week integer, corrects integer, time integer, PRIMARY KEY (user, week))"""
    )
    # juxtastat infinite
    s.c.execute(
        """CREATE TABLE IF NOT EXISTS JuxtaStatInfiniteStats (
            user integer,
            seed string,
            version integer,
            corrects BLOB,
            score integer,
            num_answers integer,
            time integer, 
            PRIMARY KEY (user, seed, version)
        )"""
    )

    # user to domain name
    s.c.execute(
        """
        CREATE TABLE IF NOT EXISTS JuxtaStatUserDomain (user integer PRIMARY KEY, domain text)
        """
    )
    # user to secure id
    s.c.execute(
        """
        CREATE TABLE IF NOT EXISTS JuxtaStatUserSecureID (user integer PRIMARY KEY, secure_id integer)
        """
    )
    s.c.execute(
        """
        CREATE TABLE IF NOT EXISTS FriendRequests (requestee integer, requester integer, UNIQUE(requestee, requester))
        """
    )
    # Map email <->> user
    s.c.execute(
        """
        CREATE TABLE IF NOT EXISTS EmailUsers (email text, user integer PRIMARY KEY, UNIQUE(email, user))
        """
    )
    # if table does not exist, create it
    # primary key is shortened (as an integer)
    # full is the full text
    s.c.execute(
        """CREATE TABLE IF NOT EXISTS ShortenedData
                 (shortened integer PRIMARY KEY, full text)"""
    )
    # ADD THESE LATER IF WE NEED THEM
    # For now, we can just calculate them from the individual stats
    # We don't have enough users to worry about performance

    # # primary key is user id (as an integer)
    # # latest_day is the latest challenge day number we have stats for
    # c.execute(
    #     """CREATE TABLE IF NOT EXISTS JuxtaStatLatestDay
    #              (user integer PRIMARY KEY, latest_day integer)"""
    # )
    # # primary key is the challenge day number (as an integer)
    # # total is the total number of players who have played the challenge
    # # correct1 to correct5 are the number of players who have answered each question correctly
    # # score0 to score5 are the number of players who have scored each score
    # c.execute(
    #     """CREATE TABLE IF NOT EXISTS JuxtaStatDailyStats (
    #           day integer PRIMARY KEY,
    #           total integer,
    #           correct1 integer,
    #           correct2 integer,
    #           correct3 integer,
    #           correct4 integer,
    #           correct5 integer,
    #           score0 integer,
    #           score1 integer,
    #           score2 integer,
    #           score3 integer,
    #           score4 integer,
    #           score5 integer
    #     )"""
    # )
    s.conn.commit()


<<<<<<< HEAD
def sqlTuple(length):
    return f"({','.join('?'*length)})"


def get_full_database():
    _, c = table()
=======
def get_full_database(s: DbSession):
>>>>>>> 6004dc38
    # join the user domain table with the individual stats table and get all rows
    s.c.execute(
        """
        SELECT JuxtaStatUserDomain.user, domain, day, corrects, time
        FROM JuxtaStatUserDomain, JuxtaStatIndividualStats
        WHERE JuxtaStatUserDomain.user = JuxtaStatIndividualStats.user
        """
    )
    return s.c.fetchall()<|MERGE_RESOLUTION|>--- conflicted
+++ resolved
@@ -119,16 +119,11 @@
     s.conn.commit()
 
 
-<<<<<<< HEAD
 def sqlTuple(length):
     return f"({','.join('?'*length)})"
 
 
-def get_full_database():
-    _, c = table()
-=======
 def get_full_database(s: DbSession):
->>>>>>> 6004dc38
     # join the user domain table with the individual stats table and get all rows
     s.c.execute(
         """
