import typing as t

from ..dependencies.authenticate import AuthenticatedRequest

# pylint: disable=no-name-in-module
<<<<<<< HEAD
from . import email, stats
from .utils import problem_id_for_quiz_kind, sqlTuple, table, table_for_quiz_kind
=======
from . import stats
from .utils import problem_id_for_quiz_kind, table_for_quiz_kind
>>>>>>> 6004dc38


def friend_request(req: AuthenticatedRequest, requestee):
    req.s.c.execute(
        "INSERT INTO FriendRequests VALUES (?, ?)",
        (requestee, req.user_id),
    )


def unfriend(req: AuthenticatedRequest, requestee):
    req.s.c.execute(
        "DELETE FROM FriendRequests WHERE requestee=? AND requester=?",
        (requestee, req.user_id),
    )


<<<<<<< HEAD
def todays_score_for(requestees, requesters, date, quiz_kind):
=======
def todays_score_for(req: AuthenticatedRequest, requesters, date, quiz_kind):
>>>>>>> 6004dc38
    """
    For each `requseter` returns the pattern of correct answers if `(requester, requestee)` is a friend pair.
    """

    return _compute_friend_results(
<<<<<<< HEAD
        requestees,
=======
        req,
>>>>>>> 6004dc38
        requesters,
        compute_fn=lambda c, for_user: _compute_daily_score(
            date, quiz_kind, c, for_user
        ),
    )


<<<<<<< HEAD
def infinite_results(requestees, requesters, seed, version):
=======
def infinite_results(req: AuthenticatedRequest, requesters, seed, version):
>>>>>>> 6004dc38
    """
    For each `requseter` returns the pattern of correct answers if `(requester, requestee)` is a friend pair.
    """

    return _compute_friend_results(
<<<<<<< HEAD
        requestees,
=======
        req,
>>>>>>> 6004dc38
        requesters,
        compute_fn=lambda c, for_user: _infinite_results(c, for_user, seed, version),
    )


<<<<<<< HEAD
def _compute_friend_results(requestees: List[int], requesters: List[int], compute_fn):
    _, c = table()
    # query the table to see if each pair is a friend pair

    c.execute(
        f"SELECT DISTINCT requester FROM FriendRequests WHERE requestee IN {sqlTuple(len(requestees))}",
        requestees,
=======
def _compute_friend_results(
    req: AuthenticatedRequest, requesters: t.List[int], compute_fn
):
    # query the table to see if each pair is a friend pair

    req.s.c.execute(
        "SELECT DISTINCT requester FROM FriendRequests WHERE requestee = ?",
        (req.user_id,),
>>>>>>> 6004dc38
    )
    friends = req.s.c.fetchall()
    friends = {x[0] for x in friends}

    results = []
    for requester in requesters:
        if requester in friends:
            results.append(
                dict(
                    friends=True,
                    **compute_fn(req.s.c, requester),
                )
            )
        else:
            results.append(dict(friends=False))
    return results


def _compute_daily_score(date, quiz_kind, c, for_user):
    for_all_users = email.get_user_users(c, for_user)
    c.execute(
        (
            f"SELECT corrects FROM {table_for_quiz_kind[quiz_kind]} "
            f"WHERE user IN {sqlTuple(len(for_all_users))} "
            f"AND {problem_id_for_quiz_kind[quiz_kind]}=?"
        ),
        for_all_users + [date],
    )
    res = [stats.bitvector_to_corrects(row[0]) for row in c.fetchall()]
    if len(res) == 0:
        return dict(corrects=None)
    # Return the worst score
    return dict(corrects=min(res, key=lambda corrects: corrects.count(True)))


def _infinite_results(c, for_user, seed, version):
    """
    Returns the result for the given user for the given seed and version, as well
    as the maximum score and corresponding seed and version.
    """

    c.execute(
        "SELECT score FROM JuxtaStatInfiniteStats WHERE user=? AND seed=? AND version=?",
        (for_user, seed, version),
    )
    res = c.fetchone()
    for_this_seed = None if res is None else res[0]

    c.execute(
        "SELECT seed, version, score FROM JuxtaStatInfiniteStats WHERE user=? AND score=(SELECT MAX(score) FROM JuxtaStatInfiniteStats WHERE user=?)",
        (for_user, for_user),
    )
    res = c.fetchone()
    max_score_seed = None if res is None else res[0]
    max_score_version = None if res is None else res[1]
    max_score = None if res is None else res[2]

    return dict(
        forThisSeed=for_this_seed,
        maxScore=max_score,
        maxScoreSeed=max_score_seed,
        maxScoreVersion=max_score_version,
    )<|MERGE_RESOLUTION|>--- conflicted
+++ resolved
@@ -3,13 +3,8 @@
 from ..dependencies.authenticate import AuthenticatedRequest
 
 # pylint: disable=no-name-in-module
-<<<<<<< HEAD
 from . import email, stats
-from .utils import problem_id_for_quiz_kind, sqlTuple, table, table_for_quiz_kind
-=======
-from . import stats
-from .utils import problem_id_for_quiz_kind, table_for_quiz_kind
->>>>>>> 6004dc38
+from .utils import problem_id_for_quiz_kind, sqlTuple, table_for_quiz_kind
 
 
 def friend_request(req: AuthenticatedRequest, requestee):
@@ -26,21 +21,13 @@
     )
 
 
-<<<<<<< HEAD
-def todays_score_for(requestees, requesters, date, quiz_kind):
-=======
 def todays_score_for(req: AuthenticatedRequest, requesters, date, quiz_kind):
->>>>>>> 6004dc38
     """
     For each `requseter` returns the pattern of correct answers if `(requester, requestee)` is a friend pair.
     """
 
     return _compute_friend_results(
-<<<<<<< HEAD
-        requestees,
-=======
         req,
->>>>>>> 6004dc38
         requesters,
         compute_fn=lambda c, for_user: _compute_daily_score(
             date, quiz_kind, c, for_user
@@ -48,44 +35,26 @@
     )
 
 
-<<<<<<< HEAD
-def infinite_results(requestees, requesters, seed, version):
-=======
 def infinite_results(req: AuthenticatedRequest, requesters, seed, version):
->>>>>>> 6004dc38
     """
     For each `requseter` returns the pattern of correct answers if `(requester, requestee)` is a friend pair.
     """
 
     return _compute_friend_results(
-<<<<<<< HEAD
-        requestees,
-=======
         req,
->>>>>>> 6004dc38
         requesters,
         compute_fn=lambda c, for_user: _infinite_results(c, for_user, seed, version),
     )
 
 
-<<<<<<< HEAD
-def _compute_friend_results(requestees: List[int], requesters: List[int], compute_fn):
-    _, c = table()
-    # query the table to see if each pair is a friend pair
-
-    c.execute(
-        f"SELECT DISTINCT requester FROM FriendRequests WHERE requestee IN {sqlTuple(len(requestees))}",
-        requestees,
-=======
 def _compute_friend_results(
     req: AuthenticatedRequest, requesters: t.List[int], compute_fn
 ):
     # query the table to see if each pair is a friend pair
 
     req.s.c.execute(
-        "SELECT DISTINCT requester FROM FriendRequests WHERE requestee = ?",
-        (req.user_id,),
->>>>>>> 6004dc38
+        f"SELECT DISTINCT requester FROM FriendRequests WHERE requestee IN {sqlTuple(len(req.associated_user_ids))}",
+        req.associated_user_ids,
     )
     friends = req.s.c.fetchall()
     friends = {x[0] for x in friends}
