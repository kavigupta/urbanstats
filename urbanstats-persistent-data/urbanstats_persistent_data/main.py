import functools
import json
import flask
import hashlib

from flask_cors import CORS

from .juxtastat_stats import (
    check_secureid,
    friend_request,
    friends_status,
    get_per_question_stats,
    get_per_question_stats_retrostat,
    latest_day,
    latest_week_retrostat,
    register_user,
    store_user_stats,
    get_full_database,
    store_user_stats_retrostat,
    todays_score_for,
    unfriend,
)
from .shorten import shorten_and_save, retreive_and_lengthen

app = flask.Flask("urbanstats-persistent-data")
cors = CORS(app)


def flask_form():
    form = flask.request.form
    if not form:
        form = json.loads(flask.request.data.decode("utf-8"))
    print(form)
    return form


def valid_token(tok):
    token_must_hash_to = {
        "d02a2a95256315523dd5740e1a4d1c00b5a69752f26f891170e8078fd37aa224",
        "5f5cf96b428467624d144bb4297ae317f564af0ef0df8e6b70d2b706823add1b",
    }
    return hashlib.sha256(tok.encode("utf-8")).hexdigest() in token_must_hash_to


@app.route("/shorten", methods=["POST"])
def shorten_request():
    form = flask_form()

    if "full_text" in form:
        shortened = shorten_and_save(form["full_text"])
        return flask.jsonify(dict(shortened=shortened))
    return flask.jsonify({"error": "Needs parameter full_text!"}), 200


@app.route("/lengthen", methods=["POST"])
def lengthen_request():
    form = flask_form()

    if "shortened" in form:
        full_text = retreive_and_lengthen(form["shortened"])
        if full_text is None:
            return flask.jsonify({"error": "Shortened text not found!"}), 404
        return flask.jsonify(dict(full_text=full_text[0]))
    return flask.jsonify({"error": "Needs parameter shortened!"}), 200


<<<<<<< HEAD
@app.route("/juxtastat/register_user", methods=["POST"])
def juxtastat_register_user_request():
    form = flask_form()

    print("RECV", form)

    success, autherror, error = get_authenticated_user(["domain"])
    if autherror:
        return flask.jsonify(dict(registration_error=False)), 200
    if not success:
        return error
    register_user(form["user"], form["domain"])
    return flask.jsonify(dict(registration_error=False)), 200


=======
>>>>>>> d0669f64
def get_authenticated_user(additional_required_params=()):
    form = flask_form()

    required_params = ["user", "secureID"] + list(additional_required_params)

    if not all([param in form for param in required_params]):
<<<<<<< HEAD
        return False, False, (
            flask.jsonify({"error": f"Needs parameters {required_params}!"}),
            200,
        )
    if not check_secureid(form["user"], form["secureID"]):
        return False, True, (flask.jsonify({"error": "Invalid secureID!"}), 200)
    return True, False ,None
=======
        return False, (
            flask.jsonify(
                {
                    "error": f"Needs parameters {required_params}!",
                    "code": "needs_params",
                }
            ),
            200,
        )
    if not check_secureid(form["user"], form["secureID"]):
        return False, (
            flask.jsonify({"error": "Invalid secureID!", "code": "bad_secureid"}),
            200,
        )
    return True, None
>>>>>>> d0669f64


def authenticate(fields):
    def decorator(fn):
        @functools.wraps(fn)
        def wrapper():
            success, error = get_authenticated_user(fields)
            if not success:
                return error
            return fn()
        return wrapper

    return decorator


@app.route("/juxtastat/register_user", methods=["POST"])
@authenticate(["domain"])
def juxtastat_register_user_request():
    form = flask_form()

    print("RECV", form)

    register_user(form["user"], form["domain"])
    return flask.jsonify(dict()), 200


@app.route("/juxtastat/latest_day", methods=["POST"])
@authenticate([])
def juxtastat_latest_day_request():
    form = flask_form()
<<<<<<< HEAD
    success, _, error = get_authenticated_user()
    if not success:
        return error
=======
>>>>>>> d0669f64
    ld = latest_day(form["user"])
    return flask.jsonify(dict(latest_day=ld))


@app.route("/retrostat/latest_week", methods=["POST"])
@authenticate([])
def retrostat_latest_week_request():
    form = flask_form()
<<<<<<< HEAD
    success, _, error = get_authenticated_user()
    if not success:
        return error
=======
>>>>>>> d0669f64
    ld = latest_week_retrostat(form["user"])
    return flask.jsonify(dict(latest_day=ld))


@app.route("/juxtastat/store_user_stats", methods=["POST"])
@authenticate(["day_stats"])
def juxtastat_store_user_stats_request():
    form = flask_form()
<<<<<<< HEAD
    success, _, error = get_authenticated_user(["day_stats"])
    if not success:
        return error
=======
>>>>>>> d0669f64
    store_user_stats(form["user"], json.loads(form["day_stats"]))
    return flask.jsonify(dict())


@app.route("/retrostat/store_user_stats", methods=["POST"])
@authenticate(["day_stats"])
def retrostat_store_user_stats_request():
    form = flask_form()
<<<<<<< HEAD

    success, _, error = get_authenticated_user(["day_stats"])
    if not success:
        return error
=======
>>>>>>> d0669f64
    store_user_stats_retrostat(form["user"], json.loads(form["day_stats"]))
    return flask.jsonify(dict())


@app.route("/juxtastat/get_full_database", methods=["POST"])
def juxtastat_get_full_database_request():
    form = flask_form()
    if "token" not in form or not valid_token(form["token"]):
        return (
            flask.jsonify(
                {"error": "This method requires a token, and your token is invalid!"}
            ),
            200,
        )
    return flask.jsonify(get_full_database())


@app.route("/juxtastat/get_per_question_stats", methods=["POST"])
def juxtastat_get_per_question_stats_request():
    form = flask_form()

    if "day" in form:
        return flask.jsonify(get_per_question_stats(form["day"]))
    return flask.jsonify({"error": "Needs parameter day!"}), 200


@app.route("/retrostat/get_per_question_stats", methods=["POST"])
def retrostat_get_per_question_stats_request():
    form = flask_form()

    if "week" in form:
        return flask.jsonify(get_per_question_stats_retrostat(form["week"]))
    return flask.jsonify({"error": "Needs parameter week!"}), 200


@app.route("/juxtastat/friend_request", methods=["POST"])
def juxtastat_friend_request():
    print("FRIEND REQUEST")
    print(flask_form())
    success, error = get_authenticated_user(["user", "requestee"])
    if not success:
        return error
    form = flask_form()
    friend_request(form["requestee"], form["user"])
    return flask.jsonify(dict())


@app.route("/juxtastat/unfriend", methods=["POST"])
def juxtastat_unfriend():
    success, error = get_authenticated_user(["user", "requestee"])
    if not success:
        return error
    form = flask_form()
    unfriend(form["requestee"], form["user"])
    return flask.jsonify(dict())


@app.route("/juxtastat/todays_score_for", methods=["POST"])
def juxtastat_todays_score_for():
    success, error = get_authenticated_user(["requesters", "date", "quiz_kind"])
    if not success:
        return error
    form = flask_form()
    res = dict(
        results=todays_score_for(
            form["user"], form["requesters"], form["date"], form["quiz_kind"]
        )
    )
    print("TODAYS SCORE FOR", res)
    return flask.jsonify(res)


@app.route("/juxtastat/friends_status", methods=["POST"])
def juxtastat_friends_status():
    print("FRIENDS STATUS")
    print(flask_form())
    success, error = get_authenticated_user(["user"])
    if not success:
        return error
    form = flask_form()
    result = dict(results=friends_status(form["user"]))
    print("FRIENDS STATUS RESULT", result)
    return flask.jsonify(result)


import logging

logging.getLogger("flask_cors").level = logging.DEBUG


if __name__ == "__main__":
    app.run(debug=True)<|MERGE_RESOLUTION|>--- conflicted
+++ resolved
@@ -64,39 +64,12 @@
     return flask.jsonify({"error": "Needs parameter shortened!"}), 200
 
 
-<<<<<<< HEAD
-@app.route("/juxtastat/register_user", methods=["POST"])
-def juxtastat_register_user_request():
-    form = flask_form()
-
-    print("RECV", form)
-
-    success, autherror, error = get_authenticated_user(["domain"])
-    if autherror:
-        return flask.jsonify(dict(registration_error=False)), 200
-    if not success:
-        return error
-    register_user(form["user"], form["domain"])
-    return flask.jsonify(dict(registration_error=False)), 200
-
-
-=======
->>>>>>> d0669f64
 def get_authenticated_user(additional_required_params=()):
     form = flask_form()
 
     required_params = ["user", "secureID"] + list(additional_required_params)
 
     if not all([param in form for param in required_params]):
-<<<<<<< HEAD
-        return False, False, (
-            flask.jsonify({"error": f"Needs parameters {required_params}!"}),
-            200,
-        )
-    if not check_secureid(form["user"], form["secureID"]):
-        return False, True, (flask.jsonify({"error": "Invalid secureID!"}), 200)
-    return True, False ,None
-=======
         return False, (
             flask.jsonify(
                 {
@@ -112,7 +85,6 @@
             200,
         )
     return True, None
->>>>>>> d0669f64
 
 
 def authenticate(fields):
@@ -143,12 +115,6 @@
 @authenticate([])
 def juxtastat_latest_day_request():
     form = flask_form()
-<<<<<<< HEAD
-    success, _, error = get_authenticated_user()
-    if not success:
-        return error
-=======
->>>>>>> d0669f64
     ld = latest_day(form["user"])
     return flask.jsonify(dict(latest_day=ld))
 
@@ -157,12 +123,6 @@
 @authenticate([])
 def retrostat_latest_week_request():
     form = flask_form()
-<<<<<<< HEAD
-    success, _, error = get_authenticated_user()
-    if not success:
-        return error
-=======
->>>>>>> d0669f64
     ld = latest_week_retrostat(form["user"])
     return flask.jsonify(dict(latest_day=ld))
 
@@ -171,12 +131,6 @@
 @authenticate(["day_stats"])
 def juxtastat_store_user_stats_request():
     form = flask_form()
-<<<<<<< HEAD
-    success, _, error = get_authenticated_user(["day_stats"])
-    if not success:
-        return error
-=======
->>>>>>> d0669f64
     store_user_stats(form["user"], json.loads(form["day_stats"]))
     return flask.jsonify(dict())
 
@@ -185,13 +139,6 @@
 @authenticate(["day_stats"])
 def retrostat_store_user_stats_request():
     form = flask_form()
-<<<<<<< HEAD
-
-    success, _, error = get_authenticated_user(["day_stats"])
-    if not success:
-        return error
-=======
->>>>>>> d0669f64
     store_user_stats_retrostat(form["user"], json.loads(form["day_stats"]))
     return flask.jsonify(dict())
 
