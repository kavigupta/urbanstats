import logging

import flask
import pydantic
from flask_cors import CORS
from flask_pydantic_spec import FlaskPydanticSpec

from .utils import UrbanStatsError

app = flask.Flask("urbanstats-persistent-data")
cors = CORS(app)

api = FlaskPydanticSpec("flask", app=app)


<<<<<<< HEAD
@app.errorhandler(pydantic.ValidationError)
def handle_validation_error(e: pydantic.ValidationError):
    return handle_urban_stats_error(
        UrbanStatsError(400, e.errors(include_url=False), "validation")
    )


@app.errorhandler(UrbanStatsError)
def handle_urban_stats_error(e: UrbanStatsError):
    return flask.jsonify(e.to_dict()), e.status


# pylint: disable=unused-import
from .routes import email, friends, get_full_database, shorten, stats
=======
@app.errorhandler(UrbanStatsError)
def handle_urban_stats_error(e: UrbanStatsError):
    return flask.jsonify(e.to_dict()), e.status


@app.errorhandler(Exception)
def handle_exception(_: Exception):
    return handle_urban_stats_error(
        UrbanStatsError(500, "Unexpected internal error", "internal")
    )


# pylint: disable=unused-import
from .routes import friends, get_full_database, shorten, stats
>>>>>>> 0bd44a4d

logging.getLogger("flask_cors").level = logging.DEBUG


if __name__ == "__main__":
    app.run(debug=True)<|MERGE_RESOLUTION|>--- conflicted
+++ resolved
@@ -1,7 +1,6 @@
 import logging
 
 import flask
-import pydantic
 from flask_cors import CORS
 from flask_pydantic_spec import FlaskPydanticSpec
 
@@ -13,22 +12,6 @@
 api = FlaskPydanticSpec("flask", app=app)
 
 
-<<<<<<< HEAD
-@app.errorhandler(pydantic.ValidationError)
-def handle_validation_error(e: pydantic.ValidationError):
-    return handle_urban_stats_error(
-        UrbanStatsError(400, e.errors(include_url=False), "validation")
-    )
-
-
-@app.errorhandler(UrbanStatsError)
-def handle_urban_stats_error(e: UrbanStatsError):
-    return flask.jsonify(e.to_dict()), e.status
-
-
-# pylint: disable=unused-import
-from .routes import email, friends, get_full_database, shorten, stats
-=======
 @app.errorhandler(UrbanStatsError)
 def handle_urban_stats_error(e: UrbanStatsError):
     return flask.jsonify(e.to_dict()), e.status
@@ -42,8 +25,7 @@
 
 
 # pylint: disable=unused-import
-from .routes import friends, get_full_database, shorten, stats
->>>>>>> 0bd44a4d
+from .routes import email, friends, get_full_database, shorten, stats
 
 logging.getLogger("flask_cors").level = logging.DEBUG
 
