--- conflicted
+++ resolved
@@ -16,8 +16,4 @@
 )
 
 # pylint: disable=unused-import
-<<<<<<< HEAD
-from .routes import email, friends, get_full_database, shorten, stats
-=======
-from .routes import friends, shorten, stats
->>>>>>> b39066e7
+from .routes import email, friends, shorten, stats