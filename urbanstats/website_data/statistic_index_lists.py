--- conflicted
+++ resolved
@@ -35,16 +35,12 @@
     }
 
 
+# FIXME better framework for indices for more than just international/USA
 def index_list_for_longname(longname, typ, strict_display=False):
     lists = get_index_lists()["index_lists"]
     result = []
     result += lists["universal"]
-<<<<<<< HEAD
-    # FIXME better framework for indices for more than just international/USA
-    is_american = "USA" in longname
-=======
     is_american = longname.endswith(", USA") or longname == "USA"
->>>>>>> a633b6e6
     if get_index_lists()["type_to_has_gpw"][typ]:
         if not strict_display or not is_american:
             result += lists["gpw"]
