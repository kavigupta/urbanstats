--- conflicted
+++ resolved
@@ -16,11 +16,7 @@
 
 
 @permacache(
-<<<<<<< HEAD
-    "population_density/stats_for_shapefile/compute_statistics_for_shapefile_34",
-=======
-    "population_density/stats_for_shapefile/compute_statistics_for_shapefile_34a",
->>>>>>> 31b4f81a
+    "population_density/stats_for_shapefile/compute_statistics_for_shapefile_35",
     key_function=dict(
         sf=lambda x: x.hash_key,
         shapefiles=lambda x: {k: v.hash_key for k, v in x.items()},
