--- conflicted
+++ resolved
@@ -336,12 +336,9 @@
     shutil.copy("icons/main/wikipedia.svg", f"{site_folder}/")
     shutil.copy("icons/main/wikidata-light.svg", f"{site_folder}/")
     shutil.copy("icons/main/wikidata-dark.svg", f"{site_folder}/")
-<<<<<<< HEAD
     shutil.copy("icons/main/mapper-banner.png", f"{site_folder}/")
     shutil.copy("icons/main/mapper-banner-dark.png", f"{site_folder}/")
-=======
     shutil.copy("icons/main/duplicate.png", f"{site_folder}/")
->>>>>>> b533dfa6
 
     with open(f"{site_folder}/CNAME", "w") as f:
         f.write("urbanstats.org")
