--- conflicted
+++ resolved
@@ -242,13 +242,8 @@
                 longname_to_type=dict(zip(table.longname, table.type)),
             )
 
-<<<<<<< HEAD
     full_consolidated_data(site_folder)
     if not no_data:
-        output_boundaries(site_folder)
-=======
-        full_consolidated_data(site_folder)
->>>>>>> f4328944
         export_centroids(site_folder, shapefiles, all_ordinals())
 
         if not no_sitemap:
