import re
from collections import Counter

import numpy as np
import pandas as pd


def tag_international_duplicates(intl):
    intl = intl.copy()
    intl.longname = intl.longname.apply(lambda x: x + " [SN]" if "USA" in x else x)
    return intl


def isnan(x):
    return isinstance(x, (float, np.float32, np.float64)) and np.isnan(x)


def merge_international_row(row_international, row_domestic):
    for col in row_international.index:
        if col in [
            "longname",
            "area",
            "compactness",
            "type",
            "source",
            "perimiter",
            "type_category",
        ]:
            continue
<<<<<<< HEAD
        # if "histogram" in col:
        #     continue
=======
>>>>>>> c769f26e
        if isnan(row_domestic[col]):
            continue
        if isnan(row_international[col]) or col in [
            "universes",
            "best_population_estimate",
        ]:
            row_international[col] = row_domestic[col]
            continue
        if row_international[col] == row_domestic[col]:
            continue
        assert (
            row_international[col] != row_international[col]
        ), f"{row_international.longname} {col} {row_international[col]} {row_domestic[col]}"
    return row_international


def merge_international(table):
    full_longname_to_idx = {name: idx for name, idx in zip(table.longname, table.index)}
    intl_mask = table.longname.apply(lambda x: "[SN]" in x)
    indices_to_remove = set()
    additional_rows = []
    for idx_intl, row_international in table[intl_mask].iterrows():
        domestic_name = row_international.longname.replace(" [SN]", "")
        if domestic_name in full_longname_to_idx:
            domestic_idx = full_longname_to_idx[domestic_name]
            row_international = merge_international_row(
                row_international, table.loc[domestic_idx]
            )
            indices_to_remove.add(domestic_idx)
        indices_to_remove.add(idx_intl)
        additional_rows.append(row_international)
    table = table[[idx not in indices_to_remove for idx in table.index]]
    table = pd.concat([table, pd.DataFrame(additional_rows)])
    table.longname = table.longname.apply(lambda x: x.replace(" [SN]", ""))
    table = table.reset_index(drop=True)
    return table


def merge_international_and_domestic(intl, usa):
    intl = tag_international_duplicates(intl)
    full = pd.concat([usa, intl]).reset_index(drop=True)
    full = merge_international(full)
    del full["type_category"]
    popu = np.array(full.population)
    popu[np.isnan(popu)] = full.gpw_population[np.isnan(popu)]
    full["best_population_estimate"] = popu
    full = full.sort_values("longname")
    full = full.sort_values("best_population_estimate", ascending=False, kind="stable")
    counted = Counter(full.longname)
    duplicates = [name for name, count in counted.items() if count > 1]
    assert not duplicates, f"Duplicate names: {duplicates}"
    return full<|MERGE_RESOLUTION|>--- conflicted
+++ resolved
@@ -27,11 +27,6 @@
             "type_category",
         ]:
             continue
-<<<<<<< HEAD
-        # if "histogram" in col:
-        #     continue
-=======
->>>>>>> c769f26e
         if isnan(row_domestic[col]):
             continue
         if isnan(row_international[col]) or col in [
