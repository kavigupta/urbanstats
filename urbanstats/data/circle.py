--- conflicted
+++ resolved
@@ -790,12 +790,8 @@
         shortname_extractor=lambda x: x["shortname"],
         longname_extractor=lambda x: x["longname"],
         meta=dict(type=name, source="GHSL", type_category="Kavi"),
-<<<<<<< HEAD
         # FIXME better framework for indices for more than just international/USA
-        filter=(lambda x: "USA" in x.longname) if just_usa else lambda x: True,
-=======
         filter=(lambda x: x.longname.endswith(", USA")) if just_usa else lambda x: True,
->>>>>>> a633b6e6
         american=just_usa,
         include_in_gpw=not just_usa,
         tolerate_no_state=True,
