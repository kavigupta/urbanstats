--- conflicted
+++ resolved
@@ -162,11 +162,8 @@
     key_function=dict(map=stable_hash),
     multiprocess_safe=True,
 )
-<<<<<<< HEAD
-=======
 # This is necessary to avoid breaking the cache
 # pylint: disable=redefined-builtin
->>>>>>> 6c363362
 def overlapping_circles_fast(map, P, *, limit=100, max_radius_in_chunks=10):
     circles = []
     map = np.array(map)
