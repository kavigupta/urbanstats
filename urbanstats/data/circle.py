--- conflicted
+++ resolved
@@ -784,16 +784,9 @@
         shortname_extractor=lambda x: x["shortname"],
         longname_extractor=lambda x: x["longname"],
         meta=dict(type=name, source="GHSL", type_category="Kavi"),
-<<<<<<< HEAD
-        # FIXME better framework for indices for more than just international/USA
-        filter=(lambda x: x.longname.endswith(", USA")) if just_usa else lambda x: True,
-        american=just_usa,
-        include_in_gpw=not just_usa,
-=======
         filter=lambda x: True,
         american=False,
         include_in_gpw=True,
->>>>>>> 12c1b64b
         tolerate_no_state=True,
         universe_provider=CombinedUniverseProvider(
             [
