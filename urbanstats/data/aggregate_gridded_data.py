from abc import ABC, abstractmethod

import numpy as np
import pandas as pd
import shapely
import tqdm.auto as tqdm
from permacache import permacache, stable_hash

from urbanstats.data.canada.canada_blocks import load_canada_db_shapefile
from urbanstats.data.census_blocks import load_raw_census
from urbanstats.data.gpw import compute_gpw_weighted_for_shape, load_full_ghs_30_arcsec
from urbanstats.geometry.census_aggregation import (
    aggregate_by_census_block,
    aggregate_by_census_block_canada,
)
from urbanstats.statistics.statistic_collection import compute_subset_statistics


class GriddedDataSource(ABC):
    @abstractmethod
    def load_gridded_data(self, resolution: int | str = "most_detailed"):
        """
        Load the gridded data at the given resolution.

        :param resolution: The resolution of the data to load. This can be an integer or a string.
            If it is an integer, it is the number of grid cells per degree. If it is a string, it
            is 'most_detailed'; the most detailed resolution available.
        """


def disaggregate_gridded_data(
    *,
    gridded_data_sources,
    shapefile,
    existing_statistics,
    shapefile_table,
):
    subsets = []
    for subset_name, subset_fn in [
        ("USA", statistics_for_american_shapefile),
        ("Canada", statistics_for_canada_shapefile),
    ]:
        just_subset, subset_stats = compute_subset_statistics(
            shapefile,
            existing_statistics,
            shapefile_table,
            subset=subset_name,
            compute_function=lambda shapefile, existing_statistics, shapefile_table, subset_fn=subset_fn: subset_fn(
                gridded_data_sources, shapefile
            ),
        )
        if just_subset:
            return subset_stats
        if subset_stats:
            subsets.append(subset_stats)

    intl_stats = (
        statistics_for_shapefile(gridded_data_sources, shapefile)
        if "international_gridded_data" in shapefile.special_data_sources
        else {}
    )
    if not subsets:
        return intl_stats

    for subset_stats in subsets:
        assert set(subset_stats.keys()) == set(intl_stats.keys())

    intl_stats = {k: np.array(v) for k, v in intl_stats.items()}

    for subset_stats in subsets:
        for k, v in subset_stats.items():
            intl_stats[k][~np.isnan(v)] = v[~np.isnan(v)]

    return intl_stats


@permacache(
    "urbanstats/data/aggregate_gridded_data/statistics_for_shape",
    key_function=dict(
        shape=lambda x: stable_hash(shapely.to_geojson(x)),
    ),
)
def statistics_for_shape(gridded_data_sources, shape):
    return compute_gpw_weighted_for_shape(
        shape,
        load_full_ghs_30_arcsec(),
        {
            k: (v.load_gridded_data(60 * 2), True)
            for k, v in gridded_data_sources.items()
        },
        do_histograms=False,
<<<<<<< HEAD
        resolution=120
=======
        resolution=60 * 2,
>>>>>>> 89112a19
    )


@permacache(
    "urbanstats/data/aggregate_gridded_data/statistics_for_shapefile",
    key_function=dict(shapefile=lambda x: x.hash_key),
)
def statistics_for_shapefile(gridded_data_sources, shapefile):
    sf = shapefile.load_file()
    result = {k: [] for k in gridded_data_sources}
    for shape in tqdm.tqdm(sf.geometry):
        stats, _ = statistics_for_shape(gridded_data_sources, shape)
        for k, v in stats.items():
            result[k].append(v)
    return result


@permacache(
    "urbanstats/data/aggregate_gridded_data/statistics_for_american_shapefile",
    key_function=dict(sf=lambda x: x.hash_key),
)
def statistics_for_american_shapefile(gridded_data_sources, sf):
    _, population_2020, *_ = load_raw_census(2020)
    stats_times_population = (
        stats_by_blocks(gridded_data_sources, 2020) * population_2020
    )
    stats_times_population["population"] = population_2020[:, 0]
    result = aggregate_by_census_block(2020, sf, stats_times_population)
    for k in result.columns[:-1]:
        result[k] = result[k] / result.population
    del result["population"]
    return result


@permacache(
    "urbanstats/data/aggregate_gridded_data/statistics_for_canada_shapefile",
    key_function=dict(sf=lambda x: x.hash_key),
)
def statistics_for_canada_shapefile(gridded_data_sources, sf, year=2021):
    canada_db = load_canada_db_shapefile(year)
    stats_times_population = (
        stats_by_canada_blocks(gridded_data_sources, year)
        * np.array(canada_db.population)[:, None]
    )
    stats_times_population["population"] = canada_db.population
    agg = aggregate_by_census_block_canada(
        year,
        sf,
        stats_times_population,
    )
    for k in agg.columns[:-1]:
        agg[k] = agg[k] / agg.population
    del agg["population"]
    return agg


@permacache("urbanstats/data/aggregate_gridded_data/stats_by_blocks")
def stats_by_blocks(gridded_data_sources, year):
    _, _, _, _, coordinates = load_raw_census(year)
    return disaggregate_both_to_blocks(gridded_data_sources, coordinates)


@permacache("urbanstats/data/aggregate_gridded_data/stats_by_canada_blocks")
def stats_by_canada_blocks(gridded_data_sources, year):
    geos = load_canada_db_shapefile(year).geometry
    coordinates = np.array([geos.y, geos.x]).T
    return disaggregate_both_to_blocks(gridded_data_sources, coordinates)


def disaggregate_both_to_blocks(gridded_data_sources, coordinates):
    return pd.DataFrame(
        {
            k: disaggregate_to_blocks(v, coordinates)
            for k, v in gridded_data_sources.items()
        }
    )


def disaggregate_to_blocks(gds, coordinates):
    lat, lon = coordinates.T
    full_img = gds.load_gridded_data("most_detailed")
    by_block = look_up(full_img, lat, lon)
    return by_block


def look_up(full_image, lat, lon):
    chunk_size = full_image.shape[0] // 180
    assert full_image.shape == (180 * chunk_size, 360 * chunk_size)
    y = (90 - lat) * chunk_size
    x = (lon + 180) * chunk_size
    # bilinear interpolation. Lat and lon are arrays.

    y0 = np.floor(y).astype(int)
    y1 = y0 + 1
    x0 = np.floor(x).astype(int)
    x1 = x0 + 1

    y0 = np.clip(y0, 0, full_image.shape[0] - 1)
    y1 = np.clip(y1, 0, full_image.shape[0] - 1)
    x0 = np.clip(x0, 0, full_image.shape[1] - 1)
    x1 = np.clip(x1, 0, full_image.shape[1] - 1)

    y_frac = y - y0
    x_frac = x - x0

    top = full_image[y0, x0] * (1 - x_frac) + full_image[y0, x1] * x_frac
    bottom = full_image[y1, x0] * (1 - x_frac) + full_image[y1, x1] * x_frac
    return top * (1 - y_frac) + bottom * y_frac<|MERGE_RESOLUTION|>--- conflicted
+++ resolved
@@ -89,11 +89,7 @@
             for k, v in gridded_data_sources.items()
         },
         do_histograms=False,
-<<<<<<< HEAD
-        resolution=120
-=======
         resolution=60 * 2,
->>>>>>> 89112a19
     )
 
 
