import zipfile
from collections import defaultdict
from functools import lru_cache

import numpy as np
import shapely
import tqdm.auto as tqdm
from geotiff import GeoTiff
from permacache import drop_if_equal, permacache, stable_hash

from urbanstats.data.census_blocks import RADII
from urbanstats.features.within_distance import xy_to_radius
from urbanstats.geometry.ellipse import Ellipse
from urbanstats.utils import compute_bins

GPW_RADII = [k for k in RADII if k >= 1]

GPW_PATH = (
    "gpw_v4_population_count_rev11_2020_30_sec_",
    "named_region_shapefiles/gpw/gpw-v4-population-count-rev11_2020_30_sec_asc.zip",
)

GPW_LAND_PATH = (
    "gpw_v4_land_water_area_rev11_landareakm_30_sec_",
    "named_region_shapefiles/gpw/gpw-v4-land-water-area-rev11_landareakm_30_sec_asc.zip",
)


<<<<<<< HEAD
CELLS_PER_DEGREE = 120


@lru_cache(maxsize=None)
def load_file(prefix, path, tag):
    x = read_asc_file(prefix, path, tag)

    assert x.pop(-1) == ""

    ncols = int(x[0].split(" ")[-1])
    nrows = int(x[1].split(" ")[-1])
    xllcorner = float(x[2].split(" ")[-1])
    yllcorner = float(x[3].split(" ")[-1])
    cellsize = float(x[4].split(" ")[-1])
    NODATA_value = float(x[5].split(" ")[-1])

    data_rows = x[6:]
    assert all(row[-1] == " " for row in data_rows)
    data_rows = [row[:-1] for row in data_rows]
    assert len(data_rows) == nrows, (len(data_rows), nrows)
    assert len(data_rows[0].split(" ")) == ncols, (len(data_rows[0].split(" ")), ncols)

    data = np.zeros((nrows, ncols), dtype=np.float32)
    for i, row in enumerate(tqdm.tqdm(data_rows)):
        data[i] = np.array(row.split(" ")).astype(np.float32)

    data[data == NODATA_value] = np.nan

    return dict(
        ncols=ncols,
        nrows=nrows,
        xllcorner=xllcorner,
        yllcorner=yllcorner,
        cellsize=cellsize,
        data=data,
    )


def read_asc_file(prefix, path, tag):
    with zipfile.ZipFile(path) as zipf:
        with zipf.open(f"{prefix}{tag}.asc") as f:
            x = f.read().decode("utf-8")
        x = x.split("\r\n")
    return x


def load(prefix, path):
    tag = 1
    result = []
    for row in 0, -90:
        result.append([])
        for col in -180, -90, 0, 90:
            f = load_file(prefix, path, tag)
            print(f["xllcorner"], col)
            print(f["yllcorner"], row)
            assert abs(f["xllcorner"] - col) < 0.1
            assert abs(f["yllcorner"] - row) < 0.1

            result[-1].append(f["data"])
            tag += 1

    return result


def load_concatenated(prefix, path):
    result = load(prefix, path)
    result = np.concatenate(result, axis=1)
    result = np.concatenate(result, axis=1)
    assert result.shape == (21600, 43200)
    return result


=======
>>>>>>> e902c261
@permacache("urbanstats/data/gpw/load_full_ghs_2")
def load_full_ghs():
    path = "named_region_shapefiles/gpw/GHS_POP_E2020_GLOBE_R2023A_4326_30ss_V1_0.tif"
    return load_ghs_from_path(path)


def load_ghs_from_path(path):
    gt = GeoTiff(path)
    ghs = np.array(gt.read())
    popu = np.zeros((180 * 120, 360 * 120), dtype=np.float32)
    min_lon, max_lat = gt.get_coords(0, 0)
    j_off = round((min_lon - (-180)) * 120)
    i_off = round((90 - max_lat) * 120)
    assert j_off == -1
    popu[i_off : i_off + ghs.shape[0]] = ghs[:, 1:-1]
    return popu


def lat_from_row_idx(row_idx):
    return 90 - row_idx * 1 / 120


def lon_from_col_idx(col_idx):
    return -180 + col_idx * 1 / 120


def col_idx_from_lon(lon):
    return (lon + 180) * 120


def row_idx_from_lat(lat):
    return (90 - lat) * 120


def grid_area_km(lat):
    return 1 / 120 * 1 / 120 * 111**2 * np.cos(lat * np.pi / 180)


def cell_overlaps(shape):
    """
    Take a shape (in lat/lon coordinates) and return a dictionary from (row, col) to the fraction of the cell that overlaps the shape.
    """

    lon_min, lat_min, lon_max, lat_max = shape.bounds
    row_min = row_idx_from_lat(lat_max)
    row_max = row_idx_from_lat(lat_min)

    col_min = col_idx_from_lon(lon_min)
    col_max = col_idx_from_lon(lon_max)

    result = {}

    for row_idx in range(int(row_min), int(row_max) + 1):
        for col_idx in range(int(col_min), int(col_max) + 1):
            cell = box_for_cell(row_idx, col_idx)
            intersection = cell.intersection(shape)
            if intersection.is_empty or cell.area == 0:
                continue
            result[(row_idx, col_idx)] = intersection.area / cell.area

    return result


def box_for_cell(row_idx, col_idx):
    cell_lat_min = lat_from_row_idx(row_idx)
    cell_lat_max = lat_from_row_idx(row_idx + 1)
    cell_lon_min = lon_from_col_idx(col_idx)
    cell_lon_max = lon_from_col_idx(col_idx + 1)

    cell = shapely.geometry.box(cell_lon_min, cell_lat_min, cell_lon_max, cell_lat_max)

    return cell


def compute_full_cell_overlaps_with_circle(radius, row_idx, num_grid=10):
    result = defaultdict(float)
    for offx in np.linspace(0, 1, num_grid + 1)[:-1]:
        for offy in np.linspace(0, 1, num_grid + 1)[:-1]:
            lat = lat_from_row_idx(row_idx + offy)
            lon = lon_from_col_idx(offx)
            circle = xy_to_radius(radius, lon, lat)
            for (r, c), frac in cell_overlaps(circle).items():
                result[(r, c)] += frac / (num_grid**2)
    return result


def compute_cell_overlaps_with_circle_grid_array(radius, row_idx, *, grid_size):
    x, y = lon_from_col_idx(0.5), lat_from_row_idx(row_idx + 0.5)
    ell = Ellipse(radius, y, x)
    yr, xr = ell.lat_radius, ell.lon_radius
    xr_idxs, yr_idxs = [
        int(np.ceil(radius * CELLS_PER_DEGREE + 2)) for radius in (xr, yr)
    ]
    xs, ys = [np.arange(-radius, radius + 1) for radius in (xr_idxs, yr_idxs)]
    # placing a grid off-index, e.g., if grid size is 3, we do 1/6, 3/6, 5/6.
    within_cell_grid = np.linspace(1 / grid_size / 2, 1 - 1 / grid_size / 2, grid_size)
    xs_specific, ys_specific = [
        (np.repeat(seq[:, None], grid_size, axis=1) + within_cell_grid)
        for seq in (xs, ys)
    ]
    xs_specific, ys_specific = [
        (seq - 0.5) / CELLS_PER_DEGREE for seq in (xs_specific, ys_specific)
    ]
    dist_from_center = (xs_specific[..., None, None] / xr) ** 2 + (
        ys_specific[None, None] / yr
    ) ** 2
    attributable_to_each = (dist_from_center <= 1).mean((1, 3))
    return xs, ys, attributable_to_each


def compute_cell_overlaps_with_circle(radius, row_idx, grid_size=100):
    xs, ys, b_arr = compute_cell_overlaps_with_circle_grid_array(
        radius, row_idx, grid_size=grid_size
    )
    x_idxs, y_idxs = np.where(b_arr)
    return {
        (y + row_idx, x): amount
        for (x, y, amount) in zip(xs[x_idxs], ys[y_idxs], b_arr[x_idxs, y_idxs])
    }


@permacache("urbanstats/data/gpw/compute_circle_density_per_cell_2")
def compute_circle_density_per_cell(
    radius, longitude_start=0, longitude_end=None, latitude_start=0, latitude_end=None
):
    glo = load_full_ghs()
    glo = glo[:, longitude_start:longitude_end]
    glo_zero = np.nan_to_num(glo, 0)
    [row_idxs] = np.where((glo_zero[latitude_start:latitude_end] != 0).any(axis=1))
    row_idxs += latitude_start
    out = np.zeros_like(glo_zero)
    out = sum_in_radius(radius, glo_zero, row_idxs, out)
    out = out / (np.pi * radius**2)
    return out


def sum_in_radius(radius, global_map, row_idxs, out):
    for row_idx in tqdm.tqdm(row_idxs, desc=f"Computing gpw density for {radius} km"):
        overlaps = compute_cell_overlaps_with_circle(radius, row_idx, grid_size=40)
        for (source_row, off), weight in overlaps.items():
            out[row_idx] += np.roll(global_map[source_row], -off) * weight
    return out


def filter_lat_lon_direct(polygon, row_idxs, col_idxs):
    # convert back to lat/lon
    lats = lat_from_row_idx(row_idxs + 0.5)
    lons = lon_from_col_idx(col_idxs + 0.5)

    # convert to shapely points
    points = shapely.geometry.MultiPoint(np.stack([lons, lats], axis=1))

    # check containment
    intersect = polygon.intersection(points)

    # check if empty point
    if intersect.is_empty:
        return np.array([], dtype=np.int32), np.array([], dtype=np.int32)

    pts = (
        list(intersect.geoms)
        if isinstance(intersect, shapely.geometry.MultiPoint)
        else [intersect]
    )

    lon_selected = np.array([p.x for p in pts])
    lat_selected = np.array([p.y for p in pts])

    # convert back to row/col indices
    row_selected = row_idx_from_lat(lat_selected) - 0.5
    col_selected = col_idx_from_lon(lon_selected) - 0.5

    row_selected = row_selected.astype(np.int32)
    col_selected = col_selected.astype(np.int32)

    return row_selected, col_selected


def filter_lat_lon(polygon, row_idxs, col_idxs, chunk_size=10**5):
    """
    Filter a list of row/col indices to only those that are contained in the polygon.
    """

    if len(row_idxs) < chunk_size:
        # just to avoid the progress bar
        return filter_lat_lon_direct(polygon, row_idxs, col_idxs)

    row_selected = []
    col_selected = []

    for i in tqdm.tqdm(range(0, len(row_idxs), chunk_size)):
        sl = slice(i, i + chunk_size)
        row_selected_chunk, col_selected_chunk = filter_lat_lon_direct(
            polygon, row_idxs[sl], col_idxs[sl]
        )
        row_selected.append(row_selected_chunk)
        col_selected.append(col_selected_chunk)

    row_selected = np.concatenate(row_selected)
    col_selected = np.concatenate(col_selected)

    return row_selected, col_selected


def lattice_cells_contained(glo, polygon):
    """
    Return a list of (row, col) tuples of lattice cells that are contained in the polygon.
    """

    row_min, row_max, col_min, col_max = get_cell_bounds(polygon)

    # produce full arrays of row and col indices
    row_idxs = np.arange(max(0, int(row_min)), min(int(row_max) + 1, glo.shape[0]))
    col_idxs = np.arange(max(0, int(col_min)), min(int(col_max) + 1, glo.shape[1]))
    # product
    # no idea why this is necessary
    # pylint: disable=unpacking-non-sequence
    row_idxs, col_idxs = np.meshgrid(row_idxs, col_idxs)
    # filter
    glo_vals = glo[row_idxs, col_idxs]
    mask = ~np.isnan(glo_vals) & (glo_vals > 0)
    row_idxs = row_idxs[mask]
    col_idxs = col_idxs[mask]
    # flatten
    row_idxs = row_idxs.flatten()
    col_idxs = col_idxs.flatten()

    row_selected, col_selected = filter_lat_lon(polygon, row_idxs, col_idxs)

    return row_selected, col_selected


def get_cell_bounds(polygon):
    lon_min, lat_min, lon_max, lat_max = polygon.bounds
    # pad by 1/120 to make sure we get all cells that are even slightly contained
    lon_min -= 1 / 120
    lat_min -= 1 / 120
    lon_max += 1 / 120
    lat_max += 1 / 120
    row_min = row_idx_from_lat(lat_max)
    row_max = row_idx_from_lat(lat_min)

    col_min = col_idx_from_lon(lon_min)
    col_max = col_idx_from_lon(lon_max)
    return row_min, row_max, col_min, col_max


def produce_histogram(density_data, population_data):
    """
    Produce a histogram of population data with the given density data.
    """
    density_data = np.log(density_data) / np.log(10)
    density_data = density_data.flatten()
    population_data = population_data.flatten()

    return compute_bins(density_data, population_data, bin_size=0.1)


def compute_gpw_weighted_for_shape(
    shape, glo_pop, gridded_statistics, *, do_histograms
):
    row_selected, col_selected = lattice_cells_contained(glo_pop, shape)
    pop = glo_pop[row_selected, col_selected]
    result = {}
    hists = {}
    for name, (data, pop_weight) in gridded_statistics.items():
        data_selected = data[row_selected, col_selected]
        if pop_weight:
            result[name] = np.nansum(pop * data_selected) / np.nansum(pop)
        else:
            result[name] = np.nansum(data_selected)
        if do_histograms:
            assert pop_weight, "pop_weight is required for histograms"
            hists[name] = produce_histogram(data_selected, pop)
    return result, hists


@permacache(
    "urbanstats/data/gpw/compute_gpw_for_shape_4.5",
    key_function=dict(
        shape=lambda x: stable_hash(shapely.to_geojson(x)),
        collect_density=drop_if_equal(True),
    ),
)
def compute_gpw_for_shape(shape, collect_density=True):
    glo = load_full_ghs()
    if collect_density:
        dens_by_radius = {k: compute_circle_density_per_cell(k) for k in GPW_RADII}
    row_selected, col_selected = lattice_cells_contained(glo, shape)
    pop = glo[row_selected, col_selected]

    pop_sum = np.nansum(pop)
    if collect_density:
        dens_selected = {
            k: dens_by_radius[k][row_selected, col_selected] for k in GPW_RADII
        }
        hists = {
            f"gpw_pw_density_histogram_{k}": produce_histogram(dens, pop)
            for k, dens in dens_selected.items()
        }
        density = {
            f"gpw_pw_density_{k}": np.nansum(pop * dens) / pop_sum
            for k, dens in dens_selected.items()
        }
    else:
        hists = {}
        density = {}

    return dict(gpw_population=pop_sum, **density), hists


@permacache(
    "urbanstats/data/gpw/compute_gpw_data_for_shapefile_6.5",
    key_function=dict(
        shapefile=lambda x: x.hash_key,
        collect_density=drop_if_equal(True),
        log=drop_if_equal(True),
    ),
)
def compute_gpw_data_for_shapefile(shapefile, collect_density=True, log=True):
    """
    Compute the GHS-POP data for a shapefile.
    """

    shapes = shapefile.load_file()

    result = {"gpw_population": [], **{f"gpw_pw_density_{k}": [] for k in GPW_RADII}}

    result_hists = {f"gpw_pw_density_histogram_{k}": [] for k in GPW_RADII}

    for longname, shape in tqdm.tqdm(
        zip(shapes.longname, shapes.geometry),
        desc=f"gpw for {shapefile.hash_key}",
        total=len(shapes),
    ):
        if log:
            print(longname)
        res, hists = compute_gpw_for_shape(shape, collect_density=collect_density)
        if log:
            print(res)
        for k, v in res.items():
            result[k].append(v)
        for k, v in hists.items():
            result_hists[k].append(v)

    return result, result_hists<|MERGE_RESOLUTION|>--- conflicted
+++ resolved
@@ -25,82 +25,9 @@
     "named_region_shapefiles/gpw/gpw-v4-land-water-area-rev11_landareakm_30_sec_asc.zip",
 )
 
-
-<<<<<<< HEAD
 CELLS_PER_DEGREE = 120
 
 
-@lru_cache(maxsize=None)
-def load_file(prefix, path, tag):
-    x = read_asc_file(prefix, path, tag)
-
-    assert x.pop(-1) == ""
-
-    ncols = int(x[0].split(" ")[-1])
-    nrows = int(x[1].split(" ")[-1])
-    xllcorner = float(x[2].split(" ")[-1])
-    yllcorner = float(x[3].split(" ")[-1])
-    cellsize = float(x[4].split(" ")[-1])
-    NODATA_value = float(x[5].split(" ")[-1])
-
-    data_rows = x[6:]
-    assert all(row[-1] == " " for row in data_rows)
-    data_rows = [row[:-1] for row in data_rows]
-    assert len(data_rows) == nrows, (len(data_rows), nrows)
-    assert len(data_rows[0].split(" ")) == ncols, (len(data_rows[0].split(" ")), ncols)
-
-    data = np.zeros((nrows, ncols), dtype=np.float32)
-    for i, row in enumerate(tqdm.tqdm(data_rows)):
-        data[i] = np.array(row.split(" ")).astype(np.float32)
-
-    data[data == NODATA_value] = np.nan
-
-    return dict(
-        ncols=ncols,
-        nrows=nrows,
-        xllcorner=xllcorner,
-        yllcorner=yllcorner,
-        cellsize=cellsize,
-        data=data,
-    )
-
-
-def read_asc_file(prefix, path, tag):
-    with zipfile.ZipFile(path) as zipf:
-        with zipf.open(f"{prefix}{tag}.asc") as f:
-            x = f.read().decode("utf-8")
-        x = x.split("\r\n")
-    return x
-
-
-def load(prefix, path):
-    tag = 1
-    result = []
-    for row in 0, -90:
-        result.append([])
-        for col in -180, -90, 0, 90:
-            f = load_file(prefix, path, tag)
-            print(f["xllcorner"], col)
-            print(f["yllcorner"], row)
-            assert abs(f["xllcorner"] - col) < 0.1
-            assert abs(f["yllcorner"] - row) < 0.1
-
-            result[-1].append(f["data"])
-            tag += 1
-
-    return result
-
-
-def load_concatenated(prefix, path):
-    result = load(prefix, path)
-    result = np.concatenate(result, axis=1)
-    result = np.concatenate(result, axis=1)
-    assert result.shape == (21600, 43200)
-    return result
-
-
-=======
->>>>>>> e902c261
 @permacache("urbanstats/data/gpw/load_full_ghs_2")
 def load_full_ghs():
     path = "named_region_shapefiles/gpw/GHS_POP_E2020_GLOBE_R2023A_4326_30ss_V1_0.tif"
@@ -137,54 +64,6 @@
 
 def grid_area_km(lat):
     return 1 / 120 * 1 / 120 * 111**2 * np.cos(lat * np.pi / 180)
-
-
-def cell_overlaps(shape):
-    """
-    Take a shape (in lat/lon coordinates) and return a dictionary from (row, col) to the fraction of the cell that overlaps the shape.
-    """
-
-    lon_min, lat_min, lon_max, lat_max = shape.bounds
-    row_min = row_idx_from_lat(lat_max)
-    row_max = row_idx_from_lat(lat_min)
-
-    col_min = col_idx_from_lon(lon_min)
-    col_max = col_idx_from_lon(lon_max)
-
-    result = {}
-
-    for row_idx in range(int(row_min), int(row_max) + 1):
-        for col_idx in range(int(col_min), int(col_max) + 1):
-            cell = box_for_cell(row_idx, col_idx)
-            intersection = cell.intersection(shape)
-            if intersection.is_empty or cell.area == 0:
-                continue
-            result[(row_idx, col_idx)] = intersection.area / cell.area
-
-    return result
-
-
-def box_for_cell(row_idx, col_idx):
-    cell_lat_min = lat_from_row_idx(row_idx)
-    cell_lat_max = lat_from_row_idx(row_idx + 1)
-    cell_lon_min = lon_from_col_idx(col_idx)
-    cell_lon_max = lon_from_col_idx(col_idx + 1)
-
-    cell = shapely.geometry.box(cell_lon_min, cell_lat_min, cell_lon_max, cell_lat_max)
-
-    return cell
-
-
-def compute_full_cell_overlaps_with_circle(radius, row_idx, num_grid=10):
-    result = defaultdict(float)
-    for offx in np.linspace(0, 1, num_grid + 1)[:-1]:
-        for offy in np.linspace(0, 1, num_grid + 1)[:-1]:
-            lat = lat_from_row_idx(row_idx + offy)
-            lon = lon_from_col_idx(offx)
-            circle = xy_to_radius(radius, lon, lat)
-            for (r, c), frac in cell_overlaps(circle).items():
-                result[(r, c)] += frac / (num_grid**2)
-    return result
 
 
 def compute_cell_overlaps_with_circle_grid_array(radius, row_idx, *, grid_size):
