import numpy as np
import shapely
import tqdm.auto as tqdm
from geotiff import GeoTiff
from permacache import drop_if_equal, permacache, stable_hash

from urbanstats.data.census_blocks import RADII
<<<<<<< HEAD
from urbanstats.features.within_distance import xy_to_radius
from urbanstats.geometry.ellipse import Ellipse
=======
from urbanstats.geometry.ellipse import Ellipse
from urbanstats.geometry.rasterize import exract_raster_points, rasterize_using_lines
>>>>>>> 862e2a5f
from urbanstats.utils import compute_bins

GPW_RADII = [k for k in RADII if k >= 1]

GPW_PATH = (
    "gpw_v4_population_count_rev11_2020_30_sec_",
    "named_region_shapefiles/gpw/gpw-v4-population-count-rev11_2020_30_sec_asc.zip",
)

GPW_LAND_PATH = (
    "gpw_v4_land_water_area_rev11_landareakm_30_sec_",
    "named_region_shapefiles/gpw/gpw-v4-land-water-area-rev11_landareakm_30_sec_asc.zip",
)

CELLS_PER_DEGREE = 120


@permacache("urbanstats/data/gpw/load_full_ghs_2")
def load_full_ghs():
    path = "named_region_shapefiles/gpw/GHS_POP_E2020_GLOBE_R2023A_4326_30ss_V1_0.tif"
    return load_ghs_from_path(path)


def load_ghs_from_path(path):
    gt = GeoTiff(path)
    ghs = np.array(gt.read())
    popu = np.zeros((180 * 120, 360 * 120), dtype=np.float32)
    min_lon, max_lat = gt.get_coords(0, 0)
    j_off = round((min_lon - (-180)) * 120)
    i_off = round((90 - max_lat) * 120)
    assert j_off == -1
    popu[i_off : i_off + ghs.shape[0]] = ghs[:, 1:-1]
    return popu


def lat_from_row_idx(row_idx):
    return 90 - row_idx * 1 / 120


def lon_from_col_idx(col_idx):
    return -180 + col_idx * 1 / 120


def compute_cell_overlaps_with_circle_grid_array(radius, row_idx, *, grid_size):
    ell = Ellipse(radius, lat_from_row_idx(row_idx + 0.5), lon_from_col_idx(0.5))
    yr, xr = ell.lat_radius, ell.lon_radius
    xr_idxs, yr_idxs = [
        int(np.ceil(radius * CELLS_PER_DEGREE + 2)) for radius in (xr, yr)
    ]
    xs, ys = [np.arange(-radius, radius + 1) for radius in (xr_idxs, yr_idxs)]
    # placing a grid off-index, e.g., if grid size is 3, we do 1/6, 3/6, 5/6.
    within_cell_grid = np.linspace(1 / grid_size / 2, 1 - 1 / grid_size / 2, grid_size)
    xs_specific, ys_specific = [
        (np.repeat(seq[:, None], grid_size, axis=1) + within_cell_grid)
        for seq in (xs, ys)
    ]
    xs_specific, ys_specific = [
        (seq - 0.5) / CELLS_PER_DEGREE for seq in (xs_specific, ys_specific)
    ]
    dist_from_center = (xs_specific[..., None, None] / xr) ** 2 + (
        ys_specific[None, None] / yr
    ) ** 2
    attributable_to_each = (dist_from_center <= 1).mean((1, 3))
    return xs, ys, attributable_to_each


def compute_cell_overlaps_with_circle(radius, row_idx, grid_size=100):
    xs, ys, b_arr = compute_cell_overlaps_with_circle_grid_array(
        radius, row_idx, grid_size=grid_size
    )
    x_idxs, y_idxs = np.where(b_arr)
    return {
        (y + row_idx, x): amount
        for (x, y, amount) in zip(xs[x_idxs], ys[y_idxs], b_arr[x_idxs, y_idxs])
    }


<<<<<<< HEAD
def compute_cell_overlaps_with_circle_grid_array(radius, row_idx, *, grid_size):
    x, y = lon_from_col_idx(0.5), lat_from_row_idx(row_idx + 0.5)
    ell = Ellipse(radius, y, x)
    yr, xr = ell.lat_radius, ell.lon_radius
    xr_idxs, yr_idxs = [
        int(np.ceil(radius * CELLS_PER_DEGREE + 2)) for radius in (xr, yr)
    ]
    xs, ys = [np.arange(-radius, radius + 1) for radius in (xr_idxs, yr_idxs)]
    # placing a grid off-index, e.g., if grid size is 3, we do 1/6, 3/6, 5/6.
    within_cell_grid = np.linspace(1 / grid_size / 2, 1 - 1 / grid_size / 2, grid_size)
    xs_specific, ys_specific = [
        (np.repeat(seq[:, None], grid_size, axis=1) + within_cell_grid)
        for seq in (xs, ys)
    ]
    xs_specific, ys_specific = [
        (seq - 0.5) / CELLS_PER_DEGREE for seq in (xs_specific, ys_specific)
    ]
    dist_from_center = (xs_specific[..., None, None] / xr) ** 2 + (
        ys_specific[None, None] / yr
    ) ** 2
    attributable_to_each = (dist_from_center <= 1).mean((1, 3))
    return xs, ys, attributable_to_each


def compute_cell_overlaps_with_circle(radius, row_idx, grid_size=100):
    xs, ys, b_arr = compute_cell_overlaps_with_circle_grid_array(
        radius, row_idx, grid_size=grid_size
    )
    x_idxs, y_idxs = np.where(b_arr)
    return {
        (y + row_idx, x): amount
        for (x, y, amount) in zip(xs[x_idxs], ys[y_idxs], b_arr[x_idxs, y_idxs])
    }


@permacache("urbanstats/data/gpw/compute_circle_density_per_cell_2")
=======
@permacache("urbanstats/data/gpw/compute_circle_density_per_cell_2.5")
>>>>>>> 862e2a5f
def compute_circle_density_per_cell(
    radius, longitude_start=0, longitude_end=None, latitude_start=0, latitude_end=None
):
    glo = load_full_ghs()
    glo = glo[:, longitude_start:longitude_end]
    glo_zero = np.nan_to_num(glo, 0)
    [row_idxs] = np.where((glo_zero[latitude_start:latitude_end] != 0).any(axis=1))
    row_idxs += latitude_start
    out = np.zeros_like(glo_zero)
    out = sum_in_radius(radius, glo_zero, row_idxs, out)
    out = out / (np.pi * radius**2)
<<<<<<< HEAD
    return out


def sum_in_radius(radius, global_map, row_idxs, out):
    for row_idx in tqdm.tqdm(row_idxs, desc=f"Computing gpw density for {radius} km"):
        overlaps = compute_full_cell_overlaps_with_circle(radius, row_idx)
        for (source_row, off), weight in overlaps.items():
            out[row_idx] += np.roll(global_map[source_row], -off) * weight
=======
>>>>>>> 862e2a5f
    return out


def sum_in_radius(radius, global_map, row_idxs, out):
    for row_idx in tqdm.tqdm(row_idxs, desc=f"Computing gpw density for {radius} km"):
        overlaps = compute_cell_overlaps_with_circle(radius, row_idx, grid_size=40)
        for (source_row, off), weight in overlaps.items():
            out[row_idx] += np.roll(global_map[source_row], -off) * weight
    return out


def produce_histogram(density_data, population_data):
    """
    Produce a histogram of population data with the given density data.
    """
    density_data = np.log(density_data) / np.log(10)
    density_data = density_data.flatten()
    population_data = population_data.flatten()

    return compute_bins(density_data, population_data, bin_size=0.1)


def compute_gpw_weighted_for_shape(
    shape, glo_pop, gridded_statistics, *, do_histograms
):
    row_selected, col_selected = select_points_in_shape(shape, glo_pop)
    pop = glo_pop[row_selected, col_selected]
    result = {}
    hists = {}
    for name, (data, pop_weight) in gridded_statistics.items():
        data_selected = data[row_selected, col_selected]
        if pop_weight:
            result[name] = np.nansum(pop * data_selected) / np.nansum(pop)
        else:
            result[name] = np.nansum(data_selected)
        if do_histograms:
            assert pop_weight, "pop_weight is required for histograms"
            hists[name] = produce_histogram(data_selected, pop)
    return result, hists


@permacache(
<<<<<<< HEAD
    "urbanstats/data/gpw/compute_gpw_for_shape_5",
    key_function=dict(
        shape=lambda x: stable_hash(shapely.to_geojson(x)),
        collect_density=drop_if_equal(True),
    ),
=======
    "urbanstats/data/gpw/compute_gpw_for_shape_raster",
    key_function=dict(shape=lambda x: stable_hash(shapely.to_geojson(x))),
>>>>>>> 862e2a5f
)
def compute_gpw_for_shape_raster(shape, collect_density=True):
    glo = load_full_ghs()
    if collect_density:
        dens_by_radius = {k: compute_circle_density_per_cell(k) for k in GPW_RADII}
    row_selected, col_selected = select_points_in_shape(shape, glo)
    pop = glo[row_selected, col_selected]

    pop_sum = np.nansum(pop)
    if collect_density:
        dens_selected = {
            k: dens_by_radius[k][row_selected, col_selected] for k in GPW_RADII
        }
        hists = {
            f"gpw_pw_density_histogram_{k}": produce_histogram(dens, pop)
            for k, dens in dens_selected.items()
        }
        density = {
            f"gpw_pw_density_{k}": np.nansum(pop * dens) / pop_sum
            for k, dens in dens_selected.items()
        }
    else:
        hists = {}
        density = {}

    return dict(gpw_population=pop_sum, **density), hists


def select_points_in_shape(shape, glo):
    lats, lon_starts, lon_ends = rasterize_using_lines(
        shape, resolution=CELLS_PER_DEGREE
    )
    row_selected, col_selected = exract_raster_points(lats, lon_starts, lon_ends, glo)
    return row_selected, col_selected


@permacache(
<<<<<<< HEAD
    "urbanstats/data/gpw/compute_gpw_data_for_shapefile_7",
=======
    "urbanstats/data/gpw/compute_gpw_data_for_shapefile_6.7",
>>>>>>> 862e2a5f
    key_function=dict(
        shapefile=lambda x: x.hash_key,
        collect_density=drop_if_equal(True),
        log=drop_if_equal(True),
    ),
)
def compute_gpw_data_for_shapefile(shapefile, collect_density=True, log=True):
    """
    Compute the GHS-POP data for a shapefile.
    """

    shapes = shapefile.load_file()

    result = {"gpw_population": [], **{f"gpw_pw_density_{k}": [] for k in GPW_RADII}}

    result_hists = {f"gpw_pw_density_histogram_{k}": [] for k in GPW_RADII}

    for longname, shape in tqdm.tqdm(
        zip(shapes.longname, shapes.geometry),
        desc=f"gpw for {shapefile.hash_key}",
        total=len(shapes),
    ):
        if log:
            print(longname)
        res, hists = compute_gpw_for_shape_raster(
            shape, collect_density=collect_density
        )
        if log:
            print(res)
        for k, v in res.items():
            result[k].append(v)
        for k, v in hists.items():
            result_hists[k].append(v)

    return result, result_hists<|MERGE_RESOLUTION|>--- conflicted
+++ resolved
@@ -5,13 +5,8 @@
 from permacache import drop_if_equal, permacache, stable_hash
 
 from urbanstats.data.census_blocks import RADII
-<<<<<<< HEAD
-from urbanstats.features.within_distance import xy_to_radius
-from urbanstats.geometry.ellipse import Ellipse
-=======
 from urbanstats.geometry.ellipse import Ellipse
 from urbanstats.geometry.rasterize import exract_raster_points, rasterize_using_lines
->>>>>>> 862e2a5f
 from urbanstats.utils import compute_bins
 
 GPW_RADII = [k for k in RADII if k >= 1]
@@ -89,46 +84,7 @@
     }
 
 
-<<<<<<< HEAD
-def compute_cell_overlaps_with_circle_grid_array(radius, row_idx, *, grid_size):
-    x, y = lon_from_col_idx(0.5), lat_from_row_idx(row_idx + 0.5)
-    ell = Ellipse(radius, y, x)
-    yr, xr = ell.lat_radius, ell.lon_radius
-    xr_idxs, yr_idxs = [
-        int(np.ceil(radius * CELLS_PER_DEGREE + 2)) for radius in (xr, yr)
-    ]
-    xs, ys = [np.arange(-radius, radius + 1) for radius in (xr_idxs, yr_idxs)]
-    # placing a grid off-index, e.g., if grid size is 3, we do 1/6, 3/6, 5/6.
-    within_cell_grid = np.linspace(1 / grid_size / 2, 1 - 1 / grid_size / 2, grid_size)
-    xs_specific, ys_specific = [
-        (np.repeat(seq[:, None], grid_size, axis=1) + within_cell_grid)
-        for seq in (xs, ys)
-    ]
-    xs_specific, ys_specific = [
-        (seq - 0.5) / CELLS_PER_DEGREE for seq in (xs_specific, ys_specific)
-    ]
-    dist_from_center = (xs_specific[..., None, None] / xr) ** 2 + (
-        ys_specific[None, None] / yr
-    ) ** 2
-    attributable_to_each = (dist_from_center <= 1).mean((1, 3))
-    return xs, ys, attributable_to_each
-
-
-def compute_cell_overlaps_with_circle(radius, row_idx, grid_size=100):
-    xs, ys, b_arr = compute_cell_overlaps_with_circle_grid_array(
-        radius, row_idx, grid_size=grid_size
-    )
-    x_idxs, y_idxs = np.where(b_arr)
-    return {
-        (y + row_idx, x): amount
-        for (x, y, amount) in zip(xs[x_idxs], ys[y_idxs], b_arr[x_idxs, y_idxs])
-    }
-
-
-@permacache("urbanstats/data/gpw/compute_circle_density_per_cell_2")
-=======
 @permacache("urbanstats/data/gpw/compute_circle_density_per_cell_2.5")
->>>>>>> 862e2a5f
 def compute_circle_density_per_cell(
     radius, longitude_start=0, longitude_end=None, latitude_start=0, latitude_end=None
 ):
@@ -140,17 +96,6 @@
     out = np.zeros_like(glo_zero)
     out = sum_in_radius(radius, glo_zero, row_idxs, out)
     out = out / (np.pi * radius**2)
-<<<<<<< HEAD
-    return out
-
-
-def sum_in_radius(radius, global_map, row_idxs, out):
-    for row_idx in tqdm.tqdm(row_idxs, desc=f"Computing gpw density for {radius} km"):
-        overlaps = compute_full_cell_overlaps_with_circle(radius, row_idx)
-        for (source_row, off), weight in overlaps.items():
-            out[row_idx] += np.roll(global_map[source_row], -off) * weight
-=======
->>>>>>> 862e2a5f
     return out
 
 
@@ -193,16 +138,8 @@
 
 
 @permacache(
-<<<<<<< HEAD
-    "urbanstats/data/gpw/compute_gpw_for_shape_5",
-    key_function=dict(
-        shape=lambda x: stable_hash(shapely.to_geojson(x)),
-        collect_density=drop_if_equal(True),
-    ),
-=======
     "urbanstats/data/gpw/compute_gpw_for_shape_raster",
     key_function=dict(shape=lambda x: stable_hash(shapely.to_geojson(x))),
->>>>>>> 862e2a5f
 )
 def compute_gpw_for_shape_raster(shape, collect_density=True):
     glo = load_full_ghs()
@@ -240,11 +177,7 @@
 
 
 @permacache(
-<<<<<<< HEAD
     "urbanstats/data/gpw/compute_gpw_data_for_shapefile_7",
-=======
-    "urbanstats/data/gpw/compute_gpw_data_for_shapefile_6.7",
->>>>>>> 862e2a5f
     key_function=dict(
         shapefile=lambda x: x.hash_key,
         collect_density=drop_if_equal(True),
