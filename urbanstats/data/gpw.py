--- conflicted
+++ resolved
@@ -304,11 +304,7 @@
 
 
 @permacache(
-<<<<<<< HEAD
     "urbanstats/data/gpw/compute_gpw_data_for_shapefile_7",
-=======
-    "urbanstats/data/gpw/compute_gpw_data_for_shapefile_6.9",
->>>>>>> 87ed19a4
     key_function=dict(
         shapefile=lambda x: x.hash_key,
         collect_density=drop_if_equal(True),
