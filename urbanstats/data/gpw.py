--- conflicted
+++ resolved
@@ -2,16 +2,12 @@
 from collections import defaultdict
 from functools import lru_cache
 
-<<<<<<< HEAD
-from permacache import permacache, stable_hash, drop_if_equal, drop_if
-=======
->>>>>>> 0110c0c6
 import numpy as np
 import pandas as pd
 import shapely
 import tqdm.auto as tqdm
 from geotiff import GeoTiff
-from permacache import permacache, stable_hash
+from permacache import permacache, stable_hash, drop_if_equal, drop_if
 
 from urbanstats.features.within_distance import xy_to_radius
 
