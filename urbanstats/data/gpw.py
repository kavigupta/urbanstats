--- conflicted
+++ resolved
@@ -5,12 +5,8 @@
 from permacache import drop_if_equal, permacache, stable_hash
 
 from urbanstats.data.census_blocks import RADII
-<<<<<<< HEAD
 from urbanstats.geometry.ellipse import Ellipse
 from urbanstats.geometry.rasterize import exract_raster_points, rasterize_using_lines
-=======
-from urbanstats.features.within_distance import xy_to_radius
->>>>>>> c717719a
 from urbanstats.utils import compute_bins
 
 GPW_RADII = [k for k in RADII if k >= 1]
@@ -265,16 +261,10 @@
     glo = load_full_ghs()
     if collect_density:
         dens_by_radius = {k: compute_circle_density_per_cell(k) for k in GPW_RADII}
-<<<<<<< HEAD
     lats, lon_starts, lon_ends = rasterize_using_lines(
         shape, resolution=CELLS_PER_DEGREE
     )
     row_selected, col_selected = exract_raster_points(lats, lon_starts, lon_ends, glo)
-    # import IPython; IPython.embed()
-    # row_selected, col_selected = lattice_cells_contained(glo, shape)
-=======
-    row_selected, col_selected = lattice_cells_contained(glo, shape)
->>>>>>> c717719a
     pop = glo[row_selected, col_selected]
 
     pop_sum = np.nansum(pop)
