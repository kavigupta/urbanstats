--- conflicted
+++ resolved
@@ -33,7 +33,6 @@
     return load_ghs_from_path(path, resolution=60 * 60 // 30)
 
 
-<<<<<<< HEAD
 def load_full_ghs_3arcsec_zarr():
     result = GeoTiff(
         "named_region_shapefiles/GHS_POP_E2030_GLOBE_R2023A_4326_3ss_V1_0/GHS_POP_E2030_GLOBE_R2023A_4326_3ss_V1_0.tif"
@@ -41,8 +40,6 @@
     return result.read()
 
 
-=======
->>>>>>> 89112a19
 def load_full_ghs_30arcsec_zarr():
     return cached_zarr_array(
         "named_region_shapefiles/gpw/zarr/ghs_population", load_full_ghs_30_arcsec
@@ -50,7 +47,6 @@
 
 
 def load_full_ghs_zarr(resolution):
-<<<<<<< HEAD
     if resolution == 1200:
         return load_full_ghs_3arcsec_zarr()
     elif resolution == 120:
@@ -59,15 +55,7 @@
         raise ValueError(f"Resolution must be 1200 or 120, not {resolution}")
 
 
-def load_ghs_from_path(path):
-=======
-    if resolution == 120:
-        return load_full_ghs_30arcsec_zarr()
-    raise ValueError(f"Resolution must be 120, not {resolution}")
-
-
 def load_ghs_from_path(path, resolution):
->>>>>>> 89112a19
     gt = GeoTiff(path)
     ghs = np.array(gt.read())
     popu = np.zeros((180 * resolution, 360 * resolution), dtype=np.float32)
@@ -90,10 +78,7 @@
 def compute_cell_overlaps_with_circle_grid_array(
     radius, row_idx, *, grid_size, resolution
 ):
-<<<<<<< HEAD
-=======
     # pylint: disable=too-many-locals
->>>>>>> 89112a19
     ell = Ellipse(
         radius,
         lat_from_row_idx(row_idx + 0.5, resolution),
@@ -135,10 +120,7 @@
     )
     if os.path.exists(path):
         return zarr.open(path, mode="r")["data"]
-<<<<<<< HEAD
     print("Computing density for radius", radius)
-=======
->>>>>>> 89112a19
     glo = load_full_ghs_zarr(resolution)
     glo_dask = dask.array.from_zarr(glo)
     [row_idxs] = np.where(np.array(glo_dask.any(axis=1)))
@@ -174,7 +156,6 @@
         self.cache = np.zeros_like(self.cache, dtype=self.out.dtype)
 
 
-<<<<<<< HEAD
 def sum_in_radius(
     radius,
     global_map,
@@ -187,11 +168,6 @@
     saving_chunk=1000,
 ):
     assigner = ChunkedAssigner(out, saving_chunk)
-=======
-def sum_in_radius(radius, global_map, row_idxs, out, multiplier=1, *, resolution):
-    loading_chunk = 1000
-    assigner = ChunkedAssigner(out, loading_chunk)
->>>>>>> 89112a19
     loading_start = -float("inf")
     local_array = None
     local_array_cumsum = None
@@ -280,19 +256,12 @@
     "urbanstats/data/gpw/compute_gpw_for_shape_raster_5",
     key_function=dict(shape=lambda x: stable_hash(shapely.to_geojson(x))),
 )
-<<<<<<< HEAD
 def compute_gpw_for_shape_raster(shape, collect_density=True, resolution=1200):
     glo = load_full_ghs_zarr(resolution)
     if collect_density:
         dens_by_radius = {
             k: compute_circle_density_per_cell_zarr(k, resolution) for k in GPW_RADII
         }
-=======
-def compute_gpw_for_shape_raster(shape, collect_density=True, *, resolution):
-    glo = load_full_ghs_zarr(resolution)
-    if collect_density:
-        dens_by_radius = {k: compute_circle_density_per_cell_zarr(k, resolution) for k in GPW_RADII}
->>>>>>> 89112a19
     row_selected, col_selected = select_points_in_shape(
         shape, glo, resolution=resolution
     )
@@ -322,11 +291,7 @@
     return dict(gpw_population=pop_sum, **density), hists
 
 
-<<<<<<< HEAD
 def select_points_in_shape(shape, glo, *, resolution):
-=======
-def select_points_in_shape(shape, glo, resolution):
->>>>>>> 89112a19
     lats, lon_starts, lon_ends = rasterize_using_lines(shape, resolution=resolution)
     row_selected, col_selected = exract_raster_points(lats, lon_starts, lon_ends, glo)
     return row_selected, col_selected
@@ -340,13 +305,9 @@
         log=drop_if_equal(True),
     ),
 )
-<<<<<<< HEAD
 def compute_gpw_data_for_shapefile(
     shapefile, collect_density=True, log=True, *, resolution
 ):
-=======
-def compute_gpw_data_for_shapefile(shapefile, collect_density=True, log=True, *, resolution):
->>>>>>> 89112a19
     """
     Compute the GHS-POP data for a shapefile.
     """
