import os

import dask.array
import numpy as np
import scipy
import shapely
import tqdm.auto as tqdm
import zarr
from geotiff import GeoTiff
from permacache import drop_if_equal, permacache, stable_hash

from urbanstats.data.census_blocks import RADII
from urbanstats.geometry.ellipse import Ellipse
from urbanstats.geometry.rasterize import exract_raster_points, rasterize_using_lines
from urbanstats.utils import cached_zarr_array, compute_bins

GPW_RADII = [k for k in RADII if k >= 1]

GPW_PATH = (
    "gpw_v4_population_count_rev11_2020_30_sec_",
    "named_region_shapefiles/gpw/gpw-v4-population-count-rev11_2020_30_sec_asc.zip",
)

GPW_LAND_PATH = (
    "gpw_v4_land_water_area_rev11_landareakm_30_sec_",
    "named_region_shapefiles/gpw/gpw-v4-land-water-area-rev11_landareakm_30_sec_asc.zip",
)


@permacache("urbanstats/data/gpw/load_full_ghs_2")
def load_full_ghs_30_arcsec():
    path = "named_region_shapefiles/gpw/GHS_POP_E2020_GLOBE_R2023A_4326_30ss_V1_0.tif"
    return load_ghs_from_path(path, resolution=60 * 60 // 30)


def load_full_ghs_3arcsec_zarr():
    result = GeoTiff(
        "named_region_shapefiles/GHS_POP_E2030_GLOBE_R2023A_4326_3ss_V1_0/GHS_POP_E2030_GLOBE_R2023A_4326_3ss_V1_0.tif"
    )
    return result.read()


def load_full_ghs_30arcsec_zarr():
    return cached_zarr_array(
        "named_region_shapefiles/gpw/zarr/ghs_population", load_full_ghs_30_arcsec
    )


def load_full_ghs_zarr(resolution):
    if resolution == 1200:
        return load_full_ghs_3arcsec_zarr()
    elif resolution == 120:
        return load_full_ghs_30arcsec_zarr()
    else:
        raise ValueError(f"Resolution must be 1200 or 120, not {resolution}")


def load_ghs_from_path(path, resolution):
    gt = GeoTiff(path)
    ghs = np.array(gt.read())
    popu = np.zeros((180 * resolution, 360 * resolution), dtype=np.float32)
    min_lon, max_lat = gt.get_coords(0, 0)
    j_off = round((min_lon - (-180)) * resolution)
    i_off = round((90 - max_lat) * resolution)
    assert j_off == -1
    popu[i_off : i_off + ghs.shape[0]] = ghs[:, 1:-1]
    return popu


def lat_from_row_idx(row_idx, resolution):
    return 90 - row_idx * 1 / resolution


def lon_from_col_idx(col_idx, resolution):
    return -180 + col_idx * 1 / resolution


def compute_cell_overlaps_with_circle_grid_array(
    radius, row_idx, *, grid_size, resolution
):
    # pylint: disable=too-many-locals
    ell = Ellipse(
        radius,
        lat_from_row_idx(row_idx + 0.5, resolution),
        lon_from_col_idx(0.5, resolution),
    )
    yr, xr = ell.lat_radius, ell.lon_radius
    xr_idxs, yr_idxs = [int(np.ceil(radius * resolution + 2)) for radius in (xr, yr)]
    xs, ys = [np.arange(-radius, radius + 1) for radius in (xr_idxs, yr_idxs)]
    # placing a grid off-index, e.g., if grid size is 3, we do 1/6, 3/6, 5/6.
    within_cell_grid = np.linspace(1 / grid_size / 2, 1 - 1 / grid_size / 2, grid_size)
    xs_specific, ys_specific = [
        (np.repeat(seq[:, None], grid_size, axis=1) + within_cell_grid)
        for seq in (xs, ys)
    ]
    xs_specific, ys_specific = [
        (seq - 0.5) / resolution for seq in (xs_specific, ys_specific)
    ]
    dist_from_center = (xs_specific[..., None, None] / xr) ** 2 + (
        ys_specific[None, None] / yr
    ) ** 2
    attributable_to_each = (dist_from_center <= 1).mean((1, 3))
    return xs, ys, attributable_to_each


def compute_cell_overlaps_with_circle(radius, row_idx, grid_size=100, *, resolution):
    xs, ys, b_arr = compute_cell_overlaps_with_circle_grid_array(
        radius, row_idx, grid_size=grid_size, resolution=resolution
    )
    x_idxs, y_idxs = np.where(b_arr)
    return {
        (y + row_idx, x): amount
        for (x, y, amount) in zip(xs[x_idxs], ys[y_idxs], b_arr[x_idxs, y_idxs])
    }


def compute_circle_density_per_cell_zarr(radius, resolution):
    path = (
        f"named_region_shapefiles/gpw/zarr/ghs_gpw_radius_{radius}km_res_{resolution}"
    )
    if os.path.exists(path):
        return zarr.open(path, mode="r")["data"]
    print("Computing density for radius", radius)
    glo = load_full_ghs_zarr(resolution)
    glo_dask = dask.array.from_zarr(glo)
    [row_idxs] = np.where(np.array(glo_dask.any(axis=1)))
    with zarr.open(path, mode="w") as z:
        z.create_dataset("data", shape=glo.shape)
        sum_in_radius(
            radius,
            glo_dask,
            row_idxs,
            z["data"],
            multiplier=1 / (np.pi * radius**2),
            resolution=resolution,
        )
    return compute_circle_density_per_cell_zarr(radius, resolution)


class ChunkedAssigner:
    def __init__(self, out, chunk_size):
        self.out = out
        self.chunk_size = chunk_size
        self.current_start = 0
        self.cache = np.zeros((chunk_size, *out.shape[1:]), dtype=out.dtype)

    def assign(self, row_idx, value):
        if row_idx >= self.current_start + self.chunk_size:
            self.flush()
            self.current_start = row_idx
        self.cache[row_idx - self.current_start] = value

    def flush(self):
        self.out[self.current_start : self.current_start + self.chunk_size] = self.cache
        self.current_start = "invalid"
        self.cache = np.zeros_like(self.cache, dtype=self.out.dtype)


def sum_in_radius(
    radius,
    global_map,
    row_idxs,
    out,
    multiplier=1,
    *,
    resolution,
    loading_chunk=1000,
    saving_chunk=1000,
):
    assigner = ChunkedAssigner(out, saving_chunk)
    loading_start = -float("inf")
    local_array = None
    local_array_cumsum = None

    def fetch_chunk_for(start, end):
        nonlocal loading_start, local_array, local_array_cumsum
        assert start >= loading_start
        if end >= loading_start + loading_chunk:
            loading_start = start
            assert end < loading_start + loading_chunk
            local_array = np.array(
                global_map[loading_start : loading_start + loading_chunk]
            )
            local_array_cumsum = np.cumsum(local_array, axis=1)

    fetch_chunk_for(0, 0)
    for row_idx in tqdm.tqdm(row_idxs, desc=f"Computing gpw density for {radius} km"):
        overlaps = compute_cell_overlaps_with_circle(
            radius, row_idx, grid_size=40, resolution=resolution
        )
        rows = [row for row, _ in overlaps.keys()]
        fetch_chunk_for(min(rows), max(rows))
<<<<<<< HEAD
        # result_for_row = sum(
        #     np.roll(local_array[source_row - loading_start], -off) * weight
        #     for (source_row, off), weight in overlaps.items()
        # )
        source_rows = {source_row for source_row, _ in overlaps.keys()}
        result_for_row = 0
        for source_row in source_rows:
            local_row = local_array[source_row - loading_start]
            local_row_cumsum = local_array_cumsum[source_row - loading_start]
            columns = [off for sr, off in overlaps.keys() if sr == source_row]
            consecutives = []
            for off in range(-max(columns), max(columns) + 1):
                if overlaps[source_row, off] > 1 - 1e-5:
                    consecutives.append(off)
                    continue
                result_for_row += np.roll(local_row, -off) * overlaps[(source_row, off)]
            if not consecutives:
                continue
            lo, hi = min(consecutives), max(consecutives)
            assert len(consecutives) == hi - lo + 1
            delta = (
                np.roll(local_row_cumsum, -hi) - np.roll(local_row_cumsum, -lo + 1)
            ) % local_row_cumsum[-1]
            result_for_row += delta
=======
        result_for_row = compute_convolution(
            loading_start, local_array, local_array_cumsum, overlaps
        )
>>>>>>> 4bafc675

        assigner.assign(row_idx, result_for_row * multiplier)
    assigner.flush()
    return out


def compute_convolution(
    array_row_idx_base, local_array, local_array_cumsum, filter_to_convolve
):
    source_rows = {source_row for source_row, _ in filter_to_convolve.keys()}
    result_for_row = 0
    for source_row in source_rows:
        local_row = local_array[source_row - array_row_idx_base]
        local_row_cumsum = local_array_cumsum[source_row - array_row_idx_base]
        columns = [off for sr, off in filter_to_convolve.keys() if sr == source_row]
        consecutives = []
        for off in range(-max(columns), max(columns) + 1):
            if filter_to_convolve[source_row, off] > 1 - 1e-5:
                consecutives.append(off)
                continue
            result_for_row += (
                np.roll(local_row, -off) * filter_to_convolve[(source_row, off)]
            )
        if not consecutives:
            continue
        lo, hi = min(consecutives), max(consecutives)
        assert len(consecutives) == hi - lo + 1
        delta = (
            np.roll(local_row_cumsum, -hi) - np.roll(local_row_cumsum, -lo + 1)
        ) % local_row_cumsum[-1]
        result_for_row += delta
    return result_for_row


def produce_histogram(density_data, population_data):
    """
    Produce a histogram of population data with the given density data.
    """
    density_data = np.log(density_data) / np.log(10)
    density_data = density_data.flatten()
    population_data = population_data.flatten()

    return compute_bins(density_data, population_data, bin_size=0.1)


def compute_gpw_weighted_for_shape(
    shape, glo_pop, gridded_statistics, *, do_histograms, resolution
):
    row_selected, col_selected = select_points_in_shape(
        shape, glo_pop, resolution=resolution
    )
    pop = glo_pop[row_selected, col_selected]
    result = {}
    hists = {}
    for name, (data, pop_weight) in gridded_statistics.items():
        data_selected = data[row_selected, col_selected]
        if pop_weight:
            result[name] = np.nansum(pop * data_selected) / np.nansum(pop)
        else:
            result[name] = np.nansum(data_selected)
        if do_histograms:
            assert pop_weight, "pop_weight is required for histograms"
            hists[name] = produce_histogram(data_selected, pop)
    return result, hists


@permacache(
    "urbanstats/data/gpw/compute_gpw_for_shape_raster_5",
    key_function=dict(shape=lambda x: stable_hash(shapely.to_geojson(x))),
)
def compute_gpw_for_shape_raster(shape, collect_density=True, resolution=1200):
    glo = load_full_ghs_zarr(resolution)
    if collect_density:
        dens_by_radius = {
            k: compute_circle_density_per_cell_zarr(k, resolution) for k in GPW_RADII
        }
    row_selected, col_selected = select_points_in_shape(
        shape, glo, resolution=resolution
    )
    pop = glo[row_selected, col_selected]

    pop_sum = np.nansum(pop)
    if collect_density:
        dens_selected = {
            k: np.nan_to_num(
                dens_by_radius[k][row_selected, col_selected],
                nan=0,
            )
            for k in GPW_RADII
        }
        hists = {
            f"gpw_pw_density_histogram_{k}": produce_histogram(dens, pop)
            for k, dens in dens_selected.items()
        }
        density = {
            f"gpw_pw_density_{k}": np.nansum(pop * dens) / pop_sum
            for k, dens in dens_selected.items()
        }
    else:
        hists = {}
        density = {}

    return dict(gpw_population=pop_sum, **density), hists


def select_points_in_shape(shape, glo, *, resolution):
    lats, lon_starts, lon_ends = rasterize_using_lines(shape, resolution=resolution)
    row_selected, col_selected = exract_raster_points(lats, lon_starts, lon_ends, glo)
    return row_selected, col_selected


@permacache(
    "urbanstats/data/gpw/compute_gpw_data_for_shapefile_6.8",
    key_function=dict(
        shapefile=lambda x: x.hash_key,
        collect_density=drop_if_equal(True),
        log=drop_if_equal(True),
    ),
)
def compute_gpw_data_for_shapefile(
    shapefile, collect_density=True, log=True, *, resolution
):
    """
    Compute the GHS-POP data for a shapefile.
    """

    shapes = shapefile.load_file()

    result = {"gpw_population": [], **{f"gpw_pw_density_{k}": [] for k in GPW_RADII}}

    result_hists = {f"gpw_pw_density_histogram_{k}": [] for k in GPW_RADII}

    for longname, shape in tqdm.tqdm(
        zip(shapes.longname, shapes.geometry),
        desc=f"gpw for {shapefile.hash_key}",
        total=len(shapes),
    ):
        if log:
            print(longname)
        res, hists = compute_gpw_for_shape_raster(
            shape, collect_density=collect_density, resolution=resolution
        )
        if log:
            print(res)
        for k, v in res.items():
            result[k].append(v)
        for k, v in hists.items():
            result_hists[k].append(v)

    return result, result_hists<|MERGE_RESOLUTION|>--- conflicted
+++ resolved
@@ -190,36 +190,9 @@
         )
         rows = [row for row, _ in overlaps.keys()]
         fetch_chunk_for(min(rows), max(rows))
-<<<<<<< HEAD
-        # result_for_row = sum(
-        #     np.roll(local_array[source_row - loading_start], -off) * weight
-        #     for (source_row, off), weight in overlaps.items()
-        # )
-        source_rows = {source_row for source_row, _ in overlaps.keys()}
-        result_for_row = 0
-        for source_row in source_rows:
-            local_row = local_array[source_row - loading_start]
-            local_row_cumsum = local_array_cumsum[source_row - loading_start]
-            columns = [off for sr, off in overlaps.keys() if sr == source_row]
-            consecutives = []
-            for off in range(-max(columns), max(columns) + 1):
-                if overlaps[source_row, off] > 1 - 1e-5:
-                    consecutives.append(off)
-                    continue
-                result_for_row += np.roll(local_row, -off) * overlaps[(source_row, off)]
-            if not consecutives:
-                continue
-            lo, hi = min(consecutives), max(consecutives)
-            assert len(consecutives) == hi - lo + 1
-            delta = (
-                np.roll(local_row_cumsum, -hi) - np.roll(local_row_cumsum, -lo + 1)
-            ) % local_row_cumsum[-1]
-            result_for_row += delta
-=======
         result_for_row = compute_convolution(
             loading_start, local_array, local_array_cumsum, overlaps
         )
->>>>>>> 4bafc675
 
         assigner.assign(row_idx, result_for_row * multiplier)
     assigner.flush()
