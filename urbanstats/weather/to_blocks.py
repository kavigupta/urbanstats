import numpy as np
from permacache import permacache, stable_hash

from urbanstats.data.census_blocks import load_raw_census
from urbanstats.weather.era5 import bounding_boxes
from urbanstats.weather.stats import era5_statistics as era5_statistics_dict
from urbanstats.weather.weather_statistic import compute_statistics


def classify_which_box(bounding_box_l, coordinates):
    which_box = np.zeros(coordinates.shape[0], dtype=np.int8) - 1
    y, x = coordinates.T
    for i, (_, (low_x, low_y, high_x, high_y)) in enumerate(bounding_box_l):
        which_box[(x >= low_x) & (x <= high_x) & (y >= low_y) & (y <= high_y)] = i
    assert (which_box != -1).all()
    return which_box


def coord_to_index_and_fraction(bounding_box, coordinates):
    """
    Outputs:

    idx_lat: index of the latitude of the bounding box. 0 is the lowest latitude,
        1 is the next lowest, at 0.25 degree increments.

        Should always refer to the bottom left corner of the cell.

    idx_lon: index of the longitude of the bounding box. 0 is the lowest longitude,
        1 is the next lowest, at 0.25 degree increments.

        Should always refer to the bottom left corner of the cell.

    fraction_lat: fraction of the current cell that the point is in, in the
        latitude direction. 0 is the bottom of the cell, 1 is the top.

    fraction_lon: fraction of the current cell that the point is in, in the
        longitude direction. 0 is the left of the cell, 1 is the right.
    """

    y, x = coordinates.T

    low_x, low_y, _, _ = bounding_box

    idx_lat_real = (y - low_y) / 0.25
    idx_lon_real = (x - low_x) / 0.25

    idx_lat = np.floor(idx_lat_real).astype(np.int32)
    idx_lon = np.floor(idx_lon_real).astype(np.int32)

    fraction_lat = idx_lat_real - idx_lat
    fraction_lon = idx_lon_real - idx_lon

    return dict(
        idx_lat=idx_lat,
        idx_lon=idx_lon,
        fraction_lat=fraction_lat,
        fraction_lon=fraction_lon,
    )


def interpolate(index_fraction, data):
    """
    data[lat_idx][lon_idx] -> float

    Use bilinear interpolation to get the value of the data at the given
    coordinates.
    """

    data = data[::-1]

    bot_left = data[index_fraction["idx_lat"], index_fraction["idx_lon"]]
    bot_right = data[index_fraction["idx_lat"], index_fraction["idx_lon"] + 1]
    top_left = data[index_fraction["idx_lat"] + 1, index_fraction["idx_lon"]]
    top_right = data[index_fraction["idx_lat"] + 1, index_fraction["idx_lon"] + 1]

    frac_lon = index_fraction["fraction_lon"]
    frac_lat = index_fraction["fraction_lat"]

    bot = bot_left * (1 - frac_lon) + bot_right * frac_lon
    top = top_left * (1 - frac_lon) + top_right * frac_lon

    return bot * (1 - frac_lat) + top * frac_lat


def compute_weather_by_block(
    bounding_box_l, coordinates, which_box, index_fractions, data
):
    result = np.zeros(coordinates.shape[0]) + np.nan
    for i, index_fractions_i in enumerate(index_fractions):
        result[which_box == i] = interpolate(
            index_fractions_i, data[bounding_box_l[i][0]]
        )
    assert not np.isnan(result).any()
    return result


def compute_all_weather_by_block(bounding_box_list, coordinates, data):
    which_box = classify_which_box(bounding_box_list, coordinates)
    index_fractions = {
        i: coord_to_index_and_fraction(
            bounding_box_list[i][1], coordinates[which_box == i]
        )
        for i in range(len(bounding_box_list))
    }
    result = {}
    for stat in list(list(data.values())[0]):
        result[stat] = compute_weather_by_block(
            bounding_box_list,
            coordinates,
            which_box,
            index_fractions,
            {k: v[stat] for k, v in data.items()},
        )
    return result


@permacache(
    "urbanstats/weather/era5/block_statistics",
    key_function=dict(era5_statistics=stable_hash),
)
<<<<<<< HEAD
=======
# this could be a frozendict but whatever
# pylint: disable=dangerous-default-value
>>>>>>> cd0c0462
def weather_block_statistics(era5_statistics=era5_statistics_dict):
    cstats = compute_statistics(era5_statistics, 1991)
    *_, coordinates = load_raw_census()
    bounding_box_l = list(bounding_boxes().items())
    weather_by_block = compute_all_weather_by_block(bounding_box_l, coordinates, cstats)
    return weather_by_block<|MERGE_RESOLUTION|>--- conflicted
+++ resolved
@@ -118,11 +118,8 @@
     "urbanstats/weather/era5/block_statistics",
     key_function=dict(era5_statistics=stable_hash),
 )
-<<<<<<< HEAD
-=======
 # this could be a frozendict but whatever
 # pylint: disable=dangerous-default-value
->>>>>>> cd0c0462
 def weather_block_statistics(era5_statistics=era5_statistics_dict):
     cstats = compute_statistics(era5_statistics, 1991)
     *_, coordinates = load_raw_census()
