--- conflicted
+++ resolved
@@ -5,15 +5,11 @@
 import matplotlib.pyplot as plt
 from matplotlib.patches import Rectangle
 
-<<<<<<< HEAD
-from urbanstats.data.gpw import lat_from_row_idx, load_full_ghs_30_arcsec, lon_from_col_idx
-=======
 from urbanstats.data.gpw import (
     lat_from_row_idx,
     load_full_ghs_30_arcsec,
     lon_from_col_idx,
 )
->>>>>>> 89112a19
 
 
 def produce_all_bounding_boxes():
