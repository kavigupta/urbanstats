--- conflicted
+++ resolved
@@ -20,9 +20,6 @@
     "Judicial Circuit",
 ]
 
-<<<<<<< HEAD
-QUIZ_REGION_TYPES_CANADA = ["Province"]
-=======
 QUIZ_REGION_TYPES_CANADA = [
     "Province",
     "CA Census Division",
@@ -32,7 +29,6 @@
 for region_type in QUIZ_REGION_TYPES_CANADA:
     # really need to downweight these so they don't show up as often
     quiz_weights[region_type] = 0.1
->>>>>>> 52577437
 
 QUIZ_REGION_TYPES_INTERNATIONAL = [
     "Country",
