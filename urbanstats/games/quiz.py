--- conflicted
+++ resolved
@@ -102,9 +102,7 @@
             json.dump(outs, f)
 
 
-<<<<<<< HEAD
 # vulture: ignore -- used by notebooks
-=======
 def display_question(question):
     if "!TOOLTIP" in question:
         return question[: question.index("!TOOLTIP")].strip()
@@ -113,7 +111,7 @@
     return f"Which has a {question}?"
 
 
->>>>>>> 6d5870dc
+# vulture: ignore -- used by notebooks
 renamed = {
     "higher housing units per adult": "housing_per_pop",
     "higher % of people who are born in the us outside their state of residence": "birthplace_us_not_state",
