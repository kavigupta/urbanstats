--- conflicted
+++ resolved
@@ -194,18 +194,6 @@
     at_pop = filt[filt.best_population_estimate >= minimum_population(typ)].set_index(
         "longname"
     )
-<<<<<<< HEAD
-    # FIXME better framework for indices for more than just international/USA
-    # make sure to only include the appropriate columns
-    # TODO don't use index lists for this, it probably isn't necessary?
-    idxs = index_list_for_longname(
-        "" if is_international(typ) else "USA",
-        american_to_international.get(typ, typ),
-        strict_display=True,
-    )
-    stats_filter = {internal_statistic_names()[i] for i in idxs}
-=======
->>>>>>> 116f0fc9
     universes = at_pop["universes"]
     at_pop = pd.DataFrame({s: at_pop[s] for s in stats if typ in stats_to_types[s]})
     mask = ~at_pop.applymap(np.isnan).all()
