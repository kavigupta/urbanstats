--- conflicted
+++ resolved
@@ -66,12 +66,6 @@
 
 
 def output_quiz_sampling_probabilities(site_folder, subfolder):
-<<<<<<< HEAD
-    # TODO validate juxta_version
-    qqw = quiz_question_weights(compute_geographies_by_type())
-    ps = qqw["ps"]
-    qqp = qqw["qqp"]
-=======
     ps, qqp = quiz_data()
     hash_value = stable_hash((ps, qqp))
     info = get_juxta_version_info()
@@ -80,7 +74,6 @@
         with open(version_info, "w") as f:
             json.dump(info, f)
     juxta_version = dict(info)[hash_value]
->>>>>>> 039143e3
     descriptors = []
     for i, (q, p) in enumerate(zip(qqp.questions_by_number, ps), start=1):
         descriptors.append(
@@ -92,9 +85,6 @@
         allStats=[internal_statistic_names().index(s) for s in qqp.all_stats],
         questionDistribution=descriptors,
         juxtaVersion=juxta_version,
-<<<<<<< HEAD
-    )
-=======
     )
 
 def get_juxta_version_info():
@@ -108,5 +98,4 @@
     qqw = quiz_question_weights(compute_geographies_by_type())
     ps = qqw["ps"]
     qqp = qqw["qqp"]
-    return ps, qqp
->>>>>>> 039143e3
+    return ps, qqp