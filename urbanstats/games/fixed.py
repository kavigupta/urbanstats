<<<<<<< HEAD
juxtastat = 285
retrostat = 29
=======
juxtastat = 295
retrostat = 34
>>>>>>> 9cd2c967
<|MERGE_RESOLUTION|>--- conflicted
+++ resolved
@@ -1,7 +1,2 @@
-<<<<<<< HEAD
-juxtastat = 285
-retrostat = 29
-=======
 juxtastat = 295
-retrostat = 34
->>>>>>> 9cd2c967
+retrostat = 34