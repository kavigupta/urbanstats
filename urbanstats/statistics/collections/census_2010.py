--- conflicted
+++ resolved
@@ -106,11 +106,6 @@
             ]
 
     def mutate_statistic_table(self, statistics_table, shapefile_table):
-<<<<<<< HEAD
-        from stats_for_shapefile import density_metrics
-=======
-        from census_blocks import racial_demographics
->>>>>>> 5bf33165
 
         for k in density_metrics:
             statistics_table[self.ysk(k)] /= statistics_table[self.ysk("population")]
