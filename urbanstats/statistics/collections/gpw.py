from urbanstats.data.census_blocks import format_radius
from urbanstats.data.gpw import GPW_RADII, compute_gpw_data_for_shapefile
from urbanstats.games.quiz_question_metadata import (
    POPULATION,
    POPULATION_DENSITY,
    QuizQuestionDescriptor,
    QuizQuestionSkip,
)
from urbanstats.statistics.collections.census import DENSITY_EXPLANATION_PW
from urbanstats.statistics.extra_statistics import HistogramSpec
from urbanstats.statistics.statistic_collection import InternationalStatistics


class GPWStatistics(InternationalStatistics):
<<<<<<< HEAD
    version = 3
=======
    version = 2.951
>>>>>>> 6836d207

    def name_for_each_statistic(self):
        return {
            "gpw_population": "Population [GHS-POP]",
            **{
                f"gpw_pw_density_{k}": f"PW Density (r={format_radius(k)}) [GHS-POP]"
                for k in GPW_RADII
            },
            "gpw_aw_density": "AW Density [GHS-POP]",
        }

    def explanation_page_for_each_statistic(self):
        return self.same_for_each_name("gpw")

    def quiz_question_descriptors(self):
        return {
            "gpw_population": QuizQuestionDescriptor("higher population", POPULATION),
            "gpw_pw_density_4": QuizQuestionDescriptor(
                "higher population-weighted density (r=4km)" + DENSITY_EXPLANATION_PW,
                POPULATION_DENSITY,
            ),
            **QuizQuestionSkip.several(
                *[f"gpw_pw_density_{k}" for k in GPW_RADII if k not in (4,)]
            ),
            "gpw_aw_density": QuizQuestionSkip(),
        }

    def dependencies(self):
        return ["area"]

    def compute_statistics_dictionary_intl(
        self, *, shapefile, existing_statistics, shapefile_table
    ):
        statistics_table = {}

        result, hists = compute_gpw_data_for_shapefile(
            shapefile, resolution_by_radius={k: 1200 for k in GPW_RADII}
        )
        for k, rk in result.items():
            statistics_table[k] = rk
        for k, hk in hists.items():
            statistics_table[k] = hk

        statistics_table["gpw_aw_density"] = (
            statistics_table["gpw_population"] / existing_statistics["area"]
        )

        return statistics_table

    def extra_stats(self):
        return {
            f"gpw_pw_density_{k}": HistogramSpec(
                0, 0.1, f"gpw_pw_density_histogram_{k}", "gpw_population"
            )
            for k in GPW_RADII
        }<|MERGE_RESOLUTION|>--- conflicted
+++ resolved
@@ -12,11 +12,7 @@
 
 
 class GPWStatistics(InternationalStatistics):
-<<<<<<< HEAD
     version = 3
-=======
-    version = 2.951
->>>>>>> 6836d207
 
     def name_for_each_statistic(self):
         return {
