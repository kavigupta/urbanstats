from census_blocks import RADII
from urbanstats.statistics.extra_statistics import HistogramSpec
from urbanstats.statistics.statistic_collection import (
    ORDER_CATEGORY_MAIN,
    ORDER_CATEGORY_OTHER_DENSITIES,
    CensusStatisticsColection,
)

DENSITY_EXPLANATION_AW = (
    "!TOOLTIP Area-weighted density is the total population divided by the total area."
)

DENSITY_EXPLANATION_PW = (
    "!TOOLTIP Population-weighted density is computed by computing the density"
    " within the given radius for each person in the region and then averaging the results."
    " This is a better measure of the density that people actually experience."
)


def format_radius(x):
    if x < 1:
        return f"{x * 1000:.0f}m"
    else:
        assert x == int(x)
        return f"{x:.0f}km"


ad = {f"ad_{k}": f"PW Density (r={format_radius(k)})" for k in RADII}
density_metrics = [f"ad_{k}" for k in RADII]


class CensusBasics(CensusStatisticsColection):
    def name_for_each_statistic(self):
        return {
            "population": "Population",
            **ad,
            "sd": "AW Density",
        }

<<<<<<< HEAD
    def year(self):
        return 2020

    def order_category_for_each_statistic(self):
        from urbanstats.statistics.collections.census_2010 import Census2020

        return Census2020.order_category_for_each_statistic(self)

    def category_for_each_statistic(self):
        from urbanstats.statistics.collections.census_2010 import Census2020

        return Census2020.category_for_each_statistic(self)

=======
    def category_for_each_statistic(self):
        return {
            k: (
                "other_densities"
                if k.startswith("ad_") and not k.startswith("ad_1")
                else "main"
            )
            for k in self.name_for_each_statistic()
        }

>>>>>>> d57bcce6
    def explanation_page_for_each_statistic(self):
        from urbanstats.statistics.collections.census_2010 import Census2020

        return Census2020.explanation_page_for_each_statistic(self)

    def quiz_question_names(self):
        return {
            "population": "higher population",
            "ad_1": "higher population-weighted density (r=1km)"
            + DENSITY_EXPLANATION_PW,
        }

    def quiz_question_unused(self):
        return [
            # no sd because it's antithetical to the purpose of this site
            "sd",
            # duplicate
            "ad_0.25",
            "ad_0.5",
            "ad_2",
            "ad_4",
        ]

    def mutate_statistic_table(self, statistics_table, shapefile_table):
        for k in density_metrics:
            statistics_table[k] /= statistics_table["population"]
        statistics_table["sd"] = (
            statistics_table["population"] / statistics_table["area"]
        )

    def extra_stats(self):
        return {
            f"ad_{d}": HistogramSpec(0, 0.1, f"pw_density_histogram_{d}", "population")
            for d in RADII
        }<|MERGE_RESOLUTION|>--- conflicted
+++ resolved
@@ -37,32 +37,14 @@
             "sd": "AW Density",
         }
 
-<<<<<<< HEAD
     def year(self):
         return 2020
-
-    def order_category_for_each_statistic(self):
-        from urbanstats.statistics.collections.census_2010 import Census2020
-
-        return Census2020.order_category_for_each_statistic(self)
 
     def category_for_each_statistic(self):
         from urbanstats.statistics.collections.census_2010 import Census2020
 
         return Census2020.category_for_each_statistic(self)
 
-=======
-    def category_for_each_statistic(self):
-        return {
-            k: (
-                "other_densities"
-                if k.startswith("ad_") and not k.startswith("ad_1")
-                else "main"
-            )
-            for k in self.name_for_each_statistic()
-        }
-
->>>>>>> d57bcce6
     def explanation_page_for_each_statistic(self):
         from urbanstats.statistics.collections.census_2010 import Census2020
 
