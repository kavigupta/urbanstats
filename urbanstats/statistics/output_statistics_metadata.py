import json
from functools import lru_cache
from typing import Counter

from urbanstats.statistics.stat_path import get_statistic_column_path

from ..utils import output_typescript
from .collections_list import statistic_collections
from .statistics_tree import statistics_tree


@lru_cache(maxsize=1)
def statistic_internal_to_display_name():
    """
    An ordered dictionary mapping internal statistic names to display names. The order used here is the order in which
    the statistics are stored in each row of the database.
    """
    internal_to_display = {}

    for statistic_collection in statistic_collections:
        internal_to_display.update(statistic_collection.name_for_each_statistic())

    all_stats = set(internal_to_display.keys())
    extra_in_this_list = all_stats - set(internal_statistic_names())
    if extra_in_this_list:
        raise ValueError(f"Missing stats in tree: {extra_in_this_list}")
    extra_in_tree = set(internal_statistic_names()) - all_stats
    if extra_in_tree:
        raise ValueError(
            f"Extra stats in tree: {[x for x in internal_statistic_names() if x in extra_in_tree]}"
        )
    return {k: internal_to_display[k] for k in internal_statistic_names()}


@lru_cache(maxsize=1)
def internal_statistic_names_in_tree_order():
    """
    List of internal statistic names in the order they appear in the statistics tree.
    This preserves the natural order of the tree structure.
    """
    return statistics_tree.internal_statistics()


@lru_cache(maxsize=1)
def internal_statistic_names():
    """
    List of internal statistic names in the order they are stored in the database. This is designed to be a
    stable order that does not change when you reorder the statistics in computation or display.

    As such, we just sort lexicographically. This will only ever change if we add or remove statistics,
    which requires rebuilding the database anyway.
    """
    return sorted(statistics_tree.internal_statistics(), key=str)


def get_statistic_categories():
    """
    Map from internal statistic names to categories.
    """
    return statistics_tree.name_to_category()


def get_explanation_page():
    """
    Map from internal statistic names to explanation pages.
    """
    result = {}

    for statistic_collection in statistic_collections:
        result.update(statistic_collection.explanation_page_for_each_statistic())

    result = {k: result[k] for k in statistic_internal_to_display_name()}
    return result


def get_human_readable_name_for_variable(
    stat, internal_to_actual_variable, multi_source_variable_names, multi_source_stats
):
    """
    Get the appropriate human-readable name for a variable, including source information for multi-source variables.
    """
<<<<<<< HEAD
    var_name = internal_to_actual_variable[stat]
    base_name = statistic_internal_to_display_name()[stat]

    if var_name not in multi_source_variable_names:
=======
    base_name = statistic_internal_to_display_name()[stat]

    if internal_to_actual_variable[stat] not in multi_source_variable_names:
>>>>>>> 176a62b5
        return base_name

    # Find the source for this specific variable
    for multi_source_stat in multi_source_stats:
        for source, stat_name in multi_source_stat.by_source.items():
            if stat_name == stat:
                if source is None:
                    return base_name
<<<<<<< HEAD
                else:
                    # Only add source information if the base name doesn't already contain source info
                    if " [" in base_name and "]" in base_name:
                        return base_name
                    else:
                        return f"{base_name} [{source.name}]"
=======
                # Only add source information if the base name doesn't already contain source info
                if " [" in base_name and "]" in base_name:
                    return base_name
                return f"{base_name} [{source.name}]"
>>>>>>> 176a62b5

    return base_name


def statistic_variables_info():
    """
    Create the metadata files for the statistics.
    This is used to generate the TypeScript files that are used in the frontend.
    """
    internal_to_variable = {}
    for statistic_collection in statistic_collections:
        internal_to_variable.update(statistic_collection.varname_for_each_statistic())
    assert set(internal_to_variable.keys()) == set(internal_statistic_names())
    internal_to_actual_variable = internal_to_variable.copy()
    multi_source = {}
    multi_source_variable_names = set()
    multi_source_stats = list(multi_source_statistics())
<<<<<<< HEAD
    for i, stat in enumerate(multi_source_stats):
=======
    for stat in multi_source_stats:
>>>>>>> 176a62b5
        ms_name = [internal_to_variable[s] for s in stat.by_source.values()]
        assert len(set(ms_name)) == 1, f"Multiple variable names for {stat}: {ms_name}"
        ms_name = ms_name[0]
        combo = []
        for source, s in sorted(stat.by_source.items(), key=lambda x: x[0].priority):
            variable = ms_name + "_" + source.variable_suffix
            assert s in internal_to_actual_variable
            internal_to_actual_variable[s] = variable
            combo.append(variable)
            multi_source_variable_names.add(variable)
        multi_source[ms_name] = dict(
            individualVariables=combo,
            humanReadableName=stat.compute_name(statistic_internal_to_display_name()),
        )

<<<<<<< HEAD
    variable_objects = []
    for i, stat in enumerate(internal_statistic_names_in_tree_order()):
        # Find the index in the lexicographically sorted array
=======
    variable_objects = construct_variable_objects(
        internal_to_actual_variable, multi_source_variable_names, multi_source_stats
    )

    result = {
        "variableNames": variable_objects,
        "multiSourceVariables": list(multi_source.items()),
    }
    return result


def construct_variable_objects(
    internal_to_actual_variable, multi_source_variable_names, multi_source_stats
):
    variable_objects = []
    for i, stat in enumerate(internal_statistic_names_in_tree_order()):
>>>>>>> 176a62b5
        lexicographic_index = internal_statistic_names().index(stat)
        variable_objects.append(
            {
                "varName": internal_to_actual_variable[stat],
                "humanReadableName": get_human_readable_name_for_variable(
                    stat,
                    internal_to_actual_variable,
                    multi_source_variable_names,
                    multi_source_stats,
                ),
                "comesFromMultiSourceSet": internal_to_actual_variable[stat]
                in multi_source_variable_names,
                "order": i,
<<<<<<< HEAD
                "index": lexicographic_index
=======
                "index": lexicographic_index,
>>>>>>> 176a62b5
            }
        )

    var_names = [obj["varName"] for obj in variable_objects]
    duplicated = [item for item, count in Counter(var_names).items() if count > 1]
    if duplicated:
        raise ValueError(
            f"Duplicated variable names in statistics: {duplicated}. "
            "This is likely due to multiple statistics having the same variable name."
        )

<<<<<<< HEAD
    result = {
        "variableNames": variable_objects,
        "multiSourceVariables": list(multi_source.items()),
    }
    return result
=======
    return variable_objects
>>>>>>> 176a62b5


def multi_source_statistics():
    for cat in statistics_tree.categories.values():
        for group in cat.contents.values():
            for by_year in group.by_year.values():
                for stat in by_year:
                    if len(stat.by_source) == 1:
                        continue
                    yield stat


def output_statistics_metadata():
    with open("react/src/data/statistic_name_list.ts", "w") as f:
        output_typescript(list(statistic_internal_to_display_name().values()), f)
    with open("react/src/data/statistic_path_list.ts", "w") as f:
        output_typescript(
            [
                get_statistic_column_path(name)
                for name in statistic_internal_to_display_name()
            ],
            f,
        )
    with open("react/src/data/statistic_list.ts", "w") as f:
        output_typescript(list(internal_statistic_names()), f)

    with open("react/src/data/explanation_page.ts", "w") as f:
        output_typescript(list(get_explanation_page().values()), f)

    export_statistics_tree("react/src/data/statistics_tree.ts")

    with open("react/src/data/statistic_variables_info.ts", "w") as f:
        output_typescript(statistic_variables_info(), f)


def export_statistics_tree(path):
    fst = statistics_tree.flatten(statistic_internal_to_display_name())
    sources = statistics_tree.all_sources()
    source_categories = list(dict.fromkeys([source.category for source in sources]))
    result = [
        {
            "category": category,
            "sources": [
                dict(source=source.name, is_default=source.is_default)
                for source in sources
                if source.category == category
            ],
        }
        for category in source_categories
    ]
    fst = json.dumps(fst, indent=4)
    with open(path, "w") as f:
        f.write(
            f"export const dataSources = {json.dumps(result, indent=4)} as const\n\n"
        )
        f.write(f"export const rawStatsTree = {fst} as const\n")


# Just ensuring that the columns have no errors
statistic_internal_to_display_name()<|MERGE_RESOLUTION|>--- conflicted
+++ resolved
@@ -79,16 +79,9 @@
     """
     Get the appropriate human-readable name for a variable, including source information for multi-source variables.
     """
-<<<<<<< HEAD
-    var_name = internal_to_actual_variable[stat]
     base_name = statistic_internal_to_display_name()[stat]
 
-    if var_name not in multi_source_variable_names:
-=======
-    base_name = statistic_internal_to_display_name()[stat]
-
     if internal_to_actual_variable[stat] not in multi_source_variable_names:
->>>>>>> 176a62b5
         return base_name
 
     # Find the source for this specific variable
@@ -97,19 +90,10 @@
             if stat_name == stat:
                 if source is None:
                     return base_name
-<<<<<<< HEAD
-                else:
-                    # Only add source information if the base name doesn't already contain source info
-                    if " [" in base_name and "]" in base_name:
-                        return base_name
-                    else:
-                        return f"{base_name} [{source.name}]"
-=======
                 # Only add source information if the base name doesn't already contain source info
                 if " [" in base_name and "]" in base_name:
                     return base_name
                 return f"{base_name} [{source.name}]"
->>>>>>> 176a62b5
 
     return base_name
 
@@ -127,11 +111,7 @@
     multi_source = {}
     multi_source_variable_names = set()
     multi_source_stats = list(multi_source_statistics())
-<<<<<<< HEAD
-    for i, stat in enumerate(multi_source_stats):
-=======
     for stat in multi_source_stats:
->>>>>>> 176a62b5
         ms_name = [internal_to_variable[s] for s in stat.by_source.values()]
         assert len(set(ms_name)) == 1, f"Multiple variable names for {stat}: {ms_name}"
         ms_name = ms_name[0]
@@ -147,11 +127,6 @@
             humanReadableName=stat.compute_name(statistic_internal_to_display_name()),
         )
 
-<<<<<<< HEAD
-    variable_objects = []
-    for i, stat in enumerate(internal_statistic_names_in_tree_order()):
-        # Find the index in the lexicographically sorted array
-=======
     variable_objects = construct_variable_objects(
         internal_to_actual_variable, multi_source_variable_names, multi_source_stats
     )
@@ -168,7 +143,6 @@
 ):
     variable_objects = []
     for i, stat in enumerate(internal_statistic_names_in_tree_order()):
->>>>>>> 176a62b5
         lexicographic_index = internal_statistic_names().index(stat)
         variable_objects.append(
             {
@@ -182,11 +156,7 @@
                 "comesFromMultiSourceSet": internal_to_actual_variable[stat]
                 in multi_source_variable_names,
                 "order": i,
-<<<<<<< HEAD
-                "index": lexicographic_index
-=======
                 "index": lexicographic_index,
->>>>>>> 176a62b5
             }
         )
 
@@ -198,15 +168,7 @@
             "This is likely due to multiple statistics having the same variable name."
         )
 
-<<<<<<< HEAD
-    result = {
-        "variableNames": variable_objects,
-        "multiSourceVariables": list(multi_source.items()),
-    }
-    return result
-=======
     return variable_objects
->>>>>>> 176a62b5
 
 
 def multi_source_statistics():
