--- conflicted
+++ resolved
@@ -97,17 +97,9 @@
         }
         for category in source_categories
     ]
-<<<<<<< HEAD
-    # alternation = "|".join([json.dumps(source.json()) for source in sources])
-    fst = json.dumps(fst, indent=4)
-    with open(path, "w") as f:
-        f.write(f"export const dataSources = {json.dumps(result, indent=4)} as const\n")
-        # f.write(f"export type DataSource = {alternation}\n")
-=======
     fst = json.dumps(fst, indent=4)
     with open(path, "w") as f:
         f.write(
             f"export const dataSources = {json.dumps(result, indent=4)} as const\n\n"
         )
->>>>>>> 5abe70a3
         f.write(f"export const rawStatsTree = {fst} as const\n")