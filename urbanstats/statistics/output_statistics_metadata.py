from functools import lru_cache

from urbanstats.statistics.stat_path import get_statistic_column_path

from ..utils import output_typescript
from .collections_list import statistic_collections
from .statistics_tree import statistics_tree


@lru_cache(maxsize=1)
def statistic_internal_to_display_name():
    """
    An ordered dictionary mapping internal statistic names to display names. The order used here is the order in which
    the statistics are stored in each row of the database.
    """
    internal_to_display = {}

    for statistic_collection in statistic_collections:
        internal_to_display.update(statistic_collection.name_for_each_statistic())

    all_stats = set(internal_to_display.keys())
    extra_in_this_list = all_stats - set(internal_statistic_names())
    if extra_in_this_list:
        raise ValueError(f"Missing stats in tree: {extra_in_this_list}")
    extra_in_tree = set(internal_statistic_names()) - all_stats
    if extra_in_tree:
        raise ValueError(
            f"Extra stats in tree: {[x for x in internal_statistic_names() if x in extra_in_tree]}"
        )
    return {k: internal_to_display[k] for k in internal_statistic_names()}


@lru_cache(maxsize=1)
def internal_statistic_names():
    """
    List of internal statistic names in the order they are stored in the database. This is designed to be a
    stable order that does not change when you reorder the statistics in computation or display.

    As such, we just sort lexicographically. This will only ever change if we add or remove statistics,
    which requires rebuilding the database anyway.
    """
    return sorted(statistics_tree.internal_statistics(), key=str)


def get_statistic_categories():
    """
    Map from internal statistic names to categories.
    """
    return statistics_tree.name_to_category()


def get_explanation_page():
    """
    Map from internal statistic names to explanation pages.
    """
    result = {}

    for statistic_collection in statistic_collections:
        result.update(statistic_collection.explanation_page_for_each_statistic())

    result = {k: result[k] for k in statistic_internal_to_display_name()}
    return result


def output_statistics_metadata():
    with open("react/src/data/statistic_name_list.ts", "w") as f:
        output_typescript(list(statistic_internal_to_display_name().values()), f)
    with open("react/src/data/statistic_path_list.ts", "w") as f:
        output_typescript(
            [
                get_statistic_column_path(name)
                for name in statistic_internal_to_display_name()
            ],
            f,
        )
    with open("react/src/data/statistic_list.ts", "w") as f:
        output_typescript(list(internal_statistic_names()), f)

    with open("react/src/data/explanation_page.ts", "w") as f:
        output_typescript(list(get_explanation_page().values()), f)

<<<<<<< HEAD
    export_statistics_tree("react/src/data/statistics_tree.ts")


def export_statistics_tree(path):
    fst = statistics_tree.flatten(statistic_internal_to_display_name())
    sources = statistics_tree.all_sources()
    source_categories = list(dict.fromkeys([source.category for source in sources]))
    result = [
        {
            "category": category,
            "sources": [
                dict(source=source.name, is_default=source.is_default)
                for source in sources
                if source.category == category
            ],
        }
        for category in source_categories
    ]
    fst = json.dumps(fst, indent=4)
    with open(path, "w") as f:
        f.write(
            f"export const dataSources = {json.dumps(result, indent=4)} as const\n\n"
        )
        f.write(f"export const rawStatsTree = {fst} as const\n")
=======
    with open("react/src/data/statistics_tree.ts", "w") as f:
        output_typescript(
            statistics_tree.flatten(statistic_internal_to_display_name()), f
        )
>>>>>>> 6b83cd9d
<|MERGE_RESOLUTION|>--- conflicted
+++ resolved
@@ -1,4 +1,5 @@
 from functools import lru_cache
+import json
 
 from urbanstats.statistics.stat_path import get_statistic_column_path
 
@@ -79,7 +80,6 @@
     with open("react/src/data/explanation_page.ts", "w") as f:
         output_typescript(list(get_explanation_page().values()), f)
 
-<<<<<<< HEAD
     export_statistics_tree("react/src/data/statistics_tree.ts")
 
 
@@ -103,10 +103,4 @@
         f.write(
             f"export const dataSources = {json.dumps(result, indent=4)} as const\n\n"
         )
-        f.write(f"export const rawStatsTree = {fst} as const\n")
-=======
-    with open("react/src/data/statistics_tree.ts", "w") as f:
-        output_typescript(
-            statistics_tree.flatten(statistic_internal_to_display_name()), f
-        )
->>>>>>> 6b83cd9d
+        f.write(f"export const rawStatsTree = {fst} as const\n")