--- conflicted
+++ resolved
@@ -81,7 +81,6 @@
 ):
     geo_table = loaded_shapefile.load_file()
 
-<<<<<<< HEAD
     geo_table = geo_table.set_index("longname")
     geo_table = geo_table.loc[longnames].copy()
     if simplify_amount != 0:
@@ -105,8 +104,6 @@
     return shapes
 
 
-=======
->>>>>>> 1475620e
 def produce_results_for_type(folder, typ):
     print(typ)
     folder = f"{folder}/consolidated/"
@@ -171,8 +168,4 @@
 
 def output_names(mapper_folder):
     with open(f"{mapper_folder}/used_geographies.ts", "w") as f:
-<<<<<<< HEAD
-        output_typescript(use, f)
-=======
-        output_typescript(use, f, data_type="string[]")
->>>>>>> 1475620e
+        output_typescript(use, f)