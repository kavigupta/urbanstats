--- conflicted
+++ resolved
@@ -18,23 +18,11 @@
 use = [x.meta["type"] for x in shapefiles.values()]
 
 
-<<<<<<< HEAD
-def produce_all_results_from_tables(geo_table, data_table):
-    shapes = data_files_pb2.ConsolidatedShapes()
-    for longname in tqdm.tqdm(data_table.index):
-        row_geo = geo_table.loc[longname]
-        row = data_table.loc[longname]
-        g, s = produce_results(row_geo, row)
-        shapes.longnames.append(longname)
-        shapes.shapes.append(g)
-    return shapes
-=======
 def produce_results(row_geo):
     res = row_geo.geometry
     geo = convert_to_protobuf(res)
     return geo
 
->>>>>>> c3b71633
 
 @permacache(
     "urbanstats/consolidated_data/produce_consolidated_data/produce_all_results_from_tables_5",
@@ -98,16 +86,6 @@
     except FileExistsError:
         pass
     full = shapefile_without_ordinals()
-<<<<<<< HEAD
-    data_table = filter_table_for_type(full, typ)
-    data_table = data_table.set_index("longname")
-    # [sh] = [x for x in shapefiles.values() if x.meta["type"] == typ]
-    # geo_table = sh.load_file()
-    geo_table = load_file_for_type(typ)
-    geo_table = geo_table.set_index("longname")
-    shapes = produce_all_results_from_tables(geo_table, data_table)
-    write_gzip(shapes, f"{folder}/shapes__{typ}.gz")
-=======
     data_table = full[full.type == typ]
     data_table, shapes, simplification = compute_geography(typ, data_table)
     print(f'Simplification amount: {simplification * 3600:.0f}" of arc')
@@ -115,9 +93,6 @@
     ensure_writeable(path)
     with gzip.GzipFile(path, "wb", mtime=0) as f:
         f.write(shapes)
-    stats = compute_statistics(data_table)
-    write_gzip(stats, f"{folder}/stats__{typ}.gz")
->>>>>>> c3b71633
 
 
 def compute_geography(typ, data_table):
@@ -144,25 +119,6 @@
     return data_table, shapes, simplification
 
 
-def compute_statistics_for_row(row):
-    results = data_files_pb2.AllStats()
-    for stat in internal_statistic_names():
-        results.stats.append(row[stat])
-    return results
-
-
-def compute_statistics(data_table):
-    data_table = data_table.set_index("longname")
-    stats = data_files_pb2.ConsolidatedStatistics()
-    for longname in tqdm.tqdm(data_table.index):
-        row = data_table.loc[longname]
-        s = compute_statistics_for_row(row)
-        stats.longnames.append(longname)
-        stats.shortnames.append(row.shortname)
-        stats.stats.append(s)
-    return stats
-
-
 def full_consolidated_data(folder):
     for typ in use:
         produce_results_for_type(folder, typ)
