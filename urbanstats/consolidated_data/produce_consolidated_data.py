import gzip
import os

import tqdm.auto as tqdm
from permacache import permacache, stable_hash

from urbanstats.geometry.shapefiles.shapefiles_list import shapefiles
from urbanstats.protobuf import data_files_pb2
from urbanstats.protobuf.utils import ensure_writeable, write_gzip
from urbanstats.statistics.output_statistics_metadata import internal_statistic_names
from urbanstats.universe.universe_list import all_universes
from urbanstats.website_data.output_geometry import convert_to_protobuf
from urbanstats.website_data.table import shapefile_without_ordinals

from ..utils import output_typescript

use = [x.meta["type"] for x in shapefiles.values()]


def produce_results(row_geo):
    res = row_geo.geometry
    geo = convert_to_protobuf(res)
    return geo


@permacache(
    "urbanstats/consolidated_data/produce_consolidated_data/produce_all_results_from_tables_5",
    key_function=dict(
        loaded_shapefile=lambda x: x.hash_key,
        longnames=stable_hash,
        universes=stable_hash,
    ),
)
def produce_all_results_from_tables(
    loaded_shapefile, longnames, universes, limit=5 * 1024 * 1024
):
    simplify_amount = 0
    while simplify_amount < 20 / 3600:
        shapes = produce_results_from_tables_at_simplify_amount(
            loaded_shapefile, longnames, universes, simplify_amount
        )
        if shapes.ByteSize() < limit:
            break
        simplify_amount = (
            simplify_amount + 1 / 3600
            if simplify_amount == 0
            else simplify_amount * 1.5
        )
    return shapes.SerializeToString(), simplify_amount


def produce_results_from_tables_at_simplify_amount(
    loaded_shapefile, longnames, universes, simplify_amount
):
    geo_table = loaded_shapefile.load_file()

    geo_table = geo_table.set_index("longname")
    geo_table = geo_table.loc[longnames].copy()
    if simplify_amount != 0:
        if loaded_shapefile.does_overlap_self:
            # can't use simplify_coverage for overlapping geometries
            # because it will not work correctly
            geo_table.geometry = geo_table.geometry.simplify(simplify_amount)
        else:
            geo_table.geometry = geo_table.geometry.simplify_coverage(simplify_amount)
    shapes = data_files_pb2.ConsolidatedShapes()
    for longname, universe_for_this in tqdm.tqdm(
        zip(longnames, universes), total=len(longnames)
    ):
        row_geo = geo_table.loc[longname]
        g = produce_results(row_geo)
        shapes.longnames.append(longname)
        shapes.shapes.append(g)
        shapes.universes.append(
            data_files_pb2.Universes(universe_idxs=universe_for_this)
        )
    return shapes


def produce_results_for_type(folder, typ):
    print(typ)
    folder = f"{folder}/consolidated/"
    try:
        os.makedirs(folder)
    except FileExistsError:
        pass
    full = shapefile_without_ordinals()
    data_table = full[full.type == typ]
    data_table, shapes, simplification = compute_geography(typ, data_table)
    print(f'Simplification amount: {simplification * 3600:.0f}" of arc')
    path = f"{folder}/shapes__{typ}.gz"
    ensure_writeable(path)
    with gzip.GzipFile(path, "wb", mtime=0) as f:
        f.write(shapes)
    stats = compute_statistics(data_table)
    write_gzip(stats, f"{folder}/stats__{typ}.gz")


def compute_geography(typ, data_table):
    [loaded_shapefile] = [x for x in shapefiles.values() if x.meta["type"] == typ]
    longnames = sorted(data_table.longname)
    universe_to_idx = {universe: idx for idx, universe in enumerate(all_universes())}
    universes = (
        data_table[["universes", "longname"]]
        .set_index("longname")
        .universes.loc[longnames]
        .apply(lambda x: [universe_to_idx[universe] for universe in x])
        .tolist()
    )
    shapes, simplification = produce_all_results_from_tables(
        loaded_shapefile, longnames, universes
    )

    return data_table, shapes, simplification


def compute_statistics_for_row(row):
    results = data_files_pb2.AllStats()
    for stat in internal_statistic_names():
        results.stats.append(row[stat])
    return results


def compute_statistics(data_table):
    data_table = data_table.set_index("longname")
    stats = data_files_pb2.ConsolidatedStatistics()
    for longname in tqdm.tqdm(data_table.index):
        row = data_table.loc[longname]
        s = compute_statistics_for_row(row)
        stats.longnames.append(longname)
        stats.shortnames.append(row.shortname)
        stats.stats.append(s)
    return stats


def full_consolidated_data(folder):
    for typ in use:
        produce_results_for_type(folder, typ)


def output_names(mapper_folder):
    with open(f"{mapper_folder}/used_geographies.ts", "w") as f:
<<<<<<< HEAD
        output_typescript(use, f)


def output_boundaries(folder):
    write_gzip(
        produce_just_shapes_from_shapefile(shapefiles["subnational_regions"]),
        f"{folder}/consolidated/syau_boundaries.gz",
    )
=======
        output_typescript(use, f, data_type="string[]")
>>>>>>> 9ca1fb8f
<|MERGE_RESOLUTION|>--- conflicted
+++ resolved
@@ -140,15 +140,4 @@
 
 def output_names(mapper_folder):
     with open(f"{mapper_folder}/used_geographies.ts", "w") as f:
-<<<<<<< HEAD
-        output_typescript(use, f)
-
-
-def output_boundaries(folder):
-    write_gzip(
-        produce_just_shapes_from_shapefile(shapefiles["subnational_regions"]),
-        f"{folder}/consolidated/syau_boundaries.gz",
-    )
-=======
-        output_typescript(use, f, data_type="string[]")
->>>>>>> 9ca1fb8f
+        output_typescript(use, f)