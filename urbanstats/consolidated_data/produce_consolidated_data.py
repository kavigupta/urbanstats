--- conflicted
+++ resolved
@@ -8,44 +8,13 @@
 from urbanstats.protobuf import data_files_pb2
 from urbanstats.protobuf.utils import ensure_writeable, write_gzip
 from urbanstats.statistics.output_statistics_metadata import internal_statistic_names
-<<<<<<< HEAD
-=======
-from urbanstats.universe.universe_constants import ZERO_POPULATION_UNIVERSES
->>>>>>> 97a5b7b4
 from urbanstats.universe.universe_list import all_universes
 from urbanstats.website_data.output_geometry import convert_to_protobuf
 from urbanstats.website_data.table import shapefile_without_ordinals
 
 from ..utils import output_typescript
 
-<<<<<<< HEAD
-simplify_amount = 6 / 3600
-
 use = [x.meta["type"] for x in shapefiles.values()]
-dont_use = [
-    "ZIP",
-    "CCD",
-    "City",
-    "Neighborhood",
-    "State House District",
-    "State Senate District",
-    "Native Area",
-    "Native Statistical Area",
-    "Native Subdivision",
-    "School District",
-    "Judicial District",
-    "Judicial Circuit",
-    "Continent",
-    "Country",
-    "Subnational Region",
-    "County Cross CD",
-    "USDA County Type",
-    "Hospital Service Area",
-]
-=======
-use = [x.meta["type"] for x in shapefiles.values()]
->>>>>>> 97a5b7b4
-
 
 def produce_results(row_geo):
     res = row_geo.geometry
@@ -64,11 +33,8 @@
 def produce_all_results_from_tables(
     loaded_shapefile, longnames, universes, limit=5 * 1024 * 1024
 ):
-<<<<<<< HEAD
     # TODO simplify coverage only should be used for things that can't overlap
     # TODO dynamically determine simplify amount
-=======
->>>>>>> 97a5b7b4
     simplify_amount = 0
     while simplify_amount < 20 / 3600:
         shapes = produce_results_from_tables_at_simplify_amount(
@@ -82,24 +48,13 @@
             else simplify_amount * 1.5
         )
     return shapes.SerializeToString(), simplify_amount
-<<<<<<< HEAD
 
-=======
->>>>>>> 97a5b7b4
 
 def produce_results_from_tables_at_simplify_amount(
     loaded_shapefile, longnames, universes, simplify_amount
 ):
     geo_table = loaded_shapefile.load_file()
 
-<<<<<<< HEAD
-=======
-def produce_results_from_tables_at_simplify_amount(
-    loaded_shapefile, longnames, universes, simplify_amount
-):
-    geo_table = loaded_shapefile.load_file()
-
->>>>>>> 97a5b7b4
     geo_table = geo_table.set_index("longname")
     geo_table = geo_table.loc[longnames].copy()
     if simplify_amount != 0:
@@ -132,10 +87,6 @@
         pass
     full = shapefile_without_ordinals()
     data_table = full[full.type == typ]
-<<<<<<< HEAD
-    # [sh] = [x for x in shapefiles.values() if x.meta["type"] == typ]
-    # geo_table = sh.load_file()
-=======
     data_table, shapes, simplification = compute_geography(typ, data_table)
     print(f'Simplification amount: {simplification * 3600:.0f}" of arc')
     path = f"{folder}/shapes__{typ}.gz"
@@ -145,7 +96,6 @@
 
 
 def compute_geography(typ, data_table):
->>>>>>> 97a5b7b4
     [loaded_shapefile] = [x for x in shapefiles.values() if x.meta["type"] == typ]
     longnames = sorted(data_table.longname)
     universe_to_idx = {universe: idx for idx, universe in enumerate(all_universes())}
@@ -153,9 +103,6 @@
         data_table[["universes", "longname"]]
         .set_index("longname")
         .universes.loc[longnames]
-<<<<<<< HEAD
-        .apply(lambda x: [universe_to_idx[universe] for universe in x])
-=======
         .apply(
             lambda x: [
                 universe_to_idx[universe]
@@ -163,29 +110,16 @@
                 if universe not in ZERO_POPULATION_UNIVERSES
             ]
         )
->>>>>>> 97a5b7b4
         .tolist()
     )
     shapes, simplification = produce_all_results_from_tables(
         loaded_shapefile, longnames, universes
     )
-<<<<<<< HEAD
-    print(f'Simplification amount: {simplification * 3600:.0f}" of arc')
-    path = f"{folder}/shapes__{typ}.gz"
-    ensure_writeable(path)
-    with gzip.GzipFile(path, "wb", mtime=0) as f:
-        f.write(shapes)
-
-
-def full_consolidated_data(folder):
-    # assert set(use) & set(dont_use) == set()
-=======
 
     return data_table, shapes, simplification
 
 
 def full_consolidated_data(folder):
->>>>>>> 97a5b7b4
     for typ in use:
         produce_results_for_type(folder, typ)
 
