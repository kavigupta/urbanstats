import gzip
import os

import tqdm.auto as tqdm
from permacache import permacache, stable_hash

from urbanstats.geometry.shapefiles.shapefiles_list import (
    filter_table_for_type,
    load_file_for_type,
    shapefiles,
)
from urbanstats.protobuf import data_files_pb2
from urbanstats.protobuf.utils import ensure_writeable, write_gzip
from urbanstats.statistics.output_statistics_metadata import internal_statistic_names
from urbanstats.website_data.output_geometry import convert_to_protobuf
from urbanstats.website_data.table import shapefile_without_ordinals

from ..utils import output_typescript

simplify_amount = 6 / 3600

use = [x.meta["type"] for x in shapefiles.values()]
dont_use = [
    "ZIP",
    "CCD",
    "City",
    "Neighborhood",
    "State House District",
    "State Senate District",
    "Native Area",
    "Native Statistical Area",
    "Native Subdivision",
    "School District",
    "Judicial District",
    "Judicial Circuit",
    "Continent",
    "Country",
    "Subnational Region",
    "County Cross CD",
    "USDA County Type",
    "Hospital Service Area",
]


def produce_results(row_geo):
    res = row_geo.geometry
    geo = convert_to_protobuf(res)
    return geo


@permacache(
    "urbanstats/consolidated_data/produce_consolidated_data/produce_all_results_from_tables_4",
    key_function=dict(loaded_shapefile=lambda x: x.hash_key, longnames=stable_hash),
)
def produce_all_results_from_tables(loaded_shapefile, longnames, limit=5 * 1024 * 1024):
    # TODO simplify coverage only should be used for things that can't overlap
    # TODO dynamically determine simplify amount
    simplify_amount = 0
    while simplify_amount < 20 / 3600:
        shapes = produce_results_from_tables_at_simplify_amount(
            loaded_shapefile, longnames, simplify_amount
        )
        if shapes.ByteSize() < limit:
            break
        simplify_amount = (
            simplify_amount + 1 / 3600
            if simplify_amount == 0
            else simplify_amount * 1.5
        )
    return shapes.SerializeToString(), simplify_amount

def produce_results_from_tables_at_simplify_amount(
    loaded_shapefile, longnames, simplify_amount
):
    geo_table = loaded_shapefile.load_file()

    geo_table = geo_table.set_index("longname")
    geo_table = geo_table.loc[longnames].copy()
    if simplify_amount != 0:
        if loaded_shapefile.does_overlap_self:
            # can't use simplify_coverage for overlapping geometries
            # because it will not work correctly
            geo_table.geometry = geo_table.geometry.simplify(simplify_amount)
        else:
            geo_table.geometry = geo_table.geometry.simplify_coverage(simplify_amount)
    shapes = data_files_pb2.ConsolidatedShapes()
    for longname in tqdm.tqdm(longnames):
        row_geo = geo_table.loc[longname]
        g = produce_results(row_geo)
        shapes.longnames.append(longname)
        shapes.shapes.append(g)
    return shapes


<<<<<<< HEAD
def produce_just_shapes_from_shapefile(geo_table):
    geo_table = geo_table.load_file().set_index("longname")
    shapes = data_files_pb2.ConsolidatedShapes()
    for longname in tqdm.tqdm(geo_table.index):
        row_geo = geo_table.loc[longname]
        g = convert_to_protobuf(row_geo.geometry.simplify(simplify_amount))
        shapes.longnames.append(longname)
        shapes.shapes.append(g)
    return shapes


=======
>>>>>>> f4328944
def produce_results_for_type(folder, typ):
    print(typ)
    folder = f"{folder}/consolidated/"
    try:
        os.makedirs(folder)
    except FileExistsError:
        pass
    full = shapefile_without_ordinals()
    data_table = full[full.type == typ]
    # [sh] = [x for x in shapefiles.values() if x.meta["type"] == typ]
    # geo_table = sh.load_file()
    [loaded_shapefile] = [x for x in shapefiles.values() if x.meta["type"] == typ]
    shapes, simplification = produce_all_results_from_tables(
        loaded_shapefile, sorted(data_table.longname)
    )
    print(f"Simplification amount: {simplification * 3600:.0f}\" of arc")
    path = f"{folder}/shapes__{typ}.gz"
    ensure_writeable(path)
    with gzip.GzipFile(path, "wb", mtime=0) as f:
        f.write(shapes)


def full_consolidated_data(folder):
    # assert set(use) & set(dont_use) == set()
    for typ in use:
        produce_results_for_type(folder, typ)


def output_names(mapper_folder):
    with open(f"{mapper_folder}/used_geographies.ts", "w") as f:
<<<<<<< HEAD
        output_typescript(use, f)


def output_boundaries(folder):
    write_gzip(
        produce_just_shapes_from_shapefile(shapefiles["subnational_regions"]),
        f"{folder}/consolidated/syau_boundaries.gz",
    )
=======
        output_typescript(use, f, data_type="string[]")
>>>>>>> f4328944
<|MERGE_RESOLUTION|>--- conflicted
+++ resolved
@@ -92,20 +92,6 @@
     return shapes
 
 
-<<<<<<< HEAD
-def produce_just_shapes_from_shapefile(geo_table):
-    geo_table = geo_table.load_file().set_index("longname")
-    shapes = data_files_pb2.ConsolidatedShapes()
-    for longname in tqdm.tqdm(geo_table.index):
-        row_geo = geo_table.loc[longname]
-        g = convert_to_protobuf(row_geo.geometry.simplify(simplify_amount))
-        shapes.longnames.append(longname)
-        shapes.shapes.append(g)
-    return shapes
-
-
-=======
->>>>>>> f4328944
 def produce_results_for_type(folder, typ):
     print(typ)
     folder = f"{folder}/consolidated/"
@@ -136,15 +122,4 @@
 
 def output_names(mapper_folder):
     with open(f"{mapper_folder}/used_geographies.ts", "w") as f:
-<<<<<<< HEAD
         output_typescript(use, f)
-
-
-def output_boundaries(folder):
-    write_gzip(
-        produce_just_shapes_from_shapefile(shapefiles["subnational_regions"]),
-        f"{folder}/consolidated/syau_boundaries.gz",
-    )
-=======
-        output_typescript(use, f, data_type="string[]")
->>>>>>> f4328944
