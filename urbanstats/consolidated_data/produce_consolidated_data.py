import os

import tqdm.auto as tqdm

from urbanstats.geometry.shapefiles.shapefiles_list import (
    filter_table_for_type,
    load_file_for_type,
    shapefiles,
)
from urbanstats.protobuf import data_files_pb2
from urbanstats.protobuf.utils import write_gzip
from urbanstats.statistics.output_statistics_metadata import internal_statistic_names
from urbanstats.website_data.output_geometry import convert_to_protobuf
from urbanstats.website_data.table import shapefile_without_ordinals

from ..utils import output_typescript

simplify_amount = 6 / 3600

use = [x.meta["type"] for x in shapefiles.values()]
dont_use = [
    "ZIP",
    "CCD",
    "City",
    "Neighborhood",
    "State House District",
    "State Senate District",
    "Native Area",
    "Native Statistical Area",
    "Native Subdivision",
    "School District",
    "Judicial District",
    "Judicial Circuit",
    "Continent",
    "Country",
    "Subnational Region",
    "County Cross CD",
    "USDA County Type",
    "Hospital Service Area",
]


def produce_results(row_geo, row):
    res = row_geo.geometry
    geo = convert_to_protobuf(res)
    results = data_files_pb2.AllStats()
    for stat in internal_statistic_names():
        results.stats.append(row[stat])
    return geo, results


def produce_all_results_from_tables(geo_table, data_table, longnames):
    # TODO simplify coverage only should be used for things that can't overlap
    # TODO dynamically determine simplify amount
    geo_table = geo_table.loc[longnames].copy()
    geo_table.geometry = geo_table.geometry.simplify_coverage(simplify_amount)
    shapes = data_files_pb2.ConsolidatedShapes()
    for longname in tqdm.tqdm(data_table.index):
        row_geo = geo_table.loc[longname]
        row = data_table.loc[longname]
        g, s = produce_results(row_geo, row)
        shapes.longnames.append(longname)
        shapes.shapes.append(g)
    return shapes


def produce_just_shapes_from_shapefile(geo_table):
    geo_table = geo_table.load_file().set_index("longname")
    shapes = data_files_pb2.ConsolidatedShapes()
    for longname in tqdm.tqdm(geo_table.index):
        row_geo = geo_table.loc[longname]
        g = convert_to_protobuf(row_geo.geometry.simplify(simplify_amount))
        shapes.longnames.append(longname)
        shapes.shapes.append(g)
    return shapes


def produce_results_for_type(folder, typ):
    print(typ)
    folder = f"{folder}/consolidated/"
    try:
        os.makedirs(folder)
    except FileExistsError:
        pass
    full = shapefile_without_ordinals()
    data_table = filter_table_for_type(full, typ)
    data_table = data_table.set_index("longname")
    # [sh] = [x for x in shapefiles.values() if x.meta["type"] == typ]
    # geo_table = sh.load_file()
    [loaded_shapefile] = [x for x in shapefiles.values() if x.meta["type"] == typ]
    geo_table = loaded_shapefile.load_file()

    geo_table = geo_table.set_index("longname")
<<<<<<< HEAD
    shapes, stats = produce_all_results_from_tables(
        geo_table, data_table, sorted(full.longname[full.type == typ])
    )
=======
    shapes = produce_all_results_from_tables(geo_table, data_table)
>>>>>>> 6cf55e59
    write_gzip(shapes, f"{folder}/shapes__{typ}.gz")


def full_consolidated_data(folder):
    # assert set(use) & set(dont_use) == set()
    for typ in use:
        produce_results_for_type(folder, typ)


def output_names(mapper_folder):
    with open(f"{mapper_folder}/used_geographies.ts", "w") as f:
        output_typescript(use, f)


def output_boundaries(folder):
    write_gzip(
        produce_just_shapes_from_shapefile(shapefiles["subnational_regions"]),
        f"{folder}/consolidated/syau_boundaries.gz",
    )<|MERGE_RESOLUTION|>--- conflicted
+++ resolved
@@ -91,13 +91,7 @@
     geo_table = loaded_shapefile.load_file()
 
     geo_table = geo_table.set_index("longname")
-<<<<<<< HEAD
-    shapes, stats = produce_all_results_from_tables(
-        geo_table, data_table, sorted(full.longname[full.type == typ])
-    )
-=======
     shapes = produce_all_results_from_tables(geo_table, data_table)
->>>>>>> 6cf55e59
     write_gzip(shapes, f"{folder}/shapes__{typ}.gz")
 
 
