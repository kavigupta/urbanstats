import json
import shlex
import subprocess
from functools import lru_cache

import numpy as np
import shapely
import tqdm
from permacache import permacache, stable_hash

from urbanstats.geometry.classify_coordinate_zone import classify_coordinate_zone
from urbanstats.geometry.shapefiles.shapefiles_list import shapefiles
from urbanstats.geometry.read_qgis_layouts import load_qgis_layouts_and_maps

# Load QGIS layouts at module level
qgis_layouts = load_qgis_layouts_and_maps()


def clean_shape(geo):
    """
    Compute the tight bounding box of a geometry.
    """
    if geo.geom_type == "MultiPolygon":
        polys = [g for g in geo.geoms]
        area_each = [p.area for p in polys]
        indices_ordered = sorted(
            range(len(area_each)), key=lambda i: area_each[i], reverse=True
        )
        result = []
        area_so_far = 0
        total_area = sum(area_each)
        for i in indices_ordered:
            result.append(polys[i])
            area_so_far += area_each[i]
            if area_so_far > total_area * 0.95:
                break
        return shapely.MultiPolygon(result)

    elif geo.geom_type == "Polygon":
        return geo
    else:
        raise ValueError(f"Unsupported geometry type: {geo.geom_type}")


# @permacache(
#     "urbanstats/geometry/insets/compute_map_partition_2",
#     key_function=dict(bounding_boxes=stable_hash),
#     multiprocess_safe=True,
# )
def compute_map_partition(bounding_boxes):
    cmd = ["npm", "run", "map-partition", json.dumps(bounding_boxes)]
    print(" ".join(shlex.quote(arg) for arg in cmd))
    results = subprocess.check_output(cmd, cwd="react").decode("utf-8").split("\n")
    assert not results[-1]
    return json.loads(results[-2])


shapefiles_by_type = {sh.meta["type"]: sh for sh in shapefiles.values()}


@permacache(
    "urbanstats/geometry/insets/load_geo",
    key_function=dict(shapefile=lambda x: x.hash_key),
)
def load_geo(name, shapefile):
    """
    Load a shapefile by name.
    """
    return shapefile.load_file().set_index("longname").loc[name].geometry


def bounding_boxes_of_components(geo):
    """
    Compute the bounding boxes of the components of a map partition.
    """
    if geo.geom_type == "MultiPolygon":
        return [g.bounds for g in geo.geoms]
    elif geo.geom_type == "Polygon":
        return [geo.bounds]
    else:
        raise ValueError(f"Unsupported geometry type: {geo.geom_type}")


def remove_subsets(boundses):
    """
    Remove bounding boxes that are subsets of others.
    """
    boundses = sorted(boundses, key=lambda b: (b[0], b[1], b[2], b[3]))
    filtered = []
    for bounds in boundses:
        if not any(
            (
                coord_less(b[0], bounds[0])
                and coord_less(b[1], bounds[1])
                and coord_less(bounds[2], b[2])
                and coord_less(bounds[3], b[3])
            )
            for b in filtered
        ):
            filtered.append(bounds)
    return filtered


def coord_less(a, b):
    """
    Check if coordinate a is less than coordinate b.
    """
    delta = b - a
    delta %= 360
    return (
        delta < 180
    )  # if delta is less than 180, a is less than b in the coordinate system


def compute_unified_bounding_boxes(boundses):
    indices = compute_map_partition([[(w, s), (e, n)] for (w, s, e, n) in boundses])
    unified_bounds = []
    for index_set in indices:
        if not index_set:
            continue
        bounds = [boundses[i] for i in index_set]
        unified_bounds.append(
            (
                min(b[0] for b in bounds),
                min(b[1] for b in bounds),
                max(b[2] for b in bounds),
                max(b[3] for b in bounds),
            )
        )
    return unified_bounds


def output_bounding_boxes_as_shapefile(bounding_boxes, path):
    """
    Output the bounding boxes as a GeoJSON file.
    """
    import geopandas as gpd
    from shapely.geometry import box

    geometries = [box(*bbox) for bbox in bounding_boxes]
    gdf = gpd.GeoDataFrame(dict(name=range(len(geometries))), geometry=geometries)
    gdf.to_file(path, driver="GeoJSON")


def bounding_box_area(bbox):
    """
    Compute the area of a bounding box.
    """
    return (bbox[2] - bbox[0]) * (bbox[3] - bbox[1])


def merge_bounding_boxes(a, b):
    """
    Merge bounding boxes into a single bounding box.
    """
    return np.array(
        [
            np.minimum(a[0], b[0]),
            np.minimum(a[1], b[1]),
            np.maximum(a[2], b[2]),
            np.maximum(a[3], b[3]),
        ]
    )


def merge_cost(box_a, box_b):
    return (
        bounding_box_area(merge_bounding_boxes(box_a, box_b))
        - bounding_box_area(box_a)
        - bounding_box_area(box_b)
    ) / bounding_box_area(merge_bounding_boxes(box_a, box_b))


def do_overlap(box_a, box_b):
    """
    Check if two bounding boxes overlap.
    """
    return (
        (box_a[0] < box_b[2])
        & (box_a[2] > box_b[0])
        & (box_a[1] < box_b[3])
        & (box_a[3] > box_b[1])
    )


def best_merge(bounding_boxes):
    bounding_boxes = np.array(bounding_boxes).T
    bounding_boxes_a, bounding_boxes_b = (
        bounding_boxes[:, None, :],
        bounding_boxes[:, :, None],
    )
    overlap_mask = do_overlap(bounding_boxes_a, bounding_boxes_b)
    overlap_mask[np.diag_indices_from(overlap_mask)] = False
    if overlap_mask.any():
        return np.unravel_index(np.argmax(overlap_mask), overlap_mask.shape) + (0,)
    merged_bounding_boxes = merge_bounding_boxes(bounding_boxes_a, bounding_boxes_b)
    area_merged = bounding_box_area(merged_bounding_boxes)
    area_each = bounding_box_area(bounding_boxes)
    area_a = area_each[:, None]
    area_b = area_each[None, :]
    cost = (area_merged - area_a - area_b) / area_merged
    cost[np.diag_indices_from(cost)] = np.inf  # ignore self-merges
    result = np.unravel_index(np.argmin(cost), cost.shape)
    return result[0], result[1], cost[result[0], result[1]]


def merge_all_negative_cost(bounding_boxes, tolerance=0.1):
    """
    Merge bounding boxes until no more negative cost merges are possible.
    """
    indices_each = [[i] for i in range(len(bounding_boxes))]
    bounding_boxes = bounding_boxes[:]
    while len(bounding_boxes) > 1:
        i, j, cost = best_merge(bounding_boxes)
        if cost < tolerance:
            bounding_boxes[i] = merge_bounding_boxes(
                bounding_boxes[i], bounding_boxes[j]
            )
            indices_each[i].extend(indices_each[j])
            del bounding_boxes[j]
            del indices_each[j]
        else:
            break
    return bounding_boxes, indices_each


def subset(zone_a, zone_b):
    return set(zone_a).issubset(set(zone_b))


def place_in_zone(geo, target_zone):
    """
    Check if a geometry is placed in a specific coordinate zone.
    """
    zone, geo = classify_coordinate_zone(geo)
    if subset(zone, target_zone):
        return geo
    if min(target_zone) > min(zone):
        geo = shapely.affinity.translate(geo, xoff=+360)
        zone, geo = classify_coordinate_zone(geo)
        assert subset(zone, target_zone)
        return geo
    if max(target_zone) < max(zone):
        geo = shapely.affinity.translate(geo, xoff=-360)
        zone, geo = classify_coordinate_zone(geo)
        assert subset(zone, target_zone)
        return geo
    assert not "reachable"


def make_consistent(geometries, overall_geometry):
    zone_overall, _ = classify_coordinate_zone(overall_geometry)
    return [place_in_zone(geo, zone_overall) for geo in geometries]


def size_increase_all(bounding_boxes):
    """
    Compute the size increase of all bounding boxes.
    """
    overall = merge_all_boxes(bounding_boxes)
    original_area = sum(bounding_box_area(bbox) for bbox in bounding_boxes)
    overall_area = bounding_box_area(overall)
    return (overall_area - original_area) / original_area


def merge_all_boxes(bounding_boxes):
    overall = bounding_boxes[0]
    for bbox in bounding_boxes[1:]:
        overall = merge_bounding_boxes(overall, bbox)
    return overall


# def should_merge_into_just_one_box(bounding_boxes):
#     areas_each = [bounding_box_area(bbox) for bbox in bounding_boxes]
#     # print(areas_each)
#     if max(areas_each) / min(areas_each) < 2:
#         return True
#     # if size_increase_all(bounding_boxes) < 0.5:
#     #     return True
#     return False


def merge_largest_if_too_similar_in_size(bounding_boxes, indices_each, tolerance=2 / 3):
    """
    Merge the largest bounding box with the smallest if they are too similar in size.
    """
    if len(bounding_boxes) < 2:
        return bounding_boxes, indices_each
    areas_each = [bounding_box_area(bbox) for bbox in bounding_boxes]
    print("Areas each:", areas_each)
    largest_idx, second_largest_idx = np.argsort(areas_each)[::-1][:2]
    print("Highest areas:", areas_each[largest_idx], areas_each[second_largest_idx])
    ratio = areas_each[largest_idx] / sum(areas_each)
    print("Ratio:", ratio, "Tolerance:", tolerance)
    if ratio > tolerance:
        return bounding_boxes, indices_each
    print("starting indices", indices_each)
    merged_box = merge_bounding_boxes(
        bounding_boxes[largest_idx], bounding_boxes[second_largest_idx]
    )
    merged_indices = indices_each[largest_idx] + indices_each[second_largest_idx]
    bounding_boxes = [
        bbox
        for i, bbox in enumerate(bounding_boxes)
        if i not in (largest_idx, second_largest_idx)
    ]
    indices_each = [
        idx
        for i, idx in enumerate(indices_each)
        if i not in (largest_idx, second_largest_idx)
    ]
    bounding_boxes.append(merged_box)
    indices_each.append(merged_indices)
    print("ending indices", indices_each)
    return bounding_boxes, indices_each


def iterated_merge(bounding_boxes, indices, tolerance):
    """
    Do an iteration of merging, also merging the indices.
    """
    bounding_boxes, superindices = merge_all_negative_cost(bounding_boxes, tolerance)
    indices = [
        [idx for i in superindex for idx in indices[i]] for superindex in superindices
    ]
    return bounding_boxes, indices


def perform_merges(bounding_boxes, tolerance):
    count = len(bounding_boxes)
    merged_boxes = bounding_boxes[:]
    indices_each = [[i] for i in range(len(bounding_boxes))]
    while True:
        merged_boxes, indices_each = iterated_merge(
            merged_boxes, indices_each, tolerance
        )
        merged_boxes, indices_each = merge_largest_if_too_similar_in_size(
            merged_boxes, indices_each
        )
        if len(merged_boxes) == count:
            break
        count = len(merged_boxes)
    return merged_boxes, indices_each


def automatically_compute_insets(name_to_type, swo_subnats, u):
    geo = load_geo(u, shapefiles_by_type[name_to_type[u]])

    filt_table = (
        swo_subnats[swo_subnats.universes.apply(lambda x: u in x)]
        .set_index("longname")
        .copy()
    )
    filt_table[
        "priority"
    ] = (
        filt_table.best_population_estimate
    )  # * filt_table.geometry.map(lambda x: x.area) ** 0.5
    sorted_fracs = (filt_table.priority / filt_table.priority.sum()).sort_values()
    filt_table = filt_table.loc[np.cumsum(sorted_fracs) > 0.001]

    filt_table["geometry"] = make_consistent(filt_table.geometry, geo)
    bounds_each = [x.bounds for x in filt_table.geometry]
    merged_boxes, indices_each = merge_all_negative_cost(bounds_each, tolerance=0.25)
    population_each = [
        filt_table.best_population_estimate.iloc[i].sum() for i in indices_each
    ]
    return dict(
        bounding_boxes=merged_boxes,
        indices_each=indices_each,
        geometries=filt_table.geometry,
        table=filt_table,
        population_each=population_each,
    )


single_map = {
    "Cape Verde",
    "Comoros",
    "East Timor",
    "Kiribati",
    "State of Palestine",
    "Trinidad and Tobago",
    "Tuvalu",
    "Vanuatu",
    "Micronesia",
}


def bbox_to_inset(bbox, main_map=True, normalized_coords=None, *, name):
    """
    Convert a bounding box tuple (west, south, east, north) to an Inset dictionary.
    """
    if normalized_coords is None:
        # Default to full space for single insets
        normalized_coords = [0, 0, 1, 1]

    inset = {
        "bottomLeft": [normalized_coords[0], normalized_coords[1]],
        "topRight": [normalized_coords[2], normalized_coords[3]],
<<<<<<< HEAD
        "coordBox": list(bbox),
=======
        "coordBox": bbox,
>>>>>>> d9a047ee
        "mainMap": main_map,
        "name": name,
    }

    return inset


def create_single_inset(bbox, *, name):
    """
    Create a single Inset from a bounding box, marked as main map.
    Single insets span the full normalized space [0,0] to [1,1].
    """
    return [bbox_to_inset(bbox, main_map=True, normalized_coords=[0, 0, 1, 1], name=name)]


def compute_insets(name_to_type, swo_subnats, u):
    if u in qgis_layouts:
        layout_info = qgis_layouts[u]
        insets = []
        
        for map_info in layout_info["maps"]:
            if map_info["extent"]:
                bbox = map_info["extent"]
                # Fix coordinate mirroring - flip Y coordinates
                normalized_coords = [
                    map_info["relative_position"][0],
                    1.0 - (map_info["relative_position"][1] + map_info["relative_size"][1]),
                    map_info["relative_position"][0] + map_info["relative_size"][0],
                    1.0 - map_info["relative_position"][1],
                ]
                
                inset = bbox_to_inset(
                    bbox=bbox,
                    main_map=len(layout_info["maps"]) == 1,
                    normalized_coords=normalized_coords,
                    name=map_info["map_id"]
                )
                insets.append(inset)
        
        return insets
    
    result = automatically_compute_insets(name_to_type, swo_subnats, u)

    if len(result["bounding_boxes"]) == 1:
        return create_single_inset(result["bounding_boxes"][0], name=u)

    if u in single_map:
        merged_bbox = merge_all_boxes(result["bounding_boxes"])
        return create_single_inset(merged_bbox, name=u)

    print(u)

    print(f"Multiple bounding boxes case not implemented for {u}")
    return None<|MERGE_RESOLUTION|>--- conflicted
+++ resolved
@@ -398,11 +398,7 @@
     inset = {
         "bottomLeft": [normalized_coords[0], normalized_coords[1]],
         "topRight": [normalized_coords[2], normalized_coords[3]],
-<<<<<<< HEAD
         "coordBox": list(bbox),
-=======
-        "coordBox": bbox,
->>>>>>> d9a047ee
         "mainMap": main_map,
         "name": name,
     }
