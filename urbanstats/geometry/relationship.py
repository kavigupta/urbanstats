import re
from collections import defaultdict

import geopandas as gpd
import tqdm
from permacache import permacache, stable_hash

from urbanstats.geometry.shapefile_geometry import overlays
from urbanstats.geometry.shapefiles.shapefiles_list import shapefiles


@permacache(
    "population_density/relationship/create_relationships_7",
    key_function=dict(x=lambda x: x.hash_key, y=lambda y: y.hash_key),
)
def create_relationships(x, y):
    """
    Get the relationships between the two shapefiles x and y
    """
    over = compute_overlays_with_areas(x, y)

    a_contains_b = set()
    b_contains_a = set()
    intersects = set()
    borders = set()
    for i in range(over.shape[0]):
        row = over.iloc[i]
        area_over = over.area[i]
        contains = False
        tolerance = 0.05
        if area_over >= row.b_area * (1 - tolerance):
            contains = True
            a_contains_b.add((row.longname_1, row.longname_2))
        if area_over >= row.a_area * (1 - tolerance):
            contains = True
            b_contains_a.add((row.longname_1, row.longname_2))
        if contains:
            pass
        elif area_over >= min(row.a_area, row.b_area) * tolerance:
            intersects.add((row.longname_1, row.longname_2))
        else:
            borders.add((row.longname_1, row.longname_2))

    a_contains_b = sorted(a_contains_b)
    b_contains_a = sorted(b_contains_a)
    intersects = sorted(intersects)
    borders = sorted(borders)

    return a_contains_b, b_contains_a, intersects, borders


def compute_overlays_with_areas(x, y):
    a = x.load_file()
    b = y.load_file()
    over = overlays(a, b, x.chunk_size, y.chunk_size)
    a_area = dict(zip(a.longname, a.geometry.to_crs("EPSG:2163").area))
    b_area = dict(zip(b.longname, b.geometry.to_crs("EPSG:2163").area))
    over["a_area"] = over.longname_1.map(lambda x: a_area[x])
    over["b_area"] = over.longname_2.map(lambda x: b_area[x])
    return over


@permacache(
    "population_density/relationship/create_overlays_only_borders_2",
    key_function=dict(a=lambda x: x.hash_key, b=lambda y: y.hash_key),
)
def create_overlays_only_borders(a, b):
    """
    Get the relationships between the two shapefiles x and y

    Since we only care about borders, we can just use sjoin
    """

    a = a.load_file()
    b = b.load_file()
    related = gpd.sjoin(a, b)
    borders = set()
    for i in tqdm.trange(len(related)):
        row = related.iloc[i]
        left = row.longname_left
        right = row.longname_right
        if left != right:
            borders.add((left, right))
    return set(), set(), set(), borders


@permacache(
    "population_density/relationship/create_relationships_countries_subnationals_2",
    key_function=dict(a=lambda x: x.hash_key, b=lambda y: y.hash_key),
)
def create_relationships_countries_subnationals(a, b):
    """
    Get the relationships between the two shapefiles x and y

    Since we only care about borders, we can just use sjoin
    """

    assert a.meta["type"] == "Country"
    assert b.meta["type"] == "Subnational Region"

    a = a.load_file()
    b = b.load_file()

    long_a = list(a.longname)
    long_b = list(b.longname)

    a_contains_b = set()
    for i in tqdm.trange(len(a)):
        for j in range(len(b)):
            la, lb = long_a[i], long_b[j]
            if lb.endswith(", " + la):
                a_contains_b.add((la, lb))
    return a_contains_b, set(), set(), set()


@permacache(
    "population_density/relationship/create_relationships_historical_cd_3",
    key_function=dict(x=lambda x: x.hash_key, y=lambda y: y.hash_key),
)
def create_relationships_historical_cd(x, y):
    a = x.load_file()
    b = y.load_file()
    related = gpd.sjoin(a, b)
    intersects = set()
    borders = set()
    for i in tqdm.trange(len(related)):
        row = related.iloc[i]
        left_cong = re.match(r".*\[(.*)\]", row.shortname_left).group(1)
        right_cong = re.match(r".*\[(.*)\]", row.shortname_right).group(1)
        if left_cong == right_cong:
            borders.add((row.longname_left, row.longname_right))
        else:
            intersects.add((row.longname_left, row.longname_right))
    return set(), set(), intersects, borders


tiers = [
    [
        "Continent",
        "1B Person Circle",
        "500M Person Circle",
    ],
    [
        "Country",
        "200M Person Circle",
        "100M Person Circle",
    ],
    [
        "Subnational Region",
        "Native Area",
        "Native Statistical Area",
        "Judicial Circuit",
        "Media Market",
        "USDA County Type",
        "Hospital Referral Region",
        "50M Person Circle",
    ],
    [
        "CSA",
        "MSA",
        "County",
        "Historical Congressional District",
        "State House District",
        "State Senate District",
        "Congressional District",
        "Native Subdivision",
        "Urban Area",
        "Judicial District",
        "County Cross CD",
        "Hospital Service Area",
        "Urban Center",
        "Urban Center",
        "20M Person Circle",
        "10M Person Circle",
        "5M Person Circle",
<<<<<<< HEAD
        "Canadian CMA",
        "Canadian Census Division",
        "Canadian Riding",
        "Canadian Population Center",
    ],
    ["CCD", "City", "School District", "Canadian Census Subdivision"],
=======
        "CA CMA",
        "CA Census Division",
        "CA Riding",
        "CA Population Center",
    ],
    ["CCD", "City", "School District", "CA Census Subdivision"],
>>>>>>> 52577437
    ["Neighborhood", "ZIP"],
]

type_to_type_category = {
    shapefile.meta["type"]: shapefile.meta["type_category"]
    for shapefile in shapefiles.values()
}

type_category_order = {
    "US Subdivision": 0,
    "International": 0,
    "Census": 20,
    "Small": 30,
    "Political": 40,
    "Native": 50,
    "School": 60,
    "Oddball": 70,
    "Kavi": 80,
}

key_to_type = {x: sf.meta["type"] for x, sf in shapefiles.items()}

map_relationships = [
    ("subnational_regions", "counties"),
    ("native_areas", "native_subdivisions"),
    ("native_statistical_areas", "native_subdivisions"),
    ("csas", "msas"),
    ("msas", "counties"),
    ("counties", "cities"),
    ("cousub", "cities"),
    ("cities", "neighborhoods"),
    ("school_districts", "neighborhoods"),
    ("zctas", "neighborhoods"),
    ("urban_areas", "cities"),
    ("judicial_circuits", "judicial_districts"),
]
map_relationships += [[x, x] for x in shapefiles]

map_relationships_by_type = [[key_to_type[x] for x in y] for y in map_relationships]

tier_index_by_type = {x: -i for i, tier in enumerate(tiers) for x in tier}

missing = {x.meta["type"] for x in shapefiles.values()} - set(tier_index_by_type)

assert not missing, missing

ordering_idx = {
    x: (type_category_order[type_to_type_category[x]], i, j)
    for i, tier in enumerate(tiers)
    for j, x in enumerate(tier)
}

ordering_idx = {
    x: i
    for i, x in enumerate(
        [x for x, _ in sorted(ordering_idx.items(), key=lambda x: x[1])]
    )
}


def can_contain(x, y):
    """
    True iff y should show up on x's contains list. Only go down by 1 tier
    """
    return tier_index_by_type[y] >= tier_index_by_type[x] - 1


def can_intersect(x, y):
    """
    True iff y should show up on x's intersects list. Do not go down
    """
    return tier_index_by_type[y] >= tier_index_by_type[x]


def can_border(x, y):
    """
    True iff y should show up on x's borders list. Only objects of the same tier
    """
    return tier_index_by_type[x] == tier_index_by_type[y]


def full_relationships(long_to_type):
    return {
        rt: {k: by_rt_k for k, by_rt_k in by_rt.items() if by_rt_k}
        for rt, by_rt in relationships_for_list(long_to_type, shapefiles).items()
    }


@permacache(
    "relationship/relationships_for_list_2",
    key_function=dict(
        long_to_type=stable_hash,
        shapefiles_to_use=lambda shapefiles_to_use: stable_hash(
            {k: v.hash_key for k, v in shapefiles_to_use.items()}
        ),
    ),
)
def relationships_for_list(long_to_type, shapefiles_to_use):
    contains, contained_by, intersects, borders = compute_all_relationships(
        long_to_type, shapefiles_to_use
    )

    same_geography = defaultdict(set)
    for k in contained_by:
        for v in contained_by[k]:
            if k in contains and v in contains[k]:
                if k != v:
                    same_geography[k].add(v)
                    same_geography[v].add(k)

    for k in contains:
        contains[k] = {
            v for v in contains[k] if can_contain(long_to_type[k], long_to_type[v])
        }
    # for intersects, do not go down
    for k in intersects:
        intersects[k] = {
            v for v in intersects[k] if can_intersect(long_to_type[k], long_to_type[v])
        }

    contains = {
        k: {v for v in vs if v not in same_geography[k]} for k, vs in contains.items()
    }
    contained_by = {
        k: {v for v in vs if v not in same_geography[k]}
        for k, vs in contained_by.items()
    }

    results = dict(
        same_geography=same_geography,
        contained_by=contained_by,
        contains=contains,
        borders=borders,
        intersects=intersects,
    )
    return {
        k: {k2: sorted(list(v2 - {k2})) for k2, v2 in v.items()}
        for k, v in results.items()
    }


def compute_all_relationships(long_to_type, shapefiles_to_use):
    contains, contained_by, intersects, borders = (
        defaultdict(set),
        defaultdict(set),
        defaultdict(set),
        defaultdict(set),
    )

    def add(d, edges):
        for x, y in edges:
            if x not in long_to_type or y not in long_to_type:
                continue
            d[x].add(y)

    for k1 in shapefiles_to_use:
        for k2 in shapefiles_to_use:
            print(k1, k2)
            if k1 < k2:
                continue

            (
                a_contains_b,
                b_contains_a,
                a_intersects_b,
                a_borders_b,
            ) = create_relationships_dispatch(shapefiles_to_use, k1, k2)

            add(contains, a_contains_b)
            add(contains, [(big, small) for small, big in b_contains_a])
            add(contained_by, b_contains_a)
            add(contained_by, [(big, small) for small, big in a_contains_b])
            add(intersects, a_intersects_b)
            add(intersects, [(big, small) for small, big in a_intersects_b])
            if can_border(
                shapefiles_to_use[k1].meta["type"],
                shapefiles_to_use[k2].meta["type"],
            ):
                add(borders, a_borders_b)
                add(borders, [(big, small) for small, big in a_borders_b])
    return contains, contained_by, intersects, borders


def create_relationships_dispatch(shapefiles_to_use, k1, k2):
    fn = {
        (
            "historical_congressional",
            "historical_congressional",
        ): create_relationships_historical_cd,
        ("countries", "countries"): create_overlays_only_borders,
        (
            "countries",
            "subnational_regions",
        ): create_relationships_countries_subnationals,
        (
            "subnational_regions",
            "countries",
        ): lambda x, y: create_relationships_countries_subnationals(y, x),
    }.get((k1, k2), create_relationships)
    (
        a_contains_b,
        b_contains_a,
        a_intersects_b,
        a_borders_b,
    ) = fn(shapefiles_to_use[k1], shapefiles_to_use[k2])

    return a_contains_b, b_contains_a, a_intersects_b, a_borders_b<|MERGE_RESOLUTION|>--- conflicted
+++ resolved
@@ -173,21 +173,12 @@
         "20M Person Circle",
         "10M Person Circle",
         "5M Person Circle",
-<<<<<<< HEAD
-        "Canadian CMA",
-        "Canadian Census Division",
-        "Canadian Riding",
-        "Canadian Population Center",
-    ],
-    ["CCD", "City", "School District", "Canadian Census Subdivision"],
-=======
         "CA CMA",
         "CA Census Division",
         "CA Riding",
         "CA Population Center",
     ],
     ["CCD", "City", "School District", "CA Census Subdivision"],
->>>>>>> 52577437
     ["Neighborhood", "ZIP"],
 ]
 
