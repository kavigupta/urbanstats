--- conflicted
+++ resolved
@@ -64,21 +64,13 @@
 
         if self.start_date is not None:
             assert self.longname_sans_date_extractor is not None
-<<<<<<< HEAD
-            s["start_date"] = s.apply(lambda x: self.start_date(x), axis=1)
-=======
             s["start_date"] = s.apply(self.start_date, axis=1)
->>>>>>> 31b4f81a
         else:
             s["start_date"] = -float("inf")
 
         if self.end_date is not None:
             assert self.longname_sans_date_extractor is not None
-<<<<<<< HEAD
-            s["end_date"] = s.apply(lambda x: self.end_date(x), axis=1)
-=======
             s["end_date"] = s.apply(self.end_date, axis=1)
->>>>>>> 31b4f81a
         else:
             s["end_date"] = float("inf")
 
