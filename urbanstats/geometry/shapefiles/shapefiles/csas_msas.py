--- conflicted
+++ resolved
@@ -5,11 +5,7 @@
 from urbanstats.universe.universe_provider.constants import us_domestic_provider
 
 
-<<<<<<< HEAD
-def csa_or_msa(hash_key, typ, census_name, path):
-=======
-def csa_or_msa(hash_key, typ, wikidata_sourcer, path):
->>>>>>> bf659270
+def csa_or_msa(hash_key, typ, census_name, wikidata_sourcer, path):
     return Shapefile(
         hash_key=hash_key,
         path=path,
@@ -29,33 +25,23 @@
             link="https://www.census.gov/geographies/mapping-files/time-series/geo/carto-boundary-file.html",
         ),
         include_in_syau=True,
-<<<<<<< HEAD
         special_data_sources=["composed_of_counties", ("census", census_name)],
         metadata_columns=["geoid"],
-=======
-        special_data_sources=["composed_of_counties"],
         wikidata_sourcer=wikidata_sourcer,
->>>>>>> bf659270
     )
 
 
 CSAs = csa_or_msa(
-<<<<<<< HEAD
     "census_csas_4",
     "CSA",
     "combined statistical area",
+    None,
     "named_region_shapefiles/cb_2018_us_csa_500k.zip",
-=======
-    "census_csas_4", "CSA", None, "named_region_shapefiles/cb_2018_us_csa_500k.zip"
->>>>>>> bf659270
 )
 MSAs = csa_or_msa(
     "census_msas_4",
     "MSA",
-<<<<<<< HEAD
     "metropolitan statistical area/micropolitan statistical area",
-=======
     SimpleWikidataSourcer("wdt:P882", "geoid"),
->>>>>>> bf659270
     "named_region_shapefiles/cb_2018_us_cbsa_500k.zip",
 )