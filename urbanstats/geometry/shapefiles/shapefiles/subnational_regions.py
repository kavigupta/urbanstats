import us

from urbanstats.data.wikipedia.wikidata_sourcer import SimpleWikidataSourcer
from urbanstats.geometry.shapefiles.shapefile import Shapefile
from urbanstats.geometry.shapefiles.shapefile_subset import FilteringSubset
from urbanstats.special_cases.country import subnational_regions
from urbanstats.special_cases.country_names import iso_to_country
from urbanstats.universe.universe_provider.combined_universe_provider import (
    CombinedUniverseProvider,
)
from urbanstats.universe.universe_provider.constants import INTERNATIONAL_PROVIDERS
from urbanstats.universe.universe_provider.contained_within import (
    PROVINCE_PROVIDER,
    STATE_PROVIDER,
)


def extract_country_longname(x):
    # print(x)
    return iso_to_country(x.ISO_CC)


def extract_state(x):
    s = us.states.lookup(x)
    if s is None:
        return None
    if s in us.STATES + [us.states.DC, us.states.PR]:
        return s
    if s in [us.states.GU, us.states.AS, us.states.VI, us.states.MP]:
        return None
    raise ValueError(f"unrecognized state {s}")


def valid_state(x):
    return extract_state(x) is not None


def compute_geoid(row):
    if extract_country_longname(row) != "USA":
        return None
    st = extract_state(row.NAME)
    if st is None:
        return None
    return st.fips


SUBNATIONAL_REGIONS = Shapefile(
    hash_key="subnational_regions_15",
    path=subnational_regions,
    shortname_extractor=lambda x: x["NAME"],
    longname_extractor=lambda x: x["fullname"],
    additional_columns_computer={"geoid": compute_geoid},
    filter=lambda x: x.COUNTRY is not None,
    additional_columns_computer={
        "geoid": compute_geoid,
        "iso": lambda x: x.ISO_CC + "-" + x.ISO_SUB if x.ISO_SUB is not None else None,
    },
    meta=dict(type="Subnational Region", source="ESRI", type_category="US Subdivision"),
    does_overlap_self=False,
    special_data_sources=[
        "international_gridded_data",
        "composed_of_counties",
        ("census", "state"),
    ],
    universe_provider=CombinedUniverseProvider(
        [*INTERNATIONAL_PROVIDERS, STATE_PROVIDER, PROVINCE_PROVIDER]
    ),
    subset_masks={
        "USA": FilteringSubset(
            "State",
            lambda x: extract_country_longname(x) == "USA" and valid_state(x.NAME),
        ),
        "Canada": FilteringSubset(
            "Province", lambda x: extract_country_longname(x) == "Canada"
        ),
    },
    abbreviation="SUBN",
    data_credit=[
        dict(
            text="Countries and continents are created by merging subnational regions.",
            linkText="ESRI",
            link="https://hub.arcgis.com/datasets/esri::world-administrative-divisions/explore?location=41.502196%2C25.823236%2C6.69",
        ),
        dict(
            linkText="US Census",
            link="https://www.census.gov/geographies/mapping-files/time-series/geo/carto-boundary-file.html",
        ),
        dict(
            linkText="Canadian Census",
            link="https://www12.statcan.gc.ca/census-recensement/2021/geo/sip-pis/boundary-limites/files-fichiers/lpr_000a21a_e.zip",
        ),
    ],
    include_in_syau=True,
<<<<<<< HEAD
    metadata_columns=["geoid"],
=======
    metadata_columns=["geoid", "iso"],
    wikidata_sourcer=SimpleWikidataSourcer("wdt:P300", "iso"),
>>>>>>> bf659270
)<|MERGE_RESOLUTION|>--- conflicted
+++ resolved
@@ -91,10 +91,6 @@
         ),
     ],
     include_in_syau=True,
-<<<<<<< HEAD
-    metadata_columns=["geoid"],
-=======
     metadata_columns=["geoid", "iso"],
     wikidata_sourcer=SimpleWikidataSourcer("wdt:P300", "iso"),
->>>>>>> bf659270
 )