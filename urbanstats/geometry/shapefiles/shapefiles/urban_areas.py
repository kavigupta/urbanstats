from urbanstats.data.wikipedia.wikidata_sourcer import SimpleWikidataSourcer
from urbanstats.geometry.shapefiles.shapefile import Shapefile
from urbanstats.geometry.shapefiles.shapefile_subset import SelfSubset
from urbanstats.universe.universe_provider.constants import us_domestic_provider


def urban_area(name, *, is_shortname):
    name = name.replace("--", "-")
    assert name.endswith("Urban Area")
    name = name[: -len(" Urban Area")]
    *name, state = name.split(",")
    name = ", ".join(name)
    if is_shortname:
        return name + " Urban Area"
    name = name + " [Urban Area]," + state + ", USA"
    return name


URBAN_AREAS = Shapefile(
    hash_key="urban_areas",
    path="named_region_shapefiles/tl_rd22_us_uac20.zip",
    shortname_extractor=lambda x: urban_area(x.NAMELSAD20, is_shortname=True),
    longname_extractor=lambda x: urban_area(x.NAMELSAD20, is_shortname=False),
    additional_columns_computer={"geoid": lambda x: x.GEOID20},
    filter=lambda x: True,
    meta=dict(type="Urban Area", source="Census", type_category="Census"),
    does_overlap_self=False,
    special_data_sources=[("census", "urban area")],
    universe_provider=us_domestic_provider(),
    subset_masks={"USA": SelfSubset()},
    abbreviation="URBA",
    data_credit=dict(
        linkText="US Census",
        link="https://www.census.gov/geographies/mapping-files/time-series/geo/carto-boundary-file.html",
    ),
    include_in_syau=True,
    metadata_columns=["geoid"],
<<<<<<< HEAD
=======
    wikidata_sourcer=SimpleWikidataSourcer("wdt:P12704", "geoid"),
>>>>>>> bf659270
)<|MERGE_RESOLUTION|>--- conflicted
+++ resolved
@@ -35,8 +35,5 @@
     ),
     include_in_syau=True,
     metadata_columns=["geoid"],
-<<<<<<< HEAD
-=======
     wikidata_sourcer=SimpleWikidataSourcer("wdt:P12704", "geoid"),
->>>>>>> bf659270
 )