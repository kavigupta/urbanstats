from urbanstats.geometry.shapefiles.shapefile import Shapefile
from urbanstats.geometry.shapefiles.shapefile_subset import FilteringSubset
from urbanstats.special_cases.country import countries
from urbanstats.special_cases.country_names import iso_to_country
from urbanstats.universe.universe_provider.combined_universe_provider import (
    CombinedUniverseProvider,
)
from urbanstats.universe.universe_provider.constant_provider import (
    ConstantUniverseProvider,
)
from urbanstats.universe.universe_provider.contained_within import (
    ContainedWithinUniverseProvider,
)
from urbanstats.universe.universe_provider.self_provider import SelfUniverseProvider


def extract_country_longname(x):
    # print(x)
    return iso_to_country(x.ISO_CC)


COUNTRIES = Shapefile(
    hash_key="countries_12",
    path=countries,
    shortname_extractor=extract_country_longname,
    longname_extractor=extract_country_longname,
    filter=lambda x: iso_to_country(x.ISO_CC) is not None,
    meta=dict(type="Country", source="OpenDataSoft", type_category="International"),
    special_data_sources=["international_gridded_data"],
    chunk_size=1,
    universe_provider=CombinedUniverseProvider(
        [
            ConstantUniverseProvider(["world"]),
            ContainedWithinUniverseProvider(["continents"]),
            SelfUniverseProvider(),
        ]
    ),
    subset_masks={
        "USA": FilteringSubset("USA", lambda x: extract_country_longname(x) == "USA"),
<<<<<<< HEAD
        "Canada": FilteringSubset("Canada", lambda x: extract_country_longname(x) == "Canada"),
=======
        "Canada": FilteringSubset(
            "Canada", lambda x: extract_country_longname(x) == "Canada"
        ),
>>>>>>> 52577437
    },
)<|MERGE_RESOLUTION|>--- conflicted
+++ resolved
@@ -37,12 +37,8 @@
     ),
     subset_masks={
         "USA": FilteringSubset("USA", lambda x: extract_country_longname(x) == "USA"),
-<<<<<<< HEAD
-        "Canada": FilteringSubset("Canada", lambda x: extract_country_longname(x) == "Canada"),
-=======
         "Canada": FilteringSubset(
             "Canada", lambda x: extract_country_longname(x) == "Canada"
         ),
->>>>>>> 52577437
     },
 )