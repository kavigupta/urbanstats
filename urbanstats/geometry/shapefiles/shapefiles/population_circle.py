--- conflicted
+++ resolved
@@ -5,62 +5,35 @@
 # Excluded shapefiles. These are shapefiles that have no entries.
 # When you update the list of circle shapefiles, you should clear this tuple and run
 # PYTHONPATH=. python scripts/population_circle_exclusion.py
-<<<<<<< HEAD
 excl = (
     "us_population_circle_200M_26.01",
     "us_population_circle_500M_26.01",
     "us_population_circle_1B_26.01",
 )
-=======
-excl = ()
->>>>>>> d1f26f93
 
 
 def compute_circles():
     excluded = set(excl)
 
-<<<<<<< HEAD
-    population_circles_shapefiles = {}
-    population_circles_usa_shapefiles = {}
-    population_circles_usa_to_international = {}
-=======
     pc_shapefiles = {}
     pc_usa_shapefiles = {}
     pc_usa_to_intl = {}
->>>>>>> d1f26f93
 
     for population, name in named_populations.items():
         key = f"population_circle_{name}"
         intl = circle_shapefile_object(COUNTRIES, population, just_usa=False)
         if intl.hash_key not in excluded:
-<<<<<<< HEAD
-            population_circles_shapefiles[key] = intl
-=======
             pc_shapefiles[key] = intl
->>>>>>> d1f26f93
         else:
             excluded.remove(intl.hash_key)
         us = circle_shapefile_object(COUNTRIES, population, just_usa=True)
         if us.hash_key not in excluded:
-<<<<<<< HEAD
-            population_circles_usa_shapefiles["us_" + key] = us
-        else:
-            excluded.remove(us.hash_key)
-        population_circles_usa_to_international[us.meta["type"]] = intl.meta["type"]
-    assert not excluded, f"Shapefiles slated for exclusion not found: {excluded}"
-    return (
-        population_circles_shapefiles,
-        population_circles_usa_shapefiles,
-        population_circles_usa_to_international,
-    )
-=======
             pc_usa_shapefiles["us_" + key] = us
         else:
             excluded.remove(us.hash_key)
         pc_usa_to_intl[us.meta["type"]] = intl.meta["type"]
     assert not excluded, f"Shapefiles slated for exclusion not found: {excluded}"
-    return pc_shapefiles, pc_usa_shapefiles, pc_usa_to_intl
->>>>>>> d1f26f93
+    return (pc_shapefiles, pc_usa_shapefiles, pc_usa_to_intl)
 
 
 (
