import geopandas as gpd
from permacache import permacache

from urbanstats.geometry.shapefiles.load_canada_shapefile import (
    load_canadian_shapefile,
    pruid_to_province_abbr,
)
from urbanstats.geometry.shapefiles.shapefile import Shapefile
from urbanstats.geometry.shapefiles.shapefiles.canadian_cma import (
    canadian_census_kwargs,
)
from urbanstats.geometry.shapefiles.shapefiles.countries import COUNTRIES
from urbanstats.geometry.shapefiles.shapefiles.subnational_regions import (
    SUBNATIONAL_REGIONS,
)


@permacache(
    "urbanstats/geometry/shapefiles/shapefiles/canadian_population_centers/load_pcs_2",
)
def load_pcs():
    data = load_canadian_shapefile(
        "named_region_shapefiles/canada/lpc_000a21a_e.zip",
        COUNTRIES,
        SUBNATIONAL_REGIONS,
    )
    table = []
    for pcuid in sorted(set(data.PCUID)):
        mask = data.PCUID == pcuid
        rows = data[mask]
        [pcname] = set(rows.PCNAME)
        pruids = sorted(set(rows.PRUID))
        dissolve = rows.dissolve().iloc[0]
        table.append(dict(PCNAME=pcname, geometry=dissolve.geometry, PRUID=pruids))

    table = gpd.GeoDataFrame(table)
    st_alexandre = table[table.PCNAME == "Saint-Alexandre"]
    # distance from de-Kamouraska
    dk_idx = st_alexandre.centroid.apply(
        lambda pt: (pt.x - (-69.61943)) ** 2 + (pt.y - 47.68141) ** 2
    ).argmin()
    dk_idx = st_alexandre.index[dk_idx]
    table.loc[dk_idx, "PCNAME"] = "Saint-Alexandre [de-Kamouraska]"
    return table


def shortname_extractor(row):
    return row.PCNAME + " Population Center"


def longname_extractor(row):
    provinces = "-".join([pruid_to_province_abbr[x] for x in row.PRUID])
    return f"{shortname_extractor(row)}, {provinces}, Canada"


CANADIAN_CENSUS_POPULATION_CENTERS = Shapefile(
    hash_key="census_pcs_2",
    path=load_pcs,
    shortname_extractor=shortname_extractor,
    longname_extractor=longname_extractor,
<<<<<<< HEAD
    filter=lambda x: True,
    meta=dict(
        type="CA Population Center",
        source="StatCan",
        type_category="US Subdivision",
    ),
    does_overlap_self=False,
    universe_provider=canada_domestic_provider(),
    subset_masks={"Canada": SelfSubset()},
=======
    **canadian_census_kwargs("CA Population Center", "US Subdivision"),
>>>>>>> 37043f15
    abbreviation="PC",
    data_credit=dict(
        linkText="Canadian Census",
        link="https://www12.statcan.gc.ca/census-recensement/2021/geo/sip-pis/boundary-limites/files-fichiers/lpc_000a21a_e.zip",
    ),
    include_in_syau=True,
)<|MERGE_RESOLUTION|>--- conflicted
+++ resolved
@@ -58,19 +58,7 @@
     path=load_pcs,
     shortname_extractor=shortname_extractor,
     longname_extractor=longname_extractor,
-<<<<<<< HEAD
-    filter=lambda x: True,
-    meta=dict(
-        type="CA Population Center",
-        source="StatCan",
-        type_category="US Subdivision",
-    ),
-    does_overlap_self=False,
-    universe_provider=canada_domestic_provider(),
-    subset_masks={"Canada": SelfSubset()},
-=======
     **canadian_census_kwargs("CA Population Center", "US Subdivision"),
->>>>>>> 37043f15
     abbreviation="PC",
     data_credit=dict(
         linkText="Canadian Census",
