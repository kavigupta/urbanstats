--- conflicted
+++ resolved
@@ -157,10 +157,7 @@
     *,
     abbreviation,
     overrides=None,
-<<<<<<< HEAD
-=======
     data_credit,
->>>>>>> a90487f7
 ):
     return Shapefile(
         hash_key=f"current_districts_{file_name}"
@@ -211,14 +208,10 @@
         "State Senate District",
         "SD",
         abbreviation="STSD",
-<<<<<<< HEAD
         overrides={"HI-SD25 (2023), USA": ["Hawaii, USA"]},
-=======
-        overrides={"HI-SD025, USA": ["Hawaii, USA"]},
         data_credit=dict(
             linkText="US Census",
             link="https://www2.census.gov/geo/tiger/TIGER2018/SLDU/",
         ),
->>>>>>> a90487f7
     ),
 )