--- conflicted
+++ resolved
@@ -36,9 +36,6 @@
     ),
     include_in_syau=True,
     metadata_columns=["geoid"],
-<<<<<<< HEAD
-=======
     additional_columns_to_keep=["STATEFP", "COUSUBFP"],
     wikidata_sourcer=CCDWikidataSourcer(),
->>>>>>> bf659270
 )