--- conflicted
+++ resolved
@@ -1,8 +1,5 @@
-<<<<<<< HEAD
-=======
 # we want to be pretty explicit about the parameters, so its fine if there is some duplication
 # pylint: disable=duplicate-code
->>>>>>> ac2153e8
 from attr import dataclass
 
 from urbanstats.data.wikipedia.wikidata import query_sparlql
