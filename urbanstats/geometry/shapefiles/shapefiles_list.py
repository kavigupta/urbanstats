--- conflicted
+++ resolved
@@ -56,58 +56,23 @@
     **population_circles_shapefiles,
 )
 
-<<<<<<< HEAD
-shapefiles_for_stats = dict(**shapefiles)
-
-# TODO make localize_type_names a thing that's sourced from the shapefiles themselves
-# remove american_to_international
-american_to_international = {
-    "USA": "Country",
-    "State": "Subnational Region",
-    "US Urban Center": "Urban Center",
-    **population_circles_usa_to_international,
-=======
 localized_type_names = multiple_localized_type_names(shapefiles)
 unlocalization_map = {
     localized: (unlocalized, subset)
     for subset, localization_map in localized_type_names.items()
     for unlocalized, localized in localization_map.items()
->>>>>>> 566d8917
 }
 
 
 def filter_table_for_type(table, typ):
-<<<<<<< HEAD
-    # FIXME better framework for indices for more than just international/USA
-    is_internationalized = typ in american_to_international
-    if is_internationalized:
-        typ = american_to_international[typ]
-    table = table[table.type == typ]
-    if is_internationalized:
-        table = table[table.longname.apply(lambda x: x.endswith(", USA"))]
-=======
     unlocalized_typ, subset = unlocalization_map.get(typ, (typ, None))
     table = table[table["type"] == unlocalized_typ]
     if subset is not None:
         table = table[table[subset_mask_key(subset)]]
->>>>>>> 566d8917
     return table
 
 
 def load_file_for_type(typ):
-<<<<<<< HEAD
-    # FIXME better framework for indices for more than just international/USA
-    is_internationalized = typ in american_to_international
-    if is_internationalized:
-        typ = american_to_international[typ]
-    [loaded_file] = [x for x in shapefiles.values() if x.meta["type"] == typ]
-    loaded_file = loaded_file.load_file()
-    if is_internationalized:
-        loaded_file = loaded_file[
-            loaded_file.longname.apply(lambda x: x.endswith(", USA"))
-        ]
-    return loaded_file
-=======
     if typ not in unlocalization_map:
         unlocalized_typ = typ
     else:
@@ -117,5 +82,4 @@
     ]
     loaded_file = loaded_shapefile.load_file()
     loaded_file["type"] = loaded_shapefile.meta["type"]
-    return filter_table_for_type(loaded_file, typ)
->>>>>>> 566d8917
+    return filter_table_for_type(loaded_file, typ)