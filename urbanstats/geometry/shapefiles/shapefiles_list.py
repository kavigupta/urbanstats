from urbanstats.geometry.shapefiles.shapefiles.ccds import CCDs
from urbanstats.geometry.shapefiles.shapefiles.cities import CITIES
from urbanstats.geometry.shapefiles.shapefiles.continents import CONTINENTS
from urbanstats.geometry.shapefiles.shapefiles.counties import COUNTIES
from urbanstats.geometry.shapefiles.shapefiles.countries import COUNTRIES, COUNTRY_USA
from urbanstats.geometry.shapefiles.shapefiles.county_cross_cd import COUNTY_CROSS_CD
from urbanstats.geometry.shapefiles.shapefiles.csas import CSAs
from urbanstats.geometry.shapefiles.shapefiles.districts import district_shapefiles
from urbanstats.geometry.shapefiles.shapefiles.historical_congressional import (
    HISTORICAL_CONGRESSIONAL,
)
from urbanstats.geometry.shapefiles.shapefiles.hospital import hospital_shapefiles
from urbanstats.geometry.shapefiles.shapefiles.judicial import judicial_shapefiles
from urbanstats.geometry.shapefiles.shapefiles.media_markets import MEDIA_MARKETS
from urbanstats.geometry.shapefiles.shapefiles.msas import MSAs
from urbanstats.geometry.shapefiles.shapefiles.native import native_shapefiles
from urbanstats.geometry.shapefiles.shapefiles.neighborhoods import NEIGHBORHOODS
from urbanstats.geometry.shapefiles.shapefiles.population_circle import (
    population_circles_shapefiles,
    population_circles_usa_shapefiles,
    population_circles_usa_to_international,
)
from urbanstats.geometry.shapefiles.shapefiles.school_districts import SCHOOL_DISTRICTS
from urbanstats.geometry.shapefiles.shapefiles.subnational_regions import (
    STATES_USA,
    SUBNATIONAL_REGIONS,
)
from urbanstats.geometry.shapefiles.shapefiles.urban_areas import URBAN_AREAS
from urbanstats.geometry.shapefiles.shapefiles.urban_centers import (
    URBAN_CENTERS,
    URBAN_CENTERS_USA,
)
from urbanstats.geometry.shapefiles.shapefiles.usda_county_type import USDA_COUNTY_TYPE
from urbanstats.geometry.shapefiles.shapefiles.zctas import ZCTAs

shapefiles = dict(
    counties=COUNTIES,
    msas=MSAs,
    csas=CSAs,
    urban_areas=URBAN_AREAS,
    zctas=ZCTAs,
    cousub=CCDs,
    cities=CITIES,
    neighborhoods=NEIGHBORHOODS,
    **district_shapefiles,
    historical_congressional=HISTORICAL_CONGRESSIONAL,
    **native_shapefiles,
    school_districts=SCHOOL_DISTRICTS,
    **judicial_shapefiles,
    county_cross_cd=COUNTY_CROSS_CD,
    usda_county_type=USDA_COUNTY_TYPE,
    **hospital_shapefiles,
    media_markets=MEDIA_MARKETS,
    continents=CONTINENTS,
    countries=COUNTRIES,
    subnational_regions=SUBNATIONAL_REGIONS,
    urban_centers=URBAN_CENTERS,
    **population_circles_shapefiles,
)

<<<<<<< HEAD
URBAN_CENTERS_USA = Shapefile(
    hash_key="us_urban_centers_4",
    path=load_ghsl_urban_center,
    shortname_extractor=lambda x: x["shortname"],
    longname_extractor=lambda x: x["longname"],
    meta=dict(type="Urban Center", source="GHSL", type_category="International"),
    filter=lambda x: "USA" in x.suffix,
    american=True,
    include_in_gpw=False,
)

# FIXME better framework for indices for more than just international/USA
=======
>>>>>>> a633b6e6
shapefiles_for_stats = dict(
    **shapefiles,
    usa_only=COUNTRY_USA,
    states=STATES_USA,
    us_urban_centers=URBAN_CENTERS_USA,
    **population_circles_usa_shapefiles,
)

# FIXME better framework for indices for more than just international/USA
american_to_international = {
    "USA": "Country",
    "State": "Subnational Region",
    "US Urban Center": "Urban Center",
    **population_circles_usa_to_international,
}

localized_type_names = {"USA": {v: k for k, v in american_to_international.items()}}


def filter_table_for_type(table, typ):
    # FIXME better framework for indices for more than just international/USA
    is_internationalized = typ in american_to_international
    if is_internationalized:
        typ = american_to_international[typ]
    table = table[table.type == typ]
    if is_internationalized:
        table = table[table.longname.apply(lambda x: x.endswith(", USA"))]
    return table


def load_file_for_type(typ):
    # FIXME better framework for indices for more than just international/USA
    is_internationalized = typ in american_to_international
    if is_internationalized:
        typ = american_to_international[typ]
    [loaded_file] = [x for x in shapefiles.values() if x.meta["type"] == typ]
    loaded_file = loaded_file.load_file()
    if is_internationalized:
        loaded_file = loaded_file[
            loaded_file.longname.apply(lambda x: x.endswith(", USA"))
        ]
    return loaded_file<|MERGE_RESOLUTION|>--- conflicted
+++ resolved
@@ -58,21 +58,7 @@
     **population_circles_shapefiles,
 )
 
-<<<<<<< HEAD
-URBAN_CENTERS_USA = Shapefile(
-    hash_key="us_urban_centers_4",
-    path=load_ghsl_urban_center,
-    shortname_extractor=lambda x: x["shortname"],
-    longname_extractor=lambda x: x["longname"],
-    meta=dict(type="Urban Center", source="GHSL", type_category="International"),
-    filter=lambda x: "USA" in x.suffix,
-    american=True,
-    include_in_gpw=False,
-)
-
 # FIXME better framework for indices for more than just international/USA
-=======
->>>>>>> a633b6e6
 shapefiles_for_stats = dict(
     **shapefiles,
     usa_only=COUNTRY_USA,
