--- conflicted
+++ resolved
@@ -53,18 +53,7 @@
     **population_circles_shapefiles,
 )
 
-<<<<<<< HEAD
-# FIXME better framework for indices for more than just international/USA
-shapefiles_for_stats = dict(
-    **shapefiles,
-    usa_only=COUNTRY_USA,
-    states=STATES_USA,
-    us_urban_centers=URBAN_CENTERS_USA,
-    **population_circles_usa_shapefiles,
-)
-=======
 shapefiles_for_stats = dict(**shapefiles)
->>>>>>> 116f0fc9
 
 # TODO make localize_type_names a thing that's sourced from the shapefiles themselves
 # remove american_to_international
