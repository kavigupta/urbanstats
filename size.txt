--- conflicted
+++ resolved
@@ -124,8 +124,6 @@
 737     data
 1130    shape
 2220    total
-<<<<<<< HEAD
-=======
 
 
 adding values and population_percentiles to order/
@@ -138,5 +136,4 @@
 440     order
 737     data
 1130    shape
-2330    total
->>>>>>> 0b5a0e51
+2330    total