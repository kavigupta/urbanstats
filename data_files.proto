--- conflicted
+++ resolved
@@ -133,26 +133,12 @@
     repeated int32 universe_idxs = 1;
 }
 
-<<<<<<< HEAD
-message Universes {
-    // indexes into universes_ordered.ts
-    repeated int32 universe_idxs = 1;
-}
-
 message ConsolidatedShapes {
     repeated string longnames = 1;
     repeated Universes universes = 3;
     repeated Feature shapes = 2;
 }
 
-=======
-message ConsolidatedShapes {
-    repeated string longnames = 1;
-    repeated Universes universes = 3;
-    repeated Feature shapes = 2;
-}
-
->>>>>>> 97a5b7b4
 // quiz sampling data
 
 message QuizDataForStat {
