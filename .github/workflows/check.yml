name: check
on:
  push:
    branches:
      - master
  pull_request:
env:
  # This is used in ci_proxy, do not remove. It is necessary so that
  # we can test against non-production data
  BRANCH_NAME: ${{ github.head_ref || github.ref_name }}
jobs:
  lint:
    runs-on: ubuntu-22.04
    steps:
      - uses: actions/checkout@v4
      - uses: actions/setup-node@v4
        with:
          node-version: 20
      - uses: ./.github/actions/node_modules
      - run: npx eslint .
        working-directory: react

  build-and-push-common-image:
    runs-on: ubuntu-22.04
    outputs:
      image: ${{ steps.image.outputs.image }}
    permissions:
      packages: write
    steps:
      - name: Checkout repository
        uses: actions/checkout@v4

      - uses: ./.github/actions/docker_image
        with:
          dockerfile: Dockerfile
          token: ${{ secrets.GITHUB_TOKEN }}
        id: image

  build-and-push-e2e-image:
    runs-on: ubuntu-22.04
    outputs:
      image: ${{ steps.image.outputs.image }}
    permissions:
      packages: write
    steps:
      - name: Checkout repository
        uses: actions/checkout@v4

      - uses: ./.github/actions/docker_image
        with:
          dockerfile: react/test/Dockerfile
          token: ${{ secrets.GITHUB_TOKEN }}
        id: image

  lint-python:
    runs-on: ubuntu-22.04

    needs: build-and-push-common-image
    container:
      image: ${{ needs.build-and-push-common-image.outputs.image }}

    steps:
      - uses: actions/checkout@v4
      - uses: ./.github/actions/python_environment
      - name: Lint with pylint
        run: python -m pylint --prefer-stubs=true urbanstats tests
      - name: Check black
        run: |
          python -m isort urbanstats tests *.py scripts urbanstats-persistent-data legacy named_region_shapefiles
          python -m black urbanstats tests *.py scripts urbanstats-persistent-data legacy named_region_shapefiles
           # allow all directories. This is needed because git complains about git repositories outside the user directory
          git config --global --add safe.directory '*'
          # check if there are any changes
          # if there are, print the diff and exit with an error
          # this is needed because isort and black disagree on the formatting of some files, so we run both and check
          # if there's a difference
          bash -c '[ $(git status --porcelain --untracked-files=no | wc -c) -eq 0 ]  || (git status; git diff; exit 1)'

  test-python:
    runs-on: ubuntu-22.04

    needs: build-and-push-common-image
    container:
      image: ${{ needs.build-and-push-common-image.outputs.image }}

    steps:
      - uses: actions/checkout@v4
      - uses: ./.github/actions/python_environment
      - name: Test python code
        run: python -m pytest tests

  build-frontend:
    runs-on: ubuntu-22.04
    needs: build-and-push-common-image
    container:
      image: ${{ needs.build-and-push-common-image.outputs.image }}
    steps:
      - uses: actions/checkout@v4
      - uses: ./.github/actions/python_environment
      - uses: ./.github/actions/node_modules
      - run: python3 create_website.py react/test/density-db --no-data --no-geo --no-juxta --mode=ci
      - uses: actions/upload-artifact@v4
        with:
          name: frontend-build
          path: react/test/density-db

  list-e2e-tests:
    runs-on: ubuntu-22.04
    outputs:
      matrix: ${{ steps.set-matrix.outputs.matrix }}
    steps:
      - uses: actions/checkout@v4
      - id: set-matrix
        run: echo "matrix=$(find . -name '*_test.ts' | jq -R -s -c 'gsub("\\./"; "") | gsub("\\.ts"; "") | split("\n")[:-1]')" >> $GITHUB_OUTPUT
        working-directory: react/test

  run-e2e-tests:
    runs-on: ubuntu-22.04
    needs: [build-and-push-e2e-image, build-frontend, list-e2e-tests]
    container:
      image: ${{ needs.build-and-push-e2e-image.outputs.image }}
    strategy:
      fail-fast: false
      matrix:
        test-file: ${{ fromJson(needs.list-e2e-tests.outputs.matrix) }}
    steps:
      - uses: actions/checkout@v4
      - uses: ./.github/actions/python_environment
      - uses: ./.github/actions/node_modules
      - uses: actions/download-artifact@v4
        with:
          name: frontend-build
          path: react/test/density-db
      - name: Run tests
        run: |
          npm run test:e2e -- \
            --proxy=true \
            --browser=chromium \
            --test=test/${{ matrix.test-file }}.ts \
            --parallel=1 \
            --headless=true \
            --compare=true \
<<<<<<< HEAD
            --time-limit-seconds=600
=======
            --time-limit-seconds=1000
>>>>>>> 9577d54d
        working-directory: react
        env:
          GITHUB_TOKEN: ${{ secrets.GITHUB_TOKEN }}
      - uses: actions/upload-artifact@v4
        if: "!cancelled()"
        with:
          name: delta-${{ matrix.test-file }}
          path: react/delta
      - uses: actions/upload-artifact@v4
        if: "!cancelled()"
        with:
          name: changed_screenshots-${{ matrix.test-file }}
          path: react/changed_screenshots

  merge-screenshots:
    runs-on: ubuntu-22.04
    needs: [run-e2e-tests]
    if: "!cancelled()"
    steps:
      - uses: actions/upload-artifact/merge@v4
        with:
          name: delta
          pattern: "delta-*"
        continue-on-error: true
      - uses: actions/upload-artifact/merge@v4
        with:
          name: changed_screenshots
          pattern: "changed_screenshots-*"
        continue-on-error: true
      - uses: actions/upload-artifact/merge@v4
        with:
          name: combined
          pattern: "{delta,changed_screenshots}"
          separate-directories: true
        continue-on-error: true

  run-unit-tests:
    runs-on: ubuntu-22.04
    needs: [build-and-push-common-image]
    container:
      image: ${{ needs.build-and-push-common-image.outputs.image }}
    steps:
      - uses: actions/checkout@v4
      - uses: ./.github/actions/node_modules
      - name: Run tests
        run: |
          npm run test:unit -- \
            --proxy=true
        working-directory: react
        env:
          GITHUB_TOKEN: ${{ secrets.GITHUB_TOKEN }}<|MERGE_RESOLUTION|>--- conflicted
+++ resolved
@@ -140,11 +140,7 @@
             --parallel=1 \
             --headless=true \
             --compare=true \
-<<<<<<< HEAD
-            --time-limit-seconds=600
-=======
             --time-limit-seconds=1000
->>>>>>> 9577d54d
         working-directory: react
         env:
           GITHUB_TOKEN: ${{ secrets.GITHUB_TOKEN }}
