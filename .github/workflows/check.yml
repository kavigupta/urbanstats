--- conflicted
+++ resolved
@@ -100,11 +100,7 @@
       - uses: ./.github/actions/python_environment
       - name: Test python code
         working-directory: urbanstats-persistent-data
-<<<<<<< HEAD
-        run: python -m pytest tests
-=======
         run: python -m pytest --cov=. --cov-report=xml --cov-report=term-missing tests
->>>>>>> 0bd44a4d
 
   build-frontend:
     runs-on: ubuntu-22.04
