
git+https://github.com/kavigupta/python-overpy@master
shapely==2.0.2
cdsapi
xarray
suncalc
protobuf==5.28.3
geotiff
imagecodecs
fire
git+https://github.com/kavigupta/python-us.git
jellyfish==1.1.0
pycountry
geopandas==0.10.2
# pygeos being installed is ABSOLUTELY NECESSARY if you want
# to be able to load old caches
# if not included, you will get an error with unpickling.
pygeos==0.14.0
# necessary for the geopandas version
fiona==1.9.6
pandas==1.3.4
numpy==1.26.4
permacache==3.7.2
more_itertools
cached_property
scipy
matplotlib==3.5.3
disjoint_union==0.4.4
openpyxl==3.1.3
netCDF4==1.6.5
<<<<<<< HEAD
# torch on cpu only because we don't need gpu
--index-url https://download.pytorch.org/whl/cpu
torch==2.5.1+cpu
# only for linting
=======

# only for linting/testing
>>>>>>> 2a841903
pylint==3.3.1
black==23.1.0
isort==5.13.2
pytest==8.3.4
parameterized==0.9.0<|MERGE_RESOLUTION|>--- conflicted
+++ resolved
@@ -28,15 +28,11 @@
 disjoint_union==0.4.4
 openpyxl==3.1.3
 netCDF4==1.6.5
-<<<<<<< HEAD
 # torch on cpu only because we don't need gpu
 --index-url https://download.pytorch.org/whl/cpu
 torch==2.5.1+cpu
-# only for linting
-=======
 
 # only for linting/testing
->>>>>>> 2a841903
 pylint==3.3.1
 black==23.1.0
 isort==5.13.2
