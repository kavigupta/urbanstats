--- conflicted
+++ resolved
@@ -33,24 +33,6 @@
 
 Source: https://transition.fcc.gov/oet/info/maps/census/fips/fips.txt
   - county_map.txt
-
-<<<<<<< HEAD
-# From UCLA
-
-Source: https://cdmaps.polisci.ucla.edu/; Version 1.5 (April 22, 2020)
-  - 1-114th Congressional Districts, 115th-117th for districts that were not changed
-
-# From Data Catalog
-
-Source: https://catalog.data.gov/dataset/tiger-line-shapefile-2016-nation-u-s-115th-congressional-district-national
-  - 115th Congressional Districts for 115th Congress in VA, FL, NC
-Source: https://catalog.data.gov/dataset/tiger-line-shapefile-2019-nation-u-s-116th-congressional-district-national
-  - 116th Congressional Districts for 116th Congress in PA
-
-# From NC Legislature
-
-Source: https://www.ncleg.gov/Redistricting/C2022C
-  - 117th Congressional Districts for 117th Congress in NC
 
 # Redistricting in the 2020s
 
@@ -110,8 +92,6 @@
 
   - NatDMA.zip
 
-=======
->>>>>>> a90487f7
 # Hospital locations
 
 Source: https://www.kaggle.com/datasets/carlosaguayo/usa-hospitals
