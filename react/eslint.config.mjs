--- conflicted
+++ resolved
@@ -59,11 +59,7 @@
             'import/parsers': {
                 '@typescript-eslint/parser': ['.ts', '.tsx'],
             },
-<<<<<<< HEAD
-            'import/ignore': ['color'],
-=======
-            'import/ignore': ['json-stable-stringify'],
->>>>>>> dc5d8cd0
+            'import/ignore': ['color', 'json-stable-stringify'],
         },
     },
     {
