{
  "name": "assets",
  "version": "1.0.0",
  "description": "",
  "main": "index.js",
  "scripts": {
    "dev": "webpack --mode=development",
    "watch": "webpack --mode=development --watch",
    "prod": "export NODE_ENV=production && webpack --mode=production"
  },
  "keywords": [],
  "author": "",
  "license": "ISC",
  "devDependencies": {
    "@babel/core": "^7.22.9",
    "@babel/plugin-proposal-class-properties": "^7.18.6",
    "@babel/plugin-syntax-dynamic-import": "^7.8.3",
    "@babel/preset-env": "^7.20.2",
    "@babel/preset-react": "^7.18.6",
<<<<<<< HEAD
    "@types/dom-to-image": "^2.6.7",
    "@types/react": "^18.2.61",
=======
>>>>>>> e6f224b8
    "babel-loader": "^9.1.0",
    "babel-plugin-import": "^1.13.8",
    "css-loader": "^6.8.1",
    "downloads-folder": "^3.0.3",
    "protobufjs-cli": "^1.1.1",
    "source-map-loader": "^4.0.1",
    "style-loader": "^3.3.1",
    "testcafe": "^3.5.0",
    "ts-loader": "^9.4.2",
    "typescript": "^5.3.3",
    "webpack": "^5.88.2",
    "webpack-cli": "^5.1.4",
    "webpack-dev-server": "^4.15.1"
  },
  "dependencies": {
    "@dnd-kit/core": "^6.0.6",
    "@dnd-kit/sortable": "^7.0.1",
    "@fontsource/jost": "^5.0.18",
    "dom-to-image-more": "^3.3.0",
    "expr-eval": "^2.0.2",
    "file-saver": "^2.0.5",
    "geojson2svg": "^2.0.1",
    "json5": "^2.2.0",
    "mathjs": "^12.1.0",
    "node-polyfill-webpack-plugin": "^2.0.1",
    "prng": "^0.0.1",
    "protobufjs": "^7.2.4",
    "react": "^18.2.0",
    "react-contenteditable": "^3.3.7",
    "react-device-detect": "^2.2.3",
    "react-dom": "^18.2.0",
    "react-mobile-share": "^1.0.30",
    "react-zlib-js": "^1.0.5"
  }
}<|MERGE_RESOLUTION|>--- conflicted
+++ resolved
@@ -17,11 +17,8 @@
     "@babel/plugin-syntax-dynamic-import": "^7.8.3",
     "@babel/preset-env": "^7.20.2",
     "@babel/preset-react": "^7.18.6",
-<<<<<<< HEAD
     "@types/dom-to-image": "^2.6.7",
     "@types/react": "^18.2.61",
-=======
->>>>>>> e6f224b8
     "babel-loader": "^9.1.0",
     "babel-plugin-import": "^1.13.8",
     "css-loader": "^6.8.1",
