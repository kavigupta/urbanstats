--- conflicted
+++ resolved
@@ -510,14 +510,10 @@
             '(; data: [number], scale: scale, ramp: ramp, label: string = null, geo: [geoFeatureHandle] = geo, outline: outline = {"type":"opaque","opaqueType":"outline","value":{"color":{"r":0,"g":0,"b":0},"weight":0}}, basemap: basemap = osmBasemap(), insets: insets = defaultInsets, unit: Unit = null) -> cMap': [
                 'cMap',
             ],
-<<<<<<< HEAD
             '(; data: [number], scale: scale, ramp: ramp, label: string = null, geo: [geoCentroidHandle] = geoCentroid, outline: outline = {"type":"opaque","opaqueType":"outline","value":{"color":{"r":0,"g":0,"b":0},"weight":0}}, basemap: basemap = osmBasemap(), insets: insets = defaultInsets, unit: Unit = null) -> pMap': [
                 'pMap',
             ],
             '(; color: color = {"type":"opaque","opaqueType":"color","value":{"r":0,"g":0,"b":0}}, weight: number = 0.5) -> outline': [
-=======
-            '(; color: color = rgb(0, 0, 0), weight: number = 0.5) -> outline': [
->>>>>>> 29be7e5e
                 'constructOutline',
             ],
             '(; noLabels: boolean = false, subnationalOutlines: outline = {"type":"opaque","opaqueType":"outline","value":{"color":{"r":0,"g":0,"b":0},"weight":1}}) -> basemap': [
