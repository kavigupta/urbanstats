--- conflicted
+++ resolved
@@ -10,15 +10,11 @@
     assert.not.match(article, /.*PC,.*/)
 }
 
-<<<<<<< HEAD
 function assertNoSyminks(article: string): void {
     assert.not.match(article, /United States of America/)
 }
 
-const repeats = 100000
-=======
 const repeats = 500_000
->>>>>>> 5f0b8a72
 
 test('uniform', async () => {
     const getArticle = await uniform()
