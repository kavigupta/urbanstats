--- conflicted
+++ resolved
@@ -27,12 +27,12 @@
     module: {
         rules: [
             { test: /\.tsx?$/, loader: 'builtin:swc-loader' },
-            { 
-                test: /\.m?js$/, loader: 'builtin:swc-loader', 
-                resolve: { fullySpecified: false }, 
+            {
+                test: /\.m?js$/, loader: 'builtin:swc-loader',
+                resolve: { fullySpecified: false },
                 exclude: [
                     path.resolve(import.meta.dirname, 'node_modules/maplibre-gl')
-                ] 
+                ]
             },
             {
                 test: /\.css$/i,
@@ -57,8 +57,7 @@
         },
     },
     performance: {
-        hints: isProduction ? 'error': false,
-<<<<<<< HEAD
+        hints: isProduction ? 'error' : false,
         maxAssetSize: 1_100_000,
         maxEntrypointSize: 1_100_000
     },
@@ -73,13 +72,9 @@
         },
         minimizer: [
             new rspack.SwcJsMinimizerRspackPlugin({
-              exclude: /maplibre/ // MapLibre starts having race conditions if minimized
+                exclude: /maplibre/ // MapLibre starts having race conditions if minimized
             }),
             new rspack.LightningCssMinimizerRspackPlugin(),
         ],
-=======
-        maxAssetSize: Number.MAX_SAFE_INTEGER,
-        maxEntrypointSize: 3.6 * Math.pow(2, 20)
->>>>>>> 87ed19a4
     }
 })