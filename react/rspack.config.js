import path from 'path'

import ForkTsCheckerWebpackPlugin from 'fork-ts-checker-webpack-plugin'
import NodePolyfillPlugin from 'node-polyfill-webpack-plugin'

const isProduction = process.env.NODE_ENV === 'production'

export default env => ({
    entry: {
        index: ['./src/index.tsx'],
        loading: ['./src/loading.ts'],
    },
    output: {
        filename: '[name].js',
        path: path.resolve(import.meta.dirname, '..', 'dist'),
        clean: true,
    },
    resolve: {
        // Add '.ts' and '.tsx' as resolvable extensions.
        extensions: ['', '.webpack.js', '.web.js', '.ts', '.tsx', '.js'],
        extensionAlias: {
            '.js': ['.ts', '.js'],
            '.mjs': ['.mts', '.mjs'],
        },
    },
    module: {
        rules: [
            { test: /\.tsx?$/, loader: 'builtin:swc-loader' },
            { 
                test: /\.m?js$/, loader: 'builtin:swc-loader', 
                resolve: { fullySpecified: false }, 
                exclude: [
                    path.resolve(import.meta.dirname, 'node_modules/maplibre-gl')
                ] 
            },
            {
                test: /\.css$/i,
                use: ['style-loader', 'css-loader'],
            },

        ],
    },
    // devtool: 'inline-source-map',
    plugins: [
        new NodePolyfillPlugin(),
        new ForkTsCheckerWebpackPlugin(),
    ],
    devServer: {
        static: {
            directory: env.directory,
        },
        compress: true,
        port: 8000,
        devMiddleware: {
            writeToDisk: true,
        },
    },
    performance: {
        hints: isProduction ? 'error': false,
        maxAssetSize: Number.MAX_SAFE_INTEGER,
<<<<<<< HEAD
        maxEntrypointSize: 3.3 * Math.pow(2, 20)
=======
        maxEntrypointSize: 3.4 * Math.pow(2, 20)
>>>>>>> 862e2a5f
    }
})<|MERGE_RESOLUTION|>--- conflicted
+++ resolved
@@ -58,10 +58,6 @@
     performance: {
         hints: isProduction ? 'error': false,
         maxAssetSize: Number.MAX_SAFE_INTEGER,
-<<<<<<< HEAD
-        maxEntrypointSize: 3.3 * Math.pow(2, 20)
-=======
         maxEntrypointSize: 3.4 * Math.pow(2, 20)
->>>>>>> 862e2a5f
     }
 })