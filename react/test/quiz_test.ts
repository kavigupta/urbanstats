import { exec } from 'child_process'
import { writeFileSync, readFileSync } from 'fs'
import { promisify } from 'util'

import { ClientFunction, Selector } from 'testcafe'

<<<<<<< HEAD
import { click_button, click_buttons, quiz_fixture, quiz_screencap, tempfile_name } from './quiz_test_utils'
=======
import { clickButton, clickButtons, quizFixture, quizScreencap, tempfileName } from './quiz_test_utils'
>>>>>>> 7d50c3ca
import { target, getLocation, mostRecentDownloadPath, safeReload, screencap } from './test_utils'

async function runQuery(query: string): Promise<string> {
    // dump given query to a string
    const commandLine = `sqlite3 ../urbanstats-persistent-data/db.sqlite3 "${query}"`
    const result = await promisify(exec)(commandLine)
    return result.stdout
}

function juxtastatTable(): Promise<string> {
    return runQuery('SELECT user, day, corrects from JuxtaStatIndividualStats')
}

function retrostatTable(): Promise<string> {
    return runQuery('SELECT user, week, corrects from JuxtaStatIndividualStatsRetrostat')
}

function secureIdTable(): Promise<string> {
    return runQuery('SELECT user, secure_id from JuxtaStatUserSecureID')
}

// eslint-disable-next-line no-restricted-syntax -- Persisted data
type QuizHistory = Record<string | number, { choices: ('A' | 'B')[], correct_pattern: [boolean, boolean, boolean, boolean, boolean] }>

function exampleQuizHistory(minQuiz: number, maxQuiz: number, minRetro?: number, maxRetro?: number): QuizHistory {
    const quizHistory: QuizHistory = {}
    for (let i = minQuiz; i <= maxQuiz; i++) {
        quizHistory[i] = {
            choices: ['A', 'A', 'A', 'A', 'A'],
            correct_pattern: [true, true, true, i % 3 === 1, i % 4 === 1],
        }
    }
    if (minQuiz <= 62 && maxQuiz >= 62) {
        quizHistory[62] = {
            choices: ['A', 'A', 'A', 'A', 'A'],
            correct_pattern: [false, false, false, false, false],
        }
    }
    if (minRetro && maxRetro) {
        for (let i = minRetro; i <= maxRetro; i++) {
            quizHistory[`W${i}`] = {
                choices: ['A', 'A', 'A', 'A', 'A'],
                correct_pattern: [true, true, true, i % 3 === 1, i % 4 === 1],
            }
        }
    }
    return quizHistory
}

quizFixture(
    'quiz clickthrough test on empty background',
    `${target}/quiz.html#date=99`,
    { persistent_id: '000000000000007' },
    '',
)

test('quiz-clickthrough-test', async (t) => {
    await clickButton(t, 'a')
    await t.wait(2000)
    await quizScreencap(t)
    await clickButton(t, 'b')
    await t.wait(2000)
    await quizScreencap(t)
    await clickButton(t, 'a')
    await t.wait(2000)
    await quizScreencap(t)
    await clickButton(t, 'b')
    await t.wait(2000)
    await quizScreencap(t)
    await clickButton(t, 'a')
    await t.wait(2000)
    await t.eval(() => { document.getElementById('quiz-timer')!.remove() })
    await t.wait(3000)
    await quizScreencap(t)
    const quizHistory: unknown = await t.eval(() => {
        return JSON.stringify(JSON.parse(localStorage.getItem('quiz_history')!))
    })
    await t.expect(quizHistory).eql('{"99":{"choices":["A","B","A","B","A"],"correct_pattern":[true,false,true,false,false]}}')
    await t.expect(await juxtastatTable()).eql('7|99|5\n')
})

quizFixture(
    'report old quiz results too',
    `${target}/quiz.html#date=99`,
<<<<<<< HEAD
    { persistent_id: '000000000000007', secure_id: '00000003', quiz_history: JSON.stringify(example_quiz_history(87, 90)) },
=======
    { persistent_id: '000000000000007', secure_id: '00000003', quiz_history: JSON.stringify(exampleQuizHistory(87, 90)) },
>>>>>>> 7d50c3ca
    '',
)

test('quiz-report-old-results', async (t) => {
    await safeReload(t)
    await clickButtons(t, ['a', 'a', 'a', 'a', 'a'])
    const quizHistory: unknown = await t.eval(() => {
        return JSON.parse(localStorage.getItem('quiz_history')!) as unknown
    })
    const expectedQuizHistory = exampleQuizHistory(87, 90)
    expectedQuizHistory[99] = {
        choices: ['A', 'A', 'A', 'A', 'A'],
        correct_pattern: [true, true, true, true, false],
    }
    await t.expect(quizHistory).eql(expectedQuizHistory)
    await t.expect(await juxtastatTable()).eql('7|87|7\n7|88|15\n7|89|23\n7|90|7\n7|99|15\n')
    // check that the user was registered
    await t.expect(await secureIdTable()).eql('7|3\n')
})

quizFixture(
    'trust on first use',
    `${target}/quiz.html#date=99`,
<<<<<<< HEAD
    { persistent_id: '000000000000007', secure_id: '00000003', quiz_history: JSON.stringify(example_quiz_history(87, 90)) },
=======
    { persistent_id: '000000000000007', secure_id: '00000003', quiz_history: JSON.stringify(exampleQuizHistory(87, 90)) },
>>>>>>> 7d50c3ca
    `
    CREATE TABLE IF NOT EXISTS JuxtaStatIndividualStats
        (user integer, day integer, corrects integer, time integer, PRIMARY KEY (user, day));
    INSERT INTO JuxtaStatIndividualStats VALUES (7, 30, 0, 0);
    `,
)

test('quiz-trust-on-first-use', async (t) => {
    await safeReload(t)
    await clickButtons(t, ['a', 'a', 'a', 'a', 'a'])
    await t.expect(await juxtastatTable()).eql('7|30|0\n7|87|7\n7|88|15\n7|89|23\n7|90|7\n7|99|15\n')
    await t.expect(await secureIdTable()).eql('7|3\n')
})

quizFixture(
    'auth failure',
    `${target}/quiz.html#date=99`,
<<<<<<< HEAD
    { persistent_id: '000000000000007', secure_id: '00000003', quiz_history: JSON.stringify(example_quiz_history(87, 90)) },
=======
    { persistent_id: '000000000000007', secure_id: '00000003', quiz_history: JSON.stringify(exampleQuizHistory(87, 90)) },
>>>>>>> 7d50c3ca
    `
    CREATE TABLE IF NOT EXISTS JuxtaStatIndividualStats
        (user integer, day integer, corrects integer, time integer, PRIMARY KEY (user, day));
    INSERT INTO JuxtaStatIndividualStats VALUES (7, 30, 0, 0);
    CREATE TABLE IF NOT EXISTS JuxtaStatUserSecureID (user integer PRIMARY KEY, secure_id int);
    INSERT INTO JuxtaStatUserSecureID VALUES (7, 4);
    `,
)

test('quiz-auth-failure', async (t) => {
    await safeReload(t)
    await clickButtons(t, ['a', 'a', 'a', 'a', 'a'])
    // authentication failure, so no change to the database
    await t.expect(await juxtastatTable()).eql('7|30|0\n')
    await t.expect(await secureIdTable()).eql('7|4\n')
    await quizScreencap(t)
})

quizFixture(
    'do not report stale quiz results',
    `${target}/quiz.html#date=99`,
<<<<<<< HEAD
    { persistent_id: '000000000000007', quiz_history: JSON.stringify(example_quiz_history(87, 92)) },
=======
    { persistent_id: '000000000000007', quiz_history: JSON.stringify(exampleQuizHistory(87, 92)) },
>>>>>>> 7d50c3ca
    `
    CREATE TABLE IF NOT EXISTS JuxtaStatIndividualStats
        (user integer, day integer, corrects integer, time integer, PRIMARY KEY (user, day));
    INSERT INTO JuxtaStatIndividualStats VALUES (7, 87, 0, 0);
    INSERT INTO JuxtaStatIndividualStats VALUES (7, 88, 0, 0);
    INSERT INTO JuxtaStatIndividualStats VALUES (7, 89, 0, 0);
    INSERT INTO JuxtaStatIndividualStats VALUES (7, 90, 0, 0);
    `,
)

test('quiz-do-not-report-stale-results', async (t) => {
    await safeReload(t)
    await clickButtons(t, ['a', 'a', 'a', 'a', 'a'])
    const quizHistory: unknown = await t.eval(() => {
        return JSON.parse(localStorage.getItem('quiz_history')!) as unknown
    })
    const expectedQuizHistory = exampleQuizHistory(87, 92)
    expectedQuizHistory[99] = {
        choices: ['A', 'A', 'A', 'A', 'A'],
        correct_pattern: [true, true, true, true, false],
    }
    await t.expect(quizHistory).eql(expectedQuizHistory)
    await t.expect(await juxtastatTable()).eql('7|87|0\n7|88|0\n7|89|0\n7|90|0\n7|91|15\n7|92|7\n7|99|15\n')
})

quizFixture(
    'percentage correct test',
    `${target}/quiz.html#date=99`,
    { persistent_id: '000000000000007' },
    `
    CREATE TABLE IF NOT EXISTS JuxtaStatIndividualStats
        (user integer, day integer, corrects integer, time integer, PRIMARY KEY (user, day));
    CREATE TABLE IF NOT EXISTS JuxtaStatUserDomain (user integer PRIMARY KEY, domain text);

    INSERT INTO JuxtastatUserDomain VALUES (7, 'urbanstats.org');
    INSERT INTO JuxtastatUserDomain VALUES (8, 'urbanstats.org');
    
    ${Array.from(Array(30).keys()).map(
        i => `INSERT INTO JuxtaStatIndividualStats VALUES(${i + 30}, 99, 101, 0); INSERT INTO JuxtaStatUserDomain VALUES(${i + 30}, 'urbanstats.org');`,
    ).join('\n')}`,
)

test('quiz-percentage-correct', async (t) => {
    await safeReload(t)
    await clickButtons(t, ['a', 'a', 'a', 'a', 'a'])
    await quizScreencap(t)
    await t.expect(await juxtastatTable()).eql(
        `${Array.from(Array(30).keys()).map(i => `${i + 30}|99|101`).join('\n')}\n` + `7|99|15\n`,
    )
    // assert no element with id quiz-audience-statistics
    await t.expect(Selector('#quiz-audience-statistics').exists).notOk()
    // now become user 8
    await t.eval(() => {
        localStorage.clear()
        localStorage.setItem('persistent_id', '000000000000008')
        localStorage.setItem('testHostname', 'urbanstats.org')
    })
    await safeReload(t)
    await clickButtons(t, ['a', 'a', 'a', 'a', 'a'])
    await quizScreencap(t)
    await t.expect(await juxtastatTable()).eql(
        `${Array.from(Array(30).keys()).map(i => `${i + 30}|99|101`).join('\n')}\n` + `7|99|15\n` + `8|99|15\n`,
    )
    // assert element with id quiz-audience-statistics exists
    await t.expect(Selector('#quiz-audience-statistics').exists).ok()
    const stats = await Selector('#quiz-audience-statistics').innerText
    await t.expect(stats).eql('Question Difficulty\n100%\nQ1 Correct\n3%\nQ2 Correct\n100%\nQ3 Correct\n3%\nQ4 Correct\n0%\nQ5 Correct')
})

quizFixture(
    'new user',
    `${target}/quiz.html#date=99`,
    {},
    '',
)

function hexToDec(hex: string): string {
    // https://stackoverflow.com/a/53751162/1549476
    if (hex.length % 2) { hex = `0${hex}` }

    const bn = BigInt(`0x${hex}`)

    const d = bn.toString(10)
    return d
}

test('quiz-new-user', async (t) => {
    await clickButtons(t, ['a', 'a', 'a', 'a', 'a'])
    const result = await t.eval(() => {
        return [localStorage.getItem('persistent_id'), localStorage.getItem('secure_id')] as [string, string]
    }) as [string, string] | null
    await t.expect(result).notEql(null)
    const [userId, secureId] = result!
    const userIdInt = hexToDec(userId)
    const secureIdInt = hexToDec(secureId)
    const juxtaTable = await juxtastatTable()
    await t.expect(juxtaTable).eql(`${userIdInt}|99|15\n`)
    await t.expect(await runQuery('SELECT user from JuxtastatUserDomain')).eql(`${userIdInt}\n`)
    const secureTable = await secureIdTable()
    await t.expect(secureTable).eql(`${userIdInt}|${secureIdInt}\n`)
})

quizFixture(
    'retrostat',
    `${target}/quiz.html#date=99`,
<<<<<<< HEAD
    { persistent_id: '000000000000007', quiz_history: JSON.stringify(example_quiz_history(87, 93, 27, 33)) },
=======
    { persistent_id: '000000000000007', quiz_history: JSON.stringify(exampleQuizHistory(87, 93, 27, 33)) },
>>>>>>> 7d50c3ca
    `
    CREATE TABLE IF NOT EXISTS JuxtaStatIndividualStats
        (user integer, day integer, corrects integer, time integer, PRIMARY KEY (user, day));
    
    CREATE TABLE IF NOT EXISTS JuxtaStatIndividualStatsRetrostat
        (user integer, week integer, corrects integer, time integer, PRIMARY KEY (user, week));

    INSERT INTO JuxtaStatIndividualStats VALUES (7, 90, 0, 0);
    INSERT INTO JuxtaStatIndividualStatsRetrostat VALUES (7, 30, 0, 0);
    `,
)

test('quiz-retrostat-regular-quiz-reporting', async (t) => {
    await safeReload(t)
    await clickButtons(t, ['a', 'a', 'a', 'a', 'a'])
    const quizHistory: unknown = await t.eval(() => {
        return JSON.parse(localStorage.getItem('quiz_history')!) as unknown
    })
    const expectedQuizHistory = exampleQuizHistory(87, 93, 27, 33)
    expectedQuizHistory[99] = {
        choices: ['A', 'A', 'A', 'A', 'A'],
        correct_pattern: [true, true, true, true, false],
    }
    await t.expect(quizHistory).eql(expectedQuizHistory)
    await t.expect(await juxtastatTable()).eql('7|90|0\n7|91|15\n7|92|7\n7|93|23\n7|99|15\n')
    await t.expect(await retrostatTable()).eql('7|30|0\n')
})

test('quiz-retrostat-retrostat-reporting', async (t) => {
    const url = `${target}/quiz.html#mode=retro&date=38`
    await t.navigateTo(url)
    await safeReload(t)
    await clickButtons(t, ['a', 'a', 'a', 'a', 'a'])
    const quizHistory: unknown = await t.eval(() => {
        return JSON.parse(localStorage.getItem('quiz_history')!) as unknown
    })
    const expectedQuizHistory = exampleQuizHistory(87, 93, 27, 33)
    expectedQuizHistory.W38 = {
        choices: ['A', 'A', 'A', 'A', 'A'],
        correct_pattern: [false, false, true, false, true],
    }
    await t.expect(quizHistory).eql(expectedQuizHistory)
    await t.expect(await juxtastatTable()).eql('7|90|0\n')
    await t.expect(await retrostatTable()).eql('7|30|0\n7|31|15\n7|32|7\n7|33|23\n7|38|20\n')
})

quizFixture(
    'quiz result test',
    `${target}/quiz.html#date=100`,
<<<<<<< HEAD
    { quiz_history: JSON.stringify(example_quiz_history(2, 100)) },
=======
    { quiz_history: JSON.stringify(exampleQuizHistory(2, 100)) },
>>>>>>> 7d50c3ca
    '',
)

async function checkText(t: TestController, words: string, emoji: string): Promise<void> {
    const text = await Selector('#quiz-result-summary-words').innerText
    await t.expect(text).eql(words)
    const emojiText = await Selector('#quiz-result-summary-emoji').innerText
    await t.expect(emojiText).eql(emoji)
}

test('quiz-results-test', async (t) => {
    await t.resizeWindow(1400, 800)
    await safeReload(t)
    await quizScreencap(t)
    await checkText(t, 'Excellent! 😊 4/5', '🟩🟩🟩🟩🟥')
})

<<<<<<< HEAD
quiz_fixture('several quiz results', `${target}/quiz.html#date=90`,
=======
quizFixture('several quiz results', `${target}/quiz.html#date=90`,
>>>>>>> 7d50c3ca
    {
        quiz_history: JSON.stringify({
            90: {
                choices: ['A', 'A', 'A', 'A', 'A'],
                correct_pattern: [true, true, true, true, false],
            },
            91: {
                choices: ['A', 'A', 'A', 'A', 'A'],
                correct_pattern: [true, false, true, false, true],
            },
            92: {
                choices: ['A', 'A', 'A', 'A', 'A'],
                correct_pattern: [true, true, true, true, true],
            },
            93: {
                choices: ['A', 'A', 'A', 'A', 'A'],
                correct_pattern: [false, false, false, false, false],
            },
            94: {
                choices: ['A', 'A', 'A', 'A', 'A'],
                correct_pattern: [false, false, false, true, true],
            },
            95: {
                choices: ['A', 'A', 'A', 'A', 'A'],
                correct_pattern: [true, true, true, true, false],
            },
        }),
    },
    '',
)

test('several-quiz-results-test', async (t) => {
    await safeReload(t)
    await quizScreencap(t)
    // true true true true false
    await checkText(t, 'Excellent! 😊 4/5', '🟩🟩🟩🟩🟥')
    // go to the next quiz via changing the href
    await t.navigateTo('/quiz.html#date=91')
    await checkText(t, 'Good! 🙃 3/5', '🟩🟥🟩🟥🟩')
    await t.navigateTo('/quiz.html#date=92')
    await checkText(t, 'Perfect! 🔥 5/5', '🟩🟩🟩🟩🟩')
    await t.navigateTo('/quiz.html#date=93')
    await checkText(t, 'Impressively Bad Job! 🤷 0/5', '🟥🟥🟥🟥🟥')
    await t.navigateTo('/quiz.html#date=94')
    await checkText(t, 'Better luck next time! 🫤 2/5', '🟥🟥🟥🟩🟩')
    await t.navigateTo('/quiz.html#date=95')
    await checkText(t, 'Excellent! 😊 4/5', '🟩🟩🟩🟩🟥')
})

<<<<<<< HEAD
quiz_fixture('export quiz progress', `${target}/quiz.html#date=90`,
=======
quizFixture('export quiz progress', `${target}/quiz.html#date=90`,
>>>>>>> 7d50c3ca
    {
        quiz_history: JSON.stringify({
            90: {
                choices: ['A', 'A', 'A', 'A', 'A'],
                correct_pattern: [true, true, true, true, false],
            },
            W38: {
                choices: ['A', 'A', 'A', 'A', 'A'],
                correct_pattern: [true, false, true, false, true],
            },
        }),
        persistent_id: 'b0bacafe',
        secure_id: 'baddecaf',
    },
    '',
)

const expectedExportWithoutDate = {
    persistent_id: 'b0bacafe',
    secure_id: 'baddecaf',
    quiz_history: {
        90: {
            choices: [
                'A',
                'A',
                'A',
                'A',
                'A',
            ],
            correct_pattern: [
                true,
                true,
                true,
                true,
                false,
            ],
        },
        W38: {
            choices: [
                'A',
                'A',
                'A',
                'A',
                'A',
            ],
            correct_pattern: [
                true,
                false,
                true,
                false,
                true,
            ],
        },
    },
    quiz_friends: [],
}

test('export quiz progress', async (t) => {
    await t.click(Selector('button').withText('Export Quiz History'))

    // Give it a second to download...
    await t.wait(1000)

    const { date_exported, ...downloadContents } = JSON.parse(readFileSync(mostRecentDownloadPath()).toString()) as Record<string, unknown>

    await t.expect(typeof date_exported === 'string').ok()

    await t.expect(JSON.stringify(downloadContents, null, 2)).eql(JSON.stringify(expectedExportWithoutDate, null, 2))
})

<<<<<<< HEAD
quiz_fixture('import quiz progress', `${target}/quiz.html#date=90`,
=======
quizFixture('import quiz progress', `${target}/quiz.html#date=90`,
>>>>>>> 7d50c3ca
    {
        quiz_history: JSON.stringify({
            91: {
                choices: ['A', 'A', 'A', 'A', 'A'],
                correct_pattern: [true, true, true, true, true],
            },
            W39: {
                choices: ['A', 'A', 'A', 'A', 'A'],
                correct_pattern: [false, false, false, false, false],
            },
            W40: {
                choices: ['A', 'A', 'A', 'A', 'A'],
                correct_pattern: [true, false, false, false, false],
            },
        }),
        persistent_id: 'deadbeef',
        secure_id: 'decea5ed',
        quiz_friends: '[]',
    },
    '',
)

test('import quiz progress', async (t) => {
    // Write the file to upload
    const tempfile = `${tempfileName()}.json`
    writeFileSync(tempfile, JSON.stringify(expectedExportWithoutDate, null, 2))

    await t.setNativeDialogHandler(() => 'merge')
    await t.click(Selector('button').withText('Import Quiz History'))
    await t.setFilesToUpload('input[type=file]', [tempfile])
    await checkText(t, 'Excellent! 😊 4/5', '🟩🟩🟩🟩🟥')

    await t.navigateTo('/quiz.html#mode=retro&date=38')
    // Should transfer over retro results
    await checkText(t, 'Good! 🙃 3/5', '🟩🟥🟩🟥🟩')

    // Should transfer over the user id
    await t.expect(Selector('.juxtastat-user-id').withText('b0bacafe').exists).ok()

    // Should transfer over secure id
    await t.expect(await t.eval(() => localStorage.getItem('secure_id'))).eql('baddecaf')

    // Quiz 91 should still be there
    await t.navigateTo('/quiz.html#date=91')
    await checkText(t, 'Perfect! 🔥 5/5', '🟩🟩🟩🟩🟩')

    // Retro 39 should still be there
    await t.navigateTo('/quiz.html#mode=retro&date=39')
    await checkText(t, 'Impressively Bad Job! 🤷 0/5', '🟥🟥🟥🟥🟥')
})

test('import quiz progress conflict', async (t) => {
    await t.navigateTo(`/quiz.html#date=91`)
    await checkText(t, 'Perfect! 🔥 5/5', '🟩🟩🟩🟩🟩')

    // Write the file to upload
    const tempfile = `${tempfileName()}.json`
    writeFileSync(tempfile, JSON.stringify({
        ...expectedExportWithoutDate,
        quiz_history: {
            90: expectedExportWithoutDate.quiz_history[90],
            91: {
                choices: [
                    'A',
                    'A',
                    'A',
                    'A',
                    'A',
                ],
                correct_pattern: [
                    true,
                    true,
                    true,
                    true,
                    false,
                ],
            },
            W39: {
                choices: [
                    'A',
                    'A',
                    'A',
                    'A',
                    'A',
                ],
                correct_pattern: [
                    true,
                    false,
                    true,
                    false,
                    true,
                ],
            },
        },
    }, null, 2))

    await t.setNativeDialogHandler(() => true)
    await t.click(Selector('button').withText('Import Quiz History'))
    await t.setFilesToUpload('input[type=file]', [tempfile])
    await t.expect(await t.getNativeDialogHistory()).eql([
        {
            text: 'The following quiz results exist both locally and in the uploaded file, and are different:\n'
            + '\n'
            + '• Juxtastat 91\n'
            + '• Retrostat W39\n'
            + '\n'
            + 'Are you sure you want to merge them? (The lowest score will be used)',
            type: 'confirm',
            url: 'http://localhost:8000/quiz.html#date=91',
        },
    ])

    // Score decreased becaues upload is less
    await checkText(t, 'Excellent! 😊 4/5', '🟩🟩🟩🟩🟥')

    // Score not increased although import is better
    await t.navigateTo('/quiz.html#mode=retro&date=39')
    await checkText(t, 'Impressively Bad Job! 🤷 0/5', '🟥🟥🟥🟥🟥')

    // Non-conflicing imported quizes exist
    await t.navigateTo(`/quiz.html#date=90`)
    await checkText(t, 'Excellent! 😊 4/5', '🟩🟩🟩🟩🟥')

    await t.navigateTo('/quiz.html#mode=retro&date=40')
    await checkText(t, 'No! No!! 😠 1/5', '🟩🟥🟥🟥🟥')

    // Should transfer over the user id
    await t.expect(Selector('.juxtastat-user-id').withText('b0bacafe').exists).ok()

    // Should transfer over secure id
    await t.expect(await t.eval(() => localStorage.getItem('secure_id'))).eql('baddecaf')
})

test('support old retro links', async (t) => {
    await t.navigateTo('/quiz.html?mode=retro')
    await t.expect(Selector('.headertext').withText('Retrostat').exists).ok()
})

<<<<<<< HEAD
quiz_fixture('completed juxta 468', `${target}/quiz.html#date=468`,
=======
quizFixture('completed juxta 468', `${target}/quiz.html#date=468`,
>>>>>>> 7d50c3ca
    {
        quiz_history: JSON.stringify({
            468: {
                choices: ['A', 'A', 'A', 'A', 'A'],
                correct_pattern: [false, false, true, false, true],
            },
        }),
        persistent_id: 'b0bacafe',
        secure_id: 'baddecaf',
    },
    '',
)

test('quiz results go to compare pages', async (t) => {
    await t.click(Selector('a').withText('Colorado, USA'))
    await t.expect(getLocation()).eql(`${target}/comparison.html?longnames=%5B%22Colorado%2C+USA%22%2C%22Puerto+Rico%2C+USA%22%5D&s=25z46g1nuqK7JodT`)
    await screencap(t)
    await ClientFunction(() => { history.back() })()
    await t.click(Selector('a').withText('Toronto CDR, Ontario, Canada'))
    await t.expect(getLocation()).eql(`${target}/comparison.html?longnames=%5B%22Toronto+CDR%2C+Ontario%2C+Canada%22%2C%22Longueuil+Territory%2C+Quebec%2C+Canada%22%5D&s=25z46g1nuqK7s3rq`)
    await screencap(t)
})<|MERGE_RESOLUTION|>--- conflicted
+++ resolved
@@ -4,11 +4,7 @@
 
 import { ClientFunction, Selector } from 'testcafe'
 
-<<<<<<< HEAD
-import { click_button, click_buttons, quiz_fixture, quiz_screencap, tempfile_name } from './quiz_test_utils'
-=======
 import { clickButton, clickButtons, quizFixture, quizScreencap, tempfileName } from './quiz_test_utils'
->>>>>>> 7d50c3ca
 import { target, getLocation, mostRecentDownloadPath, safeReload, screencap } from './test_utils'
 
 async function runQuery(query: string): Promise<string> {
@@ -93,11 +89,7 @@
 quizFixture(
     'report old quiz results too',
     `${target}/quiz.html#date=99`,
-<<<<<<< HEAD
-    { persistent_id: '000000000000007', secure_id: '00000003', quiz_history: JSON.stringify(example_quiz_history(87, 90)) },
-=======
     { persistent_id: '000000000000007', secure_id: '00000003', quiz_history: JSON.stringify(exampleQuizHistory(87, 90)) },
->>>>>>> 7d50c3ca
     '',
 )
 
@@ -121,11 +113,7 @@
 quizFixture(
     'trust on first use',
     `${target}/quiz.html#date=99`,
-<<<<<<< HEAD
-    { persistent_id: '000000000000007', secure_id: '00000003', quiz_history: JSON.stringify(example_quiz_history(87, 90)) },
-=======
     { persistent_id: '000000000000007', secure_id: '00000003', quiz_history: JSON.stringify(exampleQuizHistory(87, 90)) },
->>>>>>> 7d50c3ca
     `
     CREATE TABLE IF NOT EXISTS JuxtaStatIndividualStats
         (user integer, day integer, corrects integer, time integer, PRIMARY KEY (user, day));
@@ -143,11 +131,7 @@
 quizFixture(
     'auth failure',
     `${target}/quiz.html#date=99`,
-<<<<<<< HEAD
-    { persistent_id: '000000000000007', secure_id: '00000003', quiz_history: JSON.stringify(example_quiz_history(87, 90)) },
-=======
     { persistent_id: '000000000000007', secure_id: '00000003', quiz_history: JSON.stringify(exampleQuizHistory(87, 90)) },
->>>>>>> 7d50c3ca
     `
     CREATE TABLE IF NOT EXISTS JuxtaStatIndividualStats
         (user integer, day integer, corrects integer, time integer, PRIMARY KEY (user, day));
@@ -169,11 +153,7 @@
 quizFixture(
     'do not report stale quiz results',
     `${target}/quiz.html#date=99`,
-<<<<<<< HEAD
-    { persistent_id: '000000000000007', quiz_history: JSON.stringify(example_quiz_history(87, 92)) },
-=======
     { persistent_id: '000000000000007', quiz_history: JSON.stringify(exampleQuizHistory(87, 92)) },
->>>>>>> 7d50c3ca
     `
     CREATE TABLE IF NOT EXISTS JuxtaStatIndividualStats
         (user integer, day integer, corrects integer, time integer, PRIMARY KEY (user, day));
@@ -279,11 +259,7 @@
 quizFixture(
     'retrostat',
     `${target}/quiz.html#date=99`,
-<<<<<<< HEAD
-    { persistent_id: '000000000000007', quiz_history: JSON.stringify(example_quiz_history(87, 93, 27, 33)) },
-=======
     { persistent_id: '000000000000007', quiz_history: JSON.stringify(exampleQuizHistory(87, 93, 27, 33)) },
->>>>>>> 7d50c3ca
     `
     CREATE TABLE IF NOT EXISTS JuxtaStatIndividualStats
         (user integer, day integer, corrects integer, time integer, PRIMARY KEY (user, day));
@@ -333,11 +309,7 @@
 quizFixture(
     'quiz result test',
     `${target}/quiz.html#date=100`,
-<<<<<<< HEAD
-    { quiz_history: JSON.stringify(example_quiz_history(2, 100)) },
-=======
     { quiz_history: JSON.stringify(exampleQuizHistory(2, 100)) },
->>>>>>> 7d50c3ca
     '',
 )
 
@@ -355,11 +327,7 @@
     await checkText(t, 'Excellent! 😊 4/5', '🟩🟩🟩🟩🟥')
 })
 
-<<<<<<< HEAD
-quiz_fixture('several quiz results', `${target}/quiz.html#date=90`,
-=======
 quizFixture('several quiz results', `${target}/quiz.html#date=90`,
->>>>>>> 7d50c3ca
     {
         quiz_history: JSON.stringify({
             90: {
@@ -409,11 +377,7 @@
     await checkText(t, 'Excellent! 😊 4/5', '🟩🟩🟩🟩🟥')
 })
 
-<<<<<<< HEAD
-quiz_fixture('export quiz progress', `${target}/quiz.html#date=90`,
-=======
 quizFixture('export quiz progress', `${target}/quiz.html#date=90`,
->>>>>>> 7d50c3ca
     {
         quiz_history: JSON.stringify({
             90: {
@@ -484,11 +448,7 @@
     await t.expect(JSON.stringify(downloadContents, null, 2)).eql(JSON.stringify(expectedExportWithoutDate, null, 2))
 })
 
-<<<<<<< HEAD
-quiz_fixture('import quiz progress', `${target}/quiz.html#date=90`,
-=======
 quizFixture('import quiz progress', `${target}/quiz.html#date=90`,
->>>>>>> 7d50c3ca
     {
         quiz_history: JSON.stringify({
             91: {
@@ -627,11 +587,7 @@
     await t.expect(Selector('.headertext').withText('Retrostat').exists).ok()
 })
 
-<<<<<<< HEAD
-quiz_fixture('completed juxta 468', `${target}/quiz.html#date=468`,
-=======
 quizFixture('completed juxta 468', `${target}/quiz.html#date=468`,
->>>>>>> 7d50c3ca
     {
         quiz_history: JSON.stringify({
             468: {
