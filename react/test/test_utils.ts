--- conflicted
+++ resolved
@@ -254,8 +254,6 @@
 
 export function mapElement(r: RegExp): Selector {
     return Selector('div').withAttribute('clickable-polygon', r)
-<<<<<<< HEAD
-=======
 }
 
 export async function clickMapElement(t: TestController, r: RegExp): Promise<void> {
@@ -267,5 +265,4 @@
         }).clickMapElement
         cm(clickablePolygon)
     }, { dependencies: { clickablePolygon } })
->>>>>>> 11936627
 }