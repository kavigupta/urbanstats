import fs from 'fs'
import path from 'path'
import { gzipSync, gunzipSync } from 'zlib'

import chalkTemplate from 'chalk-template'
import downloadsFolder from 'downloads-folder'
import { ClientFunction, Selector } from 'testcafe'
import xmlFormat from 'xml-formatter'

import type { TestWindow } from '../src/utils/TestUtils'
import { checkString } from '../src/utils/checkString'

export const target = process.env.URBANSTATS_TEST_TARGET ?? 'http://localhost:8000'
export const searchField = Selector('input').withAttribute('placeholder', 'Search Urban Stats')
export const getLocation = ClientFunction(() => document.location.href)
export const getLocationWithoutSettings = ClientFunction(() => {
    const url = new URL(document.location.href)
    url.searchParams.delete('s')
    return url.toString()
})

export function comparisonPage(locations: string[]): string {
    const params = new URLSearchParams()
    params.set('longnames', JSON.stringify(locations))
    return `${target}/comparison.html?${params.toString()}`
}

export async function checkTextboxes(t: TestController, txts: string[]): Promise<void> {
    await withHamburgerMenu(t, async () => {
        for (const txt of txts) {
            const checkbox = Selector('div.checkbox-setting:not([inert] *)')
                // filter for label
                .filter(node => node.querySelector('label')!.innerText === txt, { txt })
                // find checkbox
                .find('input')
            await t.click(checkbox)
        }
    })
}

export async function withHamburgerMenu(t: TestController, block: () => Promise<void>): Promise<void> {
    const hamburgerMenu = Selector('div').withAttribute('class', 'hamburgermenu')
    if (await hamburgerMenu.exists) {
        await t.click(hamburgerMenu)
    }
    await block()
    if (await hamburgerMenu.exists) {
        await t.click(hamburgerMenu)
    }
}

export async function checkAllCategoryBoxes(t: TestController): Promise<void> {
    await withHamburgerMenu(t, async () => {
        const checkboxes = Selector('div.checkbox-setting:not([inert] *)')
            .filter((node) => {
                const label = node.querySelector('label')!.innerText
                return (
                    label !== 'Use Imperial Units'
                    && label !== 'Include Historical Districts'
                    && label !== 'Simple Ordinals'
                    && label !== '2020'
                    && label !== 'Main'
                    && label !== 'US Census'
                )
            }).find('input')
        for (let i = 0; i < await checkboxes.count; i++) {
            await t.click(checkboxes.nth(i))
        }
    })
    // reload
    await safeReload(t)
}

export async function waitForLoading(t: TestController): Promise<void> {
    // Wait for various components that need to load
    while (await Selector('[data-test-loading=true]').exists) {
        await t.wait(1000)
    }
    await t.wait(1000) // Wait for map to finish rendering
}

export async function waitForQuizLoading(t: TestController): Promise<void> {
    // Wait for various components that need to load
    while (await Selector(`[data-test-loading-quiz=true]`).exists) {
        // this really shouldn't take that long to load, a few extra checks should be fine
        await t.wait(100)
    }
}

async function prepForImage(t: TestController, options: { hover: boolean, wait: boolean }): Promise<void> {
    if (options.hover) {
        await t.hover('#searchbox') // Ensure the mouse pointer isn't hovering over any elements that change appearance when hovered over
    }
    if (options.wait) {
        await t.wait(1000)
    }
    await t.eval(() => {
        // disable the map, so that we're not testing the tiles
        for (const x of Array.from(document.getElementsByClassName('maplibregl-canvas-container'))) {
            if (x instanceof HTMLElement) {
                x.style.visibility = 'hidden'
            }
        }

        for (const x of Array.from(document.getElementsByClassName('juxtastat-user-id'))) {
            x.innerHTML = '&lt;USER ID&gt;'
        }

        // remove the flashing text caret
        document.querySelectorAll('input[type=text]').forEach((element) => { element.setAttribute('style', `${element.getAttribute('style')} caret-color: transparent;`) })

        // stop all animations (intended for moving spinners)
        document.querySelectorAll('[style*=animation]').forEach((element) => { (element as HTMLElement).style.animation = 'none' })
    })
    // Wait for the map to finish loading
    await waitForLoading(t)
}

let screenshotNumber = 0

function screenshotPath(t: TestController): string {
    screenshotNumber++
    return `${t.browser.name}/${t.test.name}-${screenshotNumber}.png`
}

export async function screencap(t: TestController, { fullPage = true, wait = true, selector }: { fullPage?: boolean, wait?: boolean, selector?: Selector } = {}): Promise<void> {
    await prepForImage(t, { hover: fullPage, wait })
    if (selector !== undefined) {
        await t.takeElementScreenshot(selector, screenshotPath(t))
    }
    else {
        await t.takeScreenshot({
            path: screenshotPath(t),
            fullPage,
        })
    }
}

export async function grabDownload(t: TestController, button: Selector): Promise<void> {
    const laterThan = new Date().getTime()
    await prepForImage(t, { hover: true, wait: true })
    await t
        .click(button)
    await copyMostRecentFile(t, laterThan)
}

export async function downloadImage(t: TestController): Promise<void> {
    const download = Selector('img').withAttribute('src', '/screenshot.png')
    await grabDownload(t, download)
}

export async function downloadHistogram(t: TestController, nth: number): Promise<void> {
    const download = Selector('img').withAttribute('src', '/download.png').nth(nth)
    await grabDownload(t, download)
}

function mostRecentDownloadPath(): [string | undefined, number] {
    // get the most recent file in the downloads folder
    const files = fs.readdirSync(downloadsFolder())
    const sorted = files.map(x => path.join(downloadsFolder(), x)).sort((a, b) => fs.statSync(b).mtimeMs - fs.statSync(a).mtimeMs)
    if (sorted.length === 0) {
        return [undefined, 0]
    }
    const latest = sorted[0]
    const mtime = fs.statSync(latest).mtimeMs
    return [latest, mtime]
}

export async function waitForDownload(t: TestController, laterThan: number): Promise<string> {
    while (true) {
        const [mrdp, mtime] = mostRecentDownloadPath()
        if (mrdp !== undefined && mtime > laterThan) {
            return mrdp
        }
        console.warn(chalkTemplate`{yellow No file found in downloads folder, waiting for download to complete}`)
        // wait for the download to finish
        await t.wait(1000)
    }
}

async function copyMostRecentFile(t: TestController, laterThan: number): Promise<void> {
    // copy the file to the screenshots folder
    // @ts-expect-error -- TestCafe doesn't have a public API for the screenshots folder
    // eslint-disable-next-line @typescript-eslint/no-unsafe-assignment, @typescript-eslint/no-unsafe-member-access -- TestCafe doesn't have a public API for the screenshots folder
    const screenshotsFolder: string = t.testRun.opts.screenshots.path ?? (() => { throw new Error() })()
    const mrdp = await waitForDownload(t, laterThan)
<<<<<<< HEAD
    fs.mkdirSync(screenshotsFolder, { recursive: true })
=======
>>>>>>> 4300d215
    fs.copyFileSync(mrdp, path.join(screenshotsFolder, screenshotPath(t)))
}

export async function downloadOrCheckString(t: TestController, string: string, name: string, format: 'json' | 'xml'): Promise<void> {
    const pathToFile = path.join(__dirname, '..', '..', 'tests', 'reference_strings', `${name}.${format}.gz`)

    switch (format) {
        case 'json':
            string = JSON.stringify(JSON.parse(string), null, 2)
            break
        case 'xml':
            string = xmlFormat(string)
            break
    }

    // eslint-disable-next-line @typescript-eslint/no-unnecessary-condition -- We might want to change this variable
    if (checkString) {
        const expected = gunzipSync(fs.readFileSync(pathToFile)).toString('utf8')
        if (string !== expected) {
            // Using this because these strings are massive and the diff generation times out
            await t.expect(false).ok(`String does not match expected value`)
        }
    }
    else {
        fs.writeFileSync(pathToFile, gzipSync(string))
        fs.utimesSync(pathToFile, 0, 0)
    }
}

export async function safeClearLocalStorage(t: TestController): Promise<void> {
    await flaky(t, () =>
        ClientFunction(() => {
            (window as unknown as TestWindow).testUtils.safeClearLocalStorage()
        })(),
    )
}

const consoleEnabled = new WeakSet()

async function printConsoleMessages(t: TestController): Promise<void> {
    const cdp = await t.getCurrentCDPSession()
    if (consoleEnabled.has(cdp)) {
        return
    }
    consoleEnabled.add(cdp)
    cdp.Console.on('messageAdded', (event) => {
        const timestamp = new Date().toISOString()
        let text: string
        switch (event.message.level) {
            case 'error':
                text = chalkTemplate`{red ${event.message.text}}`
                break
            case 'warning':
                text = chalkTemplate`{yellow ${event.message.text}}`
                break
            default:
                text = event.message.text
        }
        console.warn(chalkTemplate`{gray ${timestamp} From Browser:} ${text}`)
    })
    await cdp.Console.enable()
}

const networkEnabled = new WeakSet()
const requests = new Map<string, unknown>()

async function printFailedNetworkRequests(t: TestController): Promise<void> {
    const cdp = await t.getCurrentCDPSession()
    if (networkEnabled.has(cdp)) {
        return
    }
    networkEnabled.add(cdp)
    cdp.Network.on('requestWillBeSent', (event) => {
        requests.set(event.requestId, event.request)
    })
    cdp.Network.on('loadingFailed', (event) => {
        if (!event.canceled) {
            console.error(chalkTemplate`{red Request failed}`, event, requests.get(event.requestId))
        }
    })
    await cdp.Network.enable({ })
}

export function urbanstatsFixture(name: string, url: string, beforeEach: undefined | ((t: TestController) => Promise<void>) = undefined): FixtureFn {
    if (url.startsWith('/')) {
        url = target + url
    }
    else {
        // assert url starts with TARGET
        if (!url.startsWith(target)) {
            throw new Error(`URL ${url} does not start with ${target}`)
        }
    }
    return fixture(name)
        .page(url)
        .beforeEach(async (t) => {
            await printConsoleMessages(t)
            await printFailedNetworkRequests(t)
            screenshotNumber = 0
            await safeClearLocalStorage(t)
            await t.resizeWindow(1400, 800)
            if (beforeEach !== undefined) {
                await beforeEach(t)
            }
        }).skipJsErrors({ pageUrl: /google\.com/ })
}

export async function flaky<T>(t: TestController, doThing: () => Promise<T>): Promise<T> {
    while (true) {
        try {
            return await doThing()
        }
        catch (error) {
            console.error(chalkTemplate`{red flaky failed with error}`, error)
            await t.takeScreenshot({
                path: `${t.browser.name}/${t.test.name}.flaky.error.png`,
                fullPage: true,
            })
        }
    }
}

export async function arrayFromSelector(selector: Selector): Promise<Selector[]> {
    return Array.from({ length: await selector.count }, (_, n) => selector.nth(n))
}

export async function waitForPageLoaded(t: TestController): Promise<void> {
    while (await Selector('#pageState_kind').value !== 'loaded') {
        await t.wait(1000)
    }
}

export function pageDescriptorKind(): Promise<string | undefined> {
    return Selector('#pageState_current_descriptor_kind').value
}

export async function safeReload(t: TestController): Promise<void> {
    // eslint-disable-next-line no-restricted-syntax -- This is the utility that replaces location.reload()
    await t.eval(() => setTimeout(() => { location.reload() }, 0))
    await waitForPageLoaded(t)
}

export const openInNewTabModifiers = process.platform === 'darwin' ? { meta: true } : { ctrl: true }

export async function waitForSelectedSearchResult(t: TestController): Promise<string> {
    const selectedSearchResult = Selector('[data-test-id=selected-search-result]')
    await t.expect(selectedSearchResult.exists).ok({ timeout: 10000 })
    return await selectedSearchResult.textContent
}

export async function doSearch(t: TestController, searchTerm: string): Promise<void> {
    await t.typeText(searchField, searchTerm)
    await waitForSelectedSearchResult(t)
    await t.pressKey('enter')
}

export async function createComparison(t: TestController, searchTerm: string, expectResult?: string): Promise<void> {
    const otherRegion = Selector('input[placeholder="Other region..."],input[placeholder="Name"]')
    await t
        .click(otherRegion)
        .typeText(otherRegion, searchTerm)
    const result = await waitForSelectedSearchResult(t)
    if (expectResult !== undefined) {
        await t.expect(result).eql(expectResult)
    }
    await t.pressKey('enter')
}

export async function getAllElements(selector: Selector): Promise<NodeSnapshot[]> {
    return Promise.all(Array.from({ length: await selector.count }).map((_, i) => selector.nth(i)()))
}

export function mapElement(r: RegExp): Selector {
    return Selector('div').withAttribute('clickable-polygon', r)
}

export async function clickMapElement(t: TestController, r: RegExp): Promise<void> {
    const element = mapElement(r)
    const clickablePolygon: string = (await element.getAttribute('clickable-polygon'))!
    await t.eval(() => {
        const cm = (window as unknown as {
            clickMapElement: (longname: string) => void
        }).clickMapElement
        cm(clickablePolygon)
    }, { dependencies: { clickablePolygon } })
}

export async function dataValues(): Promise<string[]> {
    const selector = Selector('span').withAttribute('class', /testing-statistic-value/)
    const values = [] as string[]
    for (let i = 0; i < await selector.count; i++) {
        values.push(await selector.nth(i).innerText)
    }
    return values
}

export function cdpSessionWithSessionId<T extends Object>(cdpSession: T, sessionId: string): T {
    // https://issues.chromium.org/issues/406821212#comment2
    return new Proxy(cdpSession, {
        get(s, prop: keyof Object) {
            const value: unknown = s[prop]
            if (value instanceof Function) {
                return function (...args: unknown[]) {
                    return value.apply(s, args.concat([sessionId])) as unknown
                }
            }
            if (value instanceof Object) {
                return cdpSessionWithSessionId(value, sessionId)
            }
            return value
        },
    })
}

export async function clickUniverseFlag(t: TestController, alt: string): Promise<void> {
    await flaky(t, async () => { // Universe flag sometimes isn't loaded
        await t.click(
            Selector('img')
                .withAttribute('class', 'universe-selector-option')
                .withAttribute('alt', alt))
    })
}

// Gets the non-extension part of the test file, e.g. if running search.test.ts -> search
export function getCurrentTest(t: TestController): string {
    // @ts-expect-error -- TestCafe private API
    // eslint-disable-next-line @typescript-eslint/no-unsafe-assignment, @typescript-eslint/no-unsafe-member-access -- TestCafe private API
    const testFileName: string = t.testRun.test.testFile.filename
    return /([^/]+)\.test\.ts$/.exec(testFileName)![1]
}<|MERGE_RESOLUTION|>--- conflicted
+++ resolved
@@ -184,10 +184,6 @@
     // eslint-disable-next-line @typescript-eslint/no-unsafe-assignment, @typescript-eslint/no-unsafe-member-access -- TestCafe doesn't have a public API for the screenshots folder
     const screenshotsFolder: string = t.testRun.opts.screenshots.path ?? (() => { throw new Error() })()
     const mrdp = await waitForDownload(t, laterThan)
-<<<<<<< HEAD
-    fs.mkdirSync(screenshotsFolder, { recursive: true })
-=======
->>>>>>> 4300d215
     fs.copyFileSync(mrdp, path.join(screenshotsFolder, screenshotPath(t)))
 }
 
