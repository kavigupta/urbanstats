import { Selector } from 'testcafe'

import {
    safeReload,
    screencap,
    target, urbanstatsFixture,
} from './test_utils'

// Helper function to type text using individual key presses
async function typeTextWithKeys(t: TestController, text: string): Promise<void> {
    const cdp = await t.getCurrentCDPSession()
    for (let char of text) {
        // if (char === ' ') {
        //     char = 'space'
        // }
        if (char === '\n') {
            char = '\r'
        }
        // Faster than t.pressKey
        await cdp.Input.dispatchKeyEvent({
            text: char,
            type: 'char',
        })
    }
}

async function fillInField(t: TestController, text: string): Promise<void> {
    const firstEditor = Selector('pre[contenteditable="plaintext-only"]').nth(0)
    await t.expect(firstEditor.exists).ok()
    await t.expect(firstEditor.visible).ok()
    await t.click(firstEditor)
    await typeTextWithKeys(t, text)
    // await t.typeText(firstEditor, text)
}

const result = Selector('#test-editor-result')
const errors = Selector('#test-editor-errors')

async function checkCode(t: TestController, code: string, expected?: string, error?: string): Promise<void> {
    await fillInField(t, code)

    await screencap(t, { selector: Selector('#test-editor-panel') })

    // Check output
    if (expected !== undefined) {
        await t.expect(result.exists).ok()
        await t.expect(result.textContent).eql(expected)
    }
    else {
        await t.expect(result.exists).notOk()
    }

    // Check errors
    if (error !== undefined) {
        await t.expect(errors.exists).ok()
        await t.expect(errors.textContent).eql(error)
    }
    else {
        await t.expect(errors.exists).notOk()
    }
}

urbanstatsFixture('editor test', `${target}/editor.html`)

test('basic arithmetic', async (t) => {
    await checkCode(t, '2 + 3 ** 4 + 5 ** 2 * 3', '158')
})

test('functions', async (t) => {
    await checkCode(t, 'min([max([1, 2, 3]), sum([4, 5, 6])])', '3')
})

test('conditionals', async (t) => {
    const code = `
x = [1, 2, 3, 4, 5, 6, 7, 8, 9, 10]
if (x > 5) { y = x * 2 } else { y = x / 2 }
y`
    const output = `[
    0.5,
    1,
    1.5,
    2,
    2.5,
    12,
    14,
    16,
    18,
    20
]`
    await checkCode(t, code, output)
})

test('conditionals more complex', async (t) => {
    const code = `x = [2, 3, 4, 5]
y = [1, 2, 3, 4]
condition(x > 3)
y `
    const output = `[
    NaN,
    NaN,
    3,
    4
]`
    await checkCode(t, code, output)
})

test('syntax errors', async (t) => {
    await checkCode(t, '2 + (3 * 4', undefined, 'Expected closing bracket ) to match this one at 1:5')
})

test('syntax error halfway down', async (t) => {
    const code = `
x = [1, 2, 3, 4, 5]
y = [2, 3 4, 5]
z = [3, 4, 5, 6, 7]
`
<<<<<<< HEAD
    await checkCode(t, code, undefined, 'Expected comma , or closing bracket ] after vector element at 3:11')
=======
    await checkCode(t, code, '', 'Expected comma , or closing bracket ] after vector element at 3:11')
})

test('post-reload', async (t) => {
    await checkCode(t, '2 + 3 ** 4 + 5 ** 2 * 3', '158')
    await safeReload(t)
    await t.wait(500)
    await t.expect(await getOutput()).eql('158')
>>>>>>> 153c9d5f
})<|MERGE_RESOLUTION|>--- conflicted
+++ resolved
@@ -114,10 +114,7 @@
 y = [2, 3 4, 5]
 z = [3, 4, 5, 6, 7]
 `
-<<<<<<< HEAD
     await checkCode(t, code, undefined, 'Expected comma , or closing bracket ] after vector element at 3:11')
-=======
-    await checkCode(t, code, '', 'Expected comma , or closing bracket ] after vector element at 3:11')
 })
 
 test('post-reload', async (t) => {
@@ -125,5 +122,4 @@
     await safeReload(t)
     await t.wait(500)
     await t.expect(await getOutput()).eql('158')
->>>>>>> 153c9d5f
 })