--- conflicted
+++ resolved
@@ -8,11 +8,7 @@
     })
 
     const defaultLink = `${baseLink}&s=3PTGqijnkK`
-<<<<<<< HEAD
-    const expectedLink = `${baseLink}&s=4RisSVrGwPQJH9`
-=======
     const expectedLink = `${baseLink}&s=3K4K6m63K1`
->>>>>>> 0583b784
 
     test('formulates correct link', async (t) => {
         // Check imperial, uncheck population
