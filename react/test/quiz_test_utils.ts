import { exec } from 'child_process'
import { writeFileSync } from 'fs'
import { promisify } from 'util'

import { execa, execaSync } from 'execa'
import { Selector } from 'testcafe'

import { safeReload, screencap, target, urbanstatsFixture } from './test_utils'

export async function quizScreencap(t: TestController): Promise<void> {
    await t.eval(() => {
        const elem = document.getElementById('quiz-timer')
        if (elem) {
            elem.remove()
        }
    })
    await t.wait(1000)
    await screencap(t)
}

export async function clickButtons(t: TestController, whichs: string[]): Promise<void> {
    for (const which of whichs) {
        await clickButton(t, which)
        await t.wait(500)
    }
    await t.wait(2000)
}
// click the kth button with id quiz-answer-button-$which

export function clickButton(t: TestController, which: string): TestControllerPromise {
    return t.click(Selector('div').withAttribute('id', `quiz-answer-button-${which}`))
}

let server: Promise<unknown> | undefined
async function runForTest(): Promise<void> {
    if (server === undefined) {
        server = execa('bash', ['../urbanstats-persistent-data/run_for_test.sh'], { stdio: 'inherit', cleanup: true })
        process.on('exit', () => {
            execaSync('pkill', ['-f', 'urbanstats-persistent-data'])
        })
        await waitForServerToBeAvailable()
    }
}

async function waitForServerToBeAvailable(): Promise<void> {
    while (true) {
        try {
            await fetch('http://localhost:54579')
            break
        }
        catch {}
        await new Promise(resolve => setTimeout(resolve, 100))
    }
}

export function quizFixture(fixName: string, url: string, newLocalstorage: Record<string, string>, sqlStatements: string): void {
    urbanstatsFixture(fixName, url, async (t) => {
        await interceptRequests(t)
        const tempfile = `${tempfileName()}.sql`
        // Drop the database (https://stackoverflow.com/a/65743498/724702) then execute teh statements
        writeFileSync(tempfile, `PRAGMA writable_schema = 1;
DELETE FROM sqlite_master;
PRAGMA writable_schema = 0;
VACUUM;
PRAGMA integrity_check;
${sqlStatements}`)
        await promisify(exec)(`cd ../urbanstats-persistent-data; cat ${tempfile} | sqlite3 db.sqlite3; cd -`)
        await runForTest()
        await t.eval(() => {
            localStorage.clear()
            for (const k of Object.keys(newLocalstorage)) {
                localStorage.setItem(k, newLocalstorage[k])
            }
        }, { dependencies: { newLocalstorage } })
        await t.eval(() => {
            localStorage.setItem('testHostname', 'urbanstats.org')
        })
        // Must reload after setting localstorage so page picks it up
        await safeReload(t)
    })
}

export async function interceptRequests(t: TestController): Promise<void> {
    const cdpSesh = await t.getCurrentCDPSession()
    cdpSesh.Fetch.on('requestPaused', async (event) => {
        try {
            if (event.responseStatusCode !== undefined) {
                // This is a response, just send it back
                await cdpSesh.Fetch.continueResponse({ requestId: event.requestId })
            }
<<<<<<< HEAD
            else if (event.request.url.startsWith('https://s.urbanstats.org/s?')) {
                // We're doing a GET from the link shortener, send the request to the local persistent, and override the location to go to localhost instead of urbanstats.org
                // Chrome doesn't support overriding the response later, so we must fulfill the request by making a fetch
                const response = await fetch(event.request.url.replaceAll('https://s.urbanstats.org', 'http://localhost:54579'), {
                    ...event.request,
                    redirect: 'manual',
                })
                const responseHeaders: { name: string, value: string }[] = []
                response.headers.forEach((value, name) => {
                    if (name === 'location') {
                        responseHeaders.push({
                            name,
                            value: value.replaceAll('https://urbanstats.org', 'http://localhost:8000'),
                        })
                    }
                    else {
                        responseHeaders.push({ name, value })
                    }
                })
                await cdpSesh.Fetch.fulfillRequest({ requestId: event.requestId, responseHeaders, responseCode: response.status })
            }
=======
>>>>>>> 8e1d2d19
            else {
                // We're using the persistent backend in some other way, send the request to localhost
                await cdpSesh.Fetch.continueRequest({ requestId: event.requestId, url: event.request.url.replace(/https:\/\/.+\.urbanstats\.org/g, 'http://localhost:54579') })
            }
        }
        catch (e) {
            console.error(`Failure in CDP requestPaused handler: ${e}`)
        }
    })
    await cdpSesh.Fetch.enable({
        patterns: [{
<<<<<<< HEAD
            urlPattern: 'https://s.urbanstats.org/*',
        }, {
=======
>>>>>>> 8e1d2d19
            urlPattern: 'https://persistent.urbanstats.org/*',
        }],
    })
}

export function tempfileName(): string {
    return `/tmp/quiz_test_${Math.floor(Math.random() * 1000000)}`
}

export async function withMockedClipboard(t: TestController, runner: () => Promise<void>): Promise<string[]> {
    await t.eval(() => {
        const mock: ((text: string) => Promise<void>) & { calls: string[] } = function (text: string) {
            mock.calls.push(text)
            return Promise.resolve()
        }
        mock.calls = []
        navigator.clipboard.writeText = mock
    })
    await runner()
    const calls = await t.eval(() => (navigator.clipboard.writeText as unknown as { calls: string[] }).calls) as string[]
    return calls
}<|MERGE_RESOLUTION|>--- conflicted
+++ resolved
@@ -88,7 +88,6 @@
                 // This is a response, just send it back
                 await cdpSesh.Fetch.continueResponse({ requestId: event.requestId })
             }
-<<<<<<< HEAD
             else if (event.request.url.startsWith('https://s.urbanstats.org/s?')) {
                 // We're doing a GET from the link shortener, send the request to the local persistent, and override the location to go to localhost instead of urbanstats.org
                 // Chrome doesn't support overriding the response later, so we must fulfill the request by making a fetch
@@ -110,8 +109,6 @@
                 })
                 await cdpSesh.Fetch.fulfillRequest({ requestId: event.requestId, responseHeaders, responseCode: response.status })
             }
-=======
->>>>>>> 8e1d2d19
             else {
                 // We're using the persistent backend in some other way, send the request to localhost
                 await cdpSesh.Fetch.continueRequest({ requestId: event.requestId, url: event.request.url.replace(/https:\/\/.+\.urbanstats\.org/g, 'http://localhost:54579') })
@@ -123,11 +120,8 @@
     })
     await cdpSesh.Fetch.enable({
         patterns: [{
-<<<<<<< HEAD
             urlPattern: 'https://s.urbanstats.org/*',
         }, {
-=======
->>>>>>> 8e1d2d19
             urlPattern: 'https://persistent.urbanstats.org/*',
         }],
     })
