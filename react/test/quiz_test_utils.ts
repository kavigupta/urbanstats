--- conflicted
+++ resolved
@@ -80,10 +80,6 @@
     })
 }
 
-<<<<<<< HEAD
-export async function interceptRequests(t: TestController): Promise<void> {
-    const cdpSesh = await t.getCurrentCDPSession()
-=======
 const interceptingSessions = new Set<unknown>()
 
 export async function interceptRequests(t: TestController): Promise<void> {
@@ -94,14 +90,12 @@
     else {
         interceptingSessions.add(cdpSesh)
     }
->>>>>>> f48bcdbe
     cdpSesh.Fetch.on('requestPaused', async (event) => {
         try {
             if (event.responseStatusCode !== undefined) {
                 // This is a response, just send it back
                 await cdpSesh.Fetch.continueResponse({ requestId: event.requestId })
             }
-<<<<<<< HEAD
             else if (event.request.url.startsWith('https://s.urbanstats.org/s?')) {
                 // We're doing a GET from the link shortener, send the request to the local persistent, and override the location to go to localhost instead of urbanstats.org
                 // Chrome doesn't support overriding the response later, so we must fulfill the request by making a fetch
@@ -123,8 +117,6 @@
                 })
                 await cdpSesh.Fetch.fulfillRequest({ requestId: event.requestId, responseHeaders, responseCode: response.status })
             }
-=======
->>>>>>> f48bcdbe
             else {
                 // We're using the persistent backend in some other way, send the request to localhost
                 await cdpSesh.Fetch.continueRequest({ requestId: event.requestId, url: event.request.url.replace(/https:\/\/.+\.urbanstats\.org/g, 'http://localhost:54579') })
@@ -136,11 +128,8 @@
     })
     await cdpSesh.Fetch.enable({
         patterns: [{
-<<<<<<< HEAD
             urlPattern: 'https://s.urbanstats.org/*',
         }, {
-=======
->>>>>>> f48bcdbe
             urlPattern: 'https://persistent.urbanstats.org/*',
         }],
     })
