// Since testcafe accumulates memory in the CI, each memory test must be run in its own test file

// This function is a factory becuase it's the only way I can figure out how to track other targets (Workers)
// Only call this once per test session
export async function memoryMonitor(t: TestController): Promise<() => Promise<number>> {
    const cdpSession = await t.getCurrentCDPSession()
    const { targetInfos: [defaultTarget] } = await cdpSession.Target.getTargets({}) // This is the page
    let targetInfos: { targetId: string }[] = []
    cdpSession.Target.on('attachedToTarget', ({ targetInfo }): void => { targetInfos.push(targetInfo) })
    cdpSession.Target.on('detachedFromTarget', (event): void => { targetInfos = targetInfos.filter(({ targetId }) => targetId !== event.targetId) })
    await cdpSession.Target.setAutoAttach({ autoAttach: true, waitForDebuggerOnStart: false })
    await cdpSession.Target.setDiscoverTargets({ discover: true })
    return async () => {
        await t.wait(1000) // Wait for page to load
        // We do main garabage collection in a separate step because it may cause other targets to be destroyed
        await cdpSession.HeapProfiler.collectGarbage()
<<<<<<< HEAD
=======
        await t.wait(1000)
>>>>>>> 75157247
        let bytesUsed = (await cdpSession.Runtime.getHeapUsage()).usedSize // For default target
        for (const target of targetInfos) {
            await cdpSession.Target.activateTarget(target)
            await cdpSession.HeapProfiler.collectGarbage()
<<<<<<< HEAD
=======
            await t.wait(1000)
>>>>>>> 75157247
            bytesUsed += (await cdpSession.Runtime.getHeapUsage()).usedSize
        }
        await cdpSession.Target.activateTarget(defaultTarget)
        console.warn(`Bytes used: ${bytesUsed}`)
        return bytesUsed
    }
}

<<<<<<< HEAD
export const homePageThreshold = 35_000_000
export const searchSize = 35_000_000
export const californiaArticleThreshold = 38_000_000
=======
export const homePageThreshold = 21_000_000
export const californiaArticleThreshold = 44_000_000
>>>>>>> 75157247
<|MERGE_RESOLUTION|>--- conflicted
+++ resolved
@@ -14,18 +14,12 @@
         await t.wait(1000) // Wait for page to load
         // We do main garabage collection in a separate step because it may cause other targets to be destroyed
         await cdpSession.HeapProfiler.collectGarbage()
-<<<<<<< HEAD
-=======
         await t.wait(1000)
->>>>>>> 75157247
         let bytesUsed = (await cdpSession.Runtime.getHeapUsage()).usedSize // For default target
         for (const target of targetInfos) {
             await cdpSession.Target.activateTarget(target)
             await cdpSession.HeapProfiler.collectGarbage()
-<<<<<<< HEAD
-=======
             await t.wait(1000)
->>>>>>> 75157247
             bytesUsed += (await cdpSession.Runtime.getHeapUsage()).usedSize
         }
         await cdpSession.Target.activateTarget(defaultTarget)
@@ -34,11 +28,6 @@
     }
 }
 
-<<<<<<< HEAD
-export const homePageThreshold = 35_000_000
-export const searchSize = 35_000_000
-export const californiaArticleThreshold = 38_000_000
-=======
 export const homePageThreshold = 21_000_000
 export const californiaArticleThreshold = 44_000_000
->>>>>>> 75157247
+export const searchSize = 35_000_000