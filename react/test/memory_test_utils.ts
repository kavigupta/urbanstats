// Since testcafe accumulates memory in the CI, each memory test must be run in its own test file
export async function memoryUsage(t: TestController): Promise<number> {
    const cdpSession = await t.getCurrentCDPSession()
    await t.wait(5000) // Wait for page to load + stabilize

    let { targetInfos } = await cdpSession.Target.getTargets({})

    for (const target of targetInfos) {
        const { sessionId } = await cdpSession.Target.attachToTarget({ ...target, flatten: true })
        // @ts-expect-error -- sessionid
        await cdpSession.HeapProfiler.collectGarbage(sessionId)
    }

    // Wait for garbage collection
    await t.wait(1000);

    // Targets may be cleaned up as the result of garbage collection
    ({ targetInfos } = await cdpSession.Target.getTargets({}))

    let bytesUsed = 0
    const targetsWithMemory: (typeof targetInfos[number] & { bytes: number })[] = []

    for (const target of targetInfos) {
        const { sessionId } = await cdpSession.Target.attachToTarget({ ...target, flatten: true })

        // @ts-expect-error -- sessionid
        const targetBytes = (await cdpSession.Runtime.getHeapUsage(sessionId)).usedSize
        targetsWithMemory.push({ ...target, bytes: targetBytes })

        bytesUsed += targetBytes
    }

    console.warn(targetsWithMemory)
    return bytesUsed
}

<<<<<<< HEAD
export const homePageThreshold = 22_000_000
export const californiaArticleThreshold = 52_000_000
export const searchSize = 23_000_000
=======
export const homePageSize = 13_000_000
export const californiaArticleSize = 44_000_000
export const searchSize = 36_000_000
>>>>>>> 517888f1
<|MERGE_RESOLUTION|>--- conflicted
+++ resolved
@@ -34,12 +34,6 @@
     return bytesUsed
 }
 
-<<<<<<< HEAD
-export const homePageThreshold = 22_000_000
-export const californiaArticleThreshold = 52_000_000
-export const searchSize = 23_000_000
-=======
 export const homePageSize = 13_000_000
-export const californiaArticleSize = 44_000_000
-export const searchSize = 36_000_000
->>>>>>> 517888f1
+export const californiaArticleSize = 52_000_000
+export const searchSize = 36_000_000