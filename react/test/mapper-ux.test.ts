import fs from 'fs/promises'

import { Selector } from 'testcafe'

import { getSelectionAnchor, getSelectionFocus, nthEditor, selectionIsNthEditor, typeInEditor } from './editor_test_utils'
import { checkBox, checkSelector, downloadPNG, getCodeFromMainField, getErrors, getInput, replaceInput, settingsFromURL, toggleCustomScript, urlFromCode } from './mapper-utils'
import { tempfileName } from './quiz_test_utils'
import { getLocation, safeReload, screencap, target, urbanstatsFixture, waitForDownload, waitForLoading } from './test_utils'

const mapper = (testFn: () => TestFn) => (
    name: string,
    { code, geo = 'Urban Center', universe = 'Iceland' }: { code: string, geo?: string, universe?: string },
    testBlock: (t: TestController) => Promise<void>,
): void => {
    // use Iceland and Urban Center as a quick test (less data to load)
    urbanstatsFixture(`quick-${code}`, urlFromCode(geo, universe, code))
    testFn()(name, testBlock)
}

mapper(() => test)('manipulate point map', { code: 'pMap(data=density_pw_1km, scale=linearScale(), ramp=rampUridis)' }, async (t) => {
    await toggleCustomScript(t)
    await t.expect(getErrors()).eql([])
})

mapper(() => test)('manipulate insets', { code: 'cMap(data=density_pw_1km, scale=linearScale(), ramp=rampUridis)' }, async (t) => {
    await toggleCustomScript(t)
    await t.expect(getErrors()).eql([])
    await checkBox(t, /^Insets/)
    await t.expect(getInput('Custom Insets').exists).ok() // Insets immediately deconsturct when checked
    await replaceInput(t, 'Iceland', 'Custom Inset', 1) // second one, since the first is the universe selector
    await replaceInput(t, /^-13\.4/, '-13')
    await t.expect(getErrors()).eql([])
    await toggleCustomScript(t)
    await t.expect(getCodeFromMainField()).eql(
        'cMap(data=density_pw_1km, scale=linearScale(), ramp=rampUridis, insets=constructInsets([constructInset(screenBounds={north: 1, east: 1, south: 0, west: 0}, mapBounds={north: 66.54638908819885, east: -13, south: 63.38379679465158, west: -24.54201452954334}, mainMap=true, name="Iceland")]))\n',
    )
})

const errorInSubfield = (testFn: () => TestFn) => (category: string, errorCausingCode: string, error: string): void => {
    mapper(testFn)(`${category} error in subfield`, { code: 'cMap(data=density_pw_1km, scale=linearScale(), ramp=rampUridis)' }, async (t) => {
        await toggleCustomScript(t)
        await t.expect(getErrors()).eql([])
        await replaceInput(t, 'Linear Scale', 'Custom Expression')
        await typeInEditor(t, 0, errorCausingCode, true)
        await t.expect(getErrors()).eql([error])
        await screencap(t)
    })
}

errorInSubfield(() => test)('syntax', 'linearScale(max=)', 'Unexpected bracket ) at 1:17')
errorInSubfield(() => test)('semantic', 'linearScale(max=2 + "hi")', 'Invalid types for operator +: number and string at 1:17-24')

const errorInSubsubfield = (testFn: () => TestFn) => (category: string, errorCausingCode: string, error: string): void => {
    mapper(testFn)(`${category} error in subsubfield`, { code: 'cMap(data=density_pw_1km, scale=linearScale(), ramp=rampUridis)' }, async (t) => {
        await toggleCustomScript(t)
        await t.expect(getErrors()).eql([])
        await checkBox(t, /^max/)
        await replaceInput(t, 'Constant', 'Custom Expression')
        await typeInEditor(t, 0, errorCausingCode, true)
        await t.expect(getErrors()).eql([error])
        await screencap(t)
    })
}

errorInSubsubfield(() => test)('syntax', '0.1 + ', 'Unexpected end of input at 1:5')
errorInSubsubfield(() => test)('semantic', 'unknownFunction()', 'Undefined variable: unknownFunction at 1:1-15')

mapper(() => test)('race condition', { code: 'customNode("");\ncondition (true)\ncMap(data=density_pw_1km, scale=linearScale(), ramp=rampUridis)' }, async (t) => {
    for (let i = 0; i < 10; i++) {
        await replaceInput(t, 'Urban Center', 'Subnational Region')
        await replaceInput(t, 'Iceland', 'USA')

        await t.pressKey('ctrl+z')
        await t.expect(getInput('Iceland').exists).ok()

        await t.pressKey('ctrl+z')
        await t.expect(getInput('Urban Center').exists).ok()
    }
})

undoRedoTest(() => test, 'desktop', {
    doUndo: t => t.pressKey('ctrl+z'),
    doRedo: t => t.pressKey('ctrl+y'),
})

undoRedoTest(() => test, 'mobile', {
    before: t => t.resizeWindow(400, 800),
    doUndo: t => t.click(Selector('button:not(:disabled)').withExactText('Undo')),
    doRedo: t => t.click(Selector('button:not(:disabled)').withExactText('Redo')),
    canUndo: () => Selector('button:not(:disabled)').withExactText('Undo').exists,
    canRedo: () => Selector('button:not(:disabled)').withExactText('Redo').exists,
})

function undoRedoTest(testFn: () => TestFn, name: string, { doUndo, doRedo, canUndo, canRedo, before }: {
    doUndo: (t: TestController) => Promise<void>
    doRedo: (t: TestController) => Promise<void>
    canUndo?: (t: TestController) => Promise<boolean>
    canRedo?: (t: TestController) => Promise<boolean>
    before?: (t: TestController) => Promise<void>
}): void {
    mapper(testFn)(`undo redo ${name}`, { code: 'customNode("");\ncondition (true)\ncMap(data=density_pw_1km, scale=linearScale(), ramp=rampUridis)' }, async (t) => {
        await before?.(t)

        if (canUndo) {
            await t.expect(canUndo(t)).notOk()
        }

        await replaceInput(t, 'Urban Center', 'Subnational Region')
        await t.wait(2000)
        await replaceInput(t, 'Iceland', 'USA')
        await t.wait(2000)
        await replaceInput(t, 'PW Density (r=1km)', 'Custom Expression')
        await t.wait(2000)
        await typeInEditor(t, 0, '⌂"Hello, World"\n')
        await t.wait(2000)
        await replaceInput(t, 'Uridis', 'Custom Expression')
        await t.wait(2000)
        await typeInEditor(t, 1, '⌂"Hello, World"\n')
        await t.wait(2000)

        await doUndo(t)
        await t.expect(nthEditor(1).textContent).eql('rampUridis\n')
        await t.expect(nthEditor(0).textContent).eql('"Hello, World"\ndensity_pw_1km\n')
        await t.expect(selectionIsNthEditor(1)).ok()
        await t.expect(getSelectionAnchor()).eql(0)
        await t.expect(getSelectionFocus()).eql(0)

        await doUndo(t)
        await t.expect(getInput('Uridis').exists).ok()
        await t.expect(nthEditor(0).textContent).eql('"Hello, World"\ndensity_pw_1km\n')
        await t.expect(nthEditor(1).exists).notOk()
        await t.expect(selectionIsNthEditor(null)).ok()

        await doUndo(t)
        await t.expect(nthEditor(0).textContent).eql('density_pw_1km\n')
        await t.expect(selectionIsNthEditor(0)).ok()
        await t.expect(getSelectionAnchor()).eql(0)
        await t.expect(getSelectionFocus()).eql(0)

        await doUndo(t)
        await t.expect(getInput('PW Density (r=1km)').exists).ok()
        await t.expect(nthEditor(0).exists).notOk()
        await t.expect(selectionIsNthEditor(null)).ok()

        await doUndo(t)
        await t.expect(getInput('Iceland').exists).ok()

        await doUndo(t)
        await t.expect(getInput('Urban Center').exists).ok()

        if (canUndo) {
            await t.expect(canUndo(t)).notOk()
        }

        if (canRedo) {
            await t.expect(canRedo(t)).ok()
        }

        await doRedo(t)
        await t.expect(getInput('Subnational Region').exists).ok()

        await doRedo(t)
        await t.expect(getInput('USA').exists).ok()
        await t.expect(selectionIsNthEditor(null)).ok()

        await doRedo(t)
        await t.expect(nthEditor(0).textContent).eql('density_pw_1km\n')
        await t.expect(selectionIsNthEditor(0)).ok()
        await t.expect(getSelectionAnchor()).eql(0)
        await t.expect(getSelectionFocus()).eql(0)

        await doRedo(t)
        await t.expect(nthEditor(0).textContent).eql('"Hello, World"\ndensity_pw_1km\n')
        await t.expect(selectionIsNthEditor(null)).ok()

        await doRedo(t)
        await t.expect(nthEditor(1).textContent).eql('rampUridis\n')
        await t.expect(selectionIsNthEditor(1)).ok()
        await t.expect(getSelectionAnchor()).eql(0)
        await t.expect(getSelectionFocus()).eql(0)

        await doRedo(t)
        await t.expect(nthEditor(1).textContent).eql('"Hello, World"\nrampUridis\n')
        await t.expect(selectionIsNthEditor(1)).ok()
        // On the next line
        await t.expect(getSelectionAnchor()).eql(1)
        await t.expect(getSelectionFocus()).eql(1)

        if (canUndo) {
            await t.expect(canUndo(t)).ok()
        }

        if (canRedo) {
            await t.expect(canRedo(t)).notOk()
        }
    })
}

mapper(() => test)('custom ramp', { code: 'customNode("");\ncondition (true)\ncMap(data=density_pw_1km, scale=linearScale(), ramp=rampUridis)' }, async (t) => {
    await replaceInput(t, 'Uridis', 'Custom Ramp')
    // eslint-disable-next-line no-restricted-syntax -- Test color
    await t.typeText(Selector('input[type="color"]'), '#ff0000')
    await replaceInput(t, '0.353', '1')
    await screencap(t, { selector: Selector('#auto-ux-editor-ro_ramp') })
    await replaceInput(t, 'Custom Ramp', 'Custom Expression')
    await t.expect(nthEditor(0).textContent).eql('constructRamp([{value: 0, color: rgb(1, 0, 0)}, {value: 0.25, color: rgb(1, 0.49, 0.765)}, {value: 0.5, color: rgb(0.027, 0.647, 0.686)}, {value: 0.75, color: rgb(0.541, 0.765, 0.353)}, {value: 1, color: rgb(0.722, 0.639, 0.184)}])\n')
})

mapper(() => test)('able to reload in invalid state', { code: 'customNode("");\ncondition (true)\ncMap(data=density_pw_1km, scale=linearScale(), ramp=rampUridis)' }, async (t) => {
    await replaceInput(t, 'Uridis', 'Custom Ramp')
    await replaceInput(t, '0.353', ' ')
    await safeReload(t)
    await t.expect(Selector('#pageState_kind').value).eql('loaded')
    await t.expect(Selector('#pageState_current_descriptor_kind').value).eql('mapper')
})

mapper(() => test)('correct errors on initial', { code: 'customNode("");\ncondition (true)\ncMap(data=customNode("\\""), scale=linearScale(), ramp=rampUridis)' }, async (t) => {
    await t.expect(getErrors()).eql(['Unrecognized token: Unterminated string at 1:1']) // Error message has the 1:1 if on an editor
})

mapper(() => test)('do not re quote when selecting custom expression again', { code: 'customNode("");\ncondition (true)\ncMap(data=density_pw_1km, scale=linearScale(), ramp=rampUridis)' }, async (t) => {
    await replaceInput(t, 'Uridis', 'Custom Expression')
    await t.expect(nthEditor(0).textContent).eql('rampUridis\n')
    await replaceInput(t, 'Custom Expression', 'Custom Expression')
    await t.expect(nthEditor(0).textContent).eql('rampUridis\n')

    // Selecting again did not add a state
    await t.pressKey('ctrl+z')
    await t.expect(getInput('Uridis').exists).ok()
})

mapper(() => test)('selection preserved on reload', { code: 'customNode("");\ncondition (true)\ncMap(data=density_pw_1km, scale=linearScale(), ramp=constructRamp([{value: 0, color: rgb(customNode("\\"abc\\""), 0.353, 0.765)}, {value: 0.25, color: rgb(0.353, 0.49, 0.765)}, {value: 0.5, color: rgb(0.027, 0.647, 0.686)}, {value: 0.75, color: rgb(0.541, 0.765, 0.353)}, {value: 1, color: rgb(0.722, 0.639, 0.184)}]))' }, async (t) => {
    async function checkErrors(): Promise<void> {
        await waitForLoading()
        await t.expect(getErrors()).eql(['Custom expression expected to return type number, but got string at 1:1-0'])
    }
    await checkErrors()
    await toggleCustomScript(t)
    const checkCode = async (): Promise<void> => {
        const code = 'cMap(data=density_pw_1km, scale=linearScale(), ramp=constructRamp([{value: 0, color: rgb("abc", 0.353, 0.765)}, {value: 0.25, color: rgb(0.353, 0.49, 0.765)}, {value: 0.5, color: rgb(0.027, 0.647, 0.686)}, {value: 0.75, color: rgb(0.541, 0.765, 0.353)}, {value: 1, color: rgb(0.722, 0.639, 0.184)}]))'
        await t.expect((await getCodeFromMainField()).trim()).eql(code)
    }
    await checkCode()
    await toggleCustomScript(t)
    await safeReload(t)
    await checkErrors()
    await toggleCustomScript(t)
    await checkCode()
})

mapper(() => test)('custom expression preference saved across reload even if expression is compatible with autoux', { code: 'customNode("");\ncondition (true)\ncMap(data=density_pw_1km, scale=linearScale(), ramp=rampUridis)' }, async (t) => {
    await replaceInput(t, 'Uridis', 'Custom Ramp')
    await replaceInput(t, 'Custom Ramp', 'Custom Expression')
    await t.expect(nthEditor(0).textContent).eql('constructRamp([{value: 0, color: rgb(0.592, 0.353, 0.765)}, {value: 0.25, color: rgb(0.353, 0.49, 0.765)}, {value: 0.5, color: rgb(0.027, 0.647, 0.686)}, {value: 0.75, color: rgb(0.541, 0.765, 0.353)}, {value: 1, color: rgb(0.722, 0.639, 0.184)}])\n')
    await safeReload(t)
    await t.expect(nthEditor(0).textContent).eql('constructRamp([{value: 0, color: rgb(0.592, 0.353, 0.765)}, {value: 0.25, color: rgb(0.353, 0.49, 0.765)}, {value: 0.5, color: rgb(0.027, 0.647, 0.686)}, {value: 0.75, color: rgb(0.541, 0.765, 0.353)}, {value: 1, color: rgb(0.722, 0.639, 0.184)}])\n')
})

mapper(() => test)('common non-optional named arguments saved when switching functions', { code: 'customNode("");\ncondition (true)\ncMap(data=density_pw_1km, scale=linearScale(), ramp=rampUridis)' }, async (t) => {
    await replaceInput(t, 'PW Density (r=1km)', 'Population')
    await replaceInput(t, 'Uridis', 'Hot')
    await replaceInput(t, 'Linear Scale', 'Custom Expression')
    await typeInEditor(t, 0, 'linearScale(min=10000000)', true)
    await replaceInput(t, 'Choropleth Map', 'Point Map')
    await t.expect(getInput('Population').exists).ok()
    await t.expect(getInput('Hot').exists).ok()
    await t.expect(nthEditor(0).textContent).eql('linearScale(min=10000000)\n')
    await checkBox(t, /Max Radius/)
    await replaceInput(t, 'Point Map', 'Choropleth Map')
    await t.expect(getInput('Population').exists).ok()
    await t.expect(getInput('Hot').exists).ok()
    await t.expect(nthEditor(0).textContent).eql('linearScale(min=10000000)\n')
})

mapper(() => test)('common optional named arguments saved when switching functions', { code: 'customNode("");\ncondition (true)\ncMap(data=density_pw_1km, scale=linearScale(), ramp=rampUridis)' }, async (t) => {
    await checkBox(t, /min/)
    await checkBox(t, /center/)
    await checkBox(t, /max/)
    await replaceInput(t, 'Linear Scale', 'Logarithmic Scale')
    await t.expect(getInput('0', 0).exists).ok()
    await t.expect(getInput('0', 1).exists).ok()
    await t.expect(getInput('0', 2).exists).ok()
})

mapper(() => test)('custom rendering for selector options', { code: 'customNode("");\ncondition (true)\ncMap(data=density_pw_1km, scale=linearScale(), ramp=rampUridis)' }, async (t) => {
    const inputSelector = getInput('Uridis')
    await t.typeText(inputSelector, 'Custom', { replace: true })
    await t.hover(Selector('div').withExactText('Autumn'))
    await screencap(t, { fullPage: false, selector: Selector('#auto-ux-editor-ro_ramp') })
})

const expectedExportOutput = `meta(kind="mapper", universe="USA", geographyKind="Urban Area")
customNode("regr = regression(y=traffic_fatalities_per_capita, x1=ln(density_pw_1km), x2=commute_car, weight=population);\\ny = (regr.residuals) * 100000");
condition (customNode("population > 10000"))
pMap(data=customNode("y"), scale=linearScale(center=0, min=customNode("percentile(y, 1)")), ramp=divergingRamp(first=colorBlue, last=colorYellow), label="Pedestrian fatalities per 100k (controlled for car commute % and density)", unit=unitNumber, maxRadius=20, relativeArea=population)`

const userCode = `customNode("regr = regression(y=traffic_fatalities_per_capita, x1=ln(density_pw_1km), x2=commute_car, weight=population);\\ny = (regr.residuals) * 100000");
condition (customNode("population > 10000"))
pMap(data=customNode("y"), scale=linearScale(center=0, min=customNode("percentile(y, 1)")), ramp=divergingRamp(first=colorBlue, last=colorYellow), label="Pedestrian fatalities per 100k (controlled for car commute % and density)", unit=unitNumber, maxRadius=20, relativeArea=population)`

mapper(() => test)('export', { code: userCode, universe: 'USA', geo: 'Urban Area' }, async (t) => {
    const laterThan = new Date().getTime()
    await t.click(Selector('button').withExactText('Export Script'))
    const exportedContent = await fs.readFile(await waitForDownload(t, laterThan, '.uss'), 'utf-8')
    await t.expect(exportedContent).eql(expectedExportOutput)
})

mapper(() => test)('import', { code: 'customNode("");\ncondition (true)\ncMap(data=density_pw_1km, scale=linearScale(), ramp=rampUridis)' }, async (t) => {
    const tempfile = `${tempfileName()}.uss`
    await fs.writeFile(tempfile, expectedExportOutput)
    await t.click(Selector('button').withExactText('Import Script'))
    await t.setFilesToUpload('input[type=file]', [tempfile])
    await t.expect(settingsFromURL(await getLocation())).eql({
        geographyKind: 'Urban Area',
        universe: 'USA',
        script: {
            uss: userCode,
        },
    })
})

mapper(() => test)('disable basemap', { code: 'customNode("");\ncondition (true)\ncMap(data=density_pw_1km, scale=linearScale(), ramp=rampUridis, basemap=osmBasemap())', universe: 'USA', geo: 'Subnational Region' }, async (t) => {
    await replaceInput(t, 'OSM Basemap', 'No Basemap')
    await downloadPNG(t)
})

mapper(() => test)('preamble checkbox syncs with undo/redo operations', { code: 'customNode("");\ncondition (true)\ncMap(data=density_pw_1km, scale=linearScale(), ramp=rampUridis)' }, async (t) => {
    const preamble = checkSelector(/^Preamble/)
    await t.expect(preamble.checked).notOk()
    await t.click(preamble)
    await t.expect(preamble.checked).ok()
    await typeInEditor(t, 0, 'myVar = 42', true)
    await t.expect(preamble.checked).ok()
<<<<<<< HEAD
    await t.pressKey('ctrl+z')
=======
    while (await preamble.checked) {
        await t.pressKey('ctrl+z')
    }
>>>>>>> 21b70773
    await t.expect(preamble.checked).notOk()
    await t.pressKey('ctrl+y')
    await t.expect(preamble.checked).ok()
    await t.pressKey('ctrl+z')
    await t.expect(preamble.checked).notOk()
})

urbanstatsFixture('mapper default', `${target}/mapper.html`)

test('mobile appearance', async (t) => {
    await t.resizeWindow(400, 800)
    await screencap(t)
})<|MERGE_RESOLUTION|>--- conflicted
+++ resolved
@@ -331,13 +331,9 @@
     await t.expect(preamble.checked).ok()
     await typeInEditor(t, 0, 'myVar = 42', true)
     await t.expect(preamble.checked).ok()
-<<<<<<< HEAD
-    await t.pressKey('ctrl+z')
-=======
     while (await preamble.checked) {
         await t.pressKey('ctrl+z')
     }
->>>>>>> 21b70773
     await t.expect(preamble.checked).notOk()
     await t.pressKey('ctrl+y')
     await t.expect(preamble.checked).ok()
