--- conflicted
+++ resolved
@@ -27,12 +27,8 @@
     await t.expect(Selector('.headertext').withText(/Texas/).exists).ok() // Must wait for Texas to load, otherwise scrolling on the loading page is ineffective
     await t.scroll(0, 200)
     await t.click(Selector('a').withExactText('Population'))
-<<<<<<< HEAD
-    await t.expect(Selector('.headertext').withExactText('Population').exists).ok()
-=======
     await screencap(t) // For debugging why the next step fails sometimes
-    await t.expect(Selector('.headertext').withText('Population').exists).ok()
->>>>>>> 1599cf68
+    await t.expect(Selector('.headertext').withExactText('Population').exists).ok()
     await t.expect(getScroll()).eql(0) // Resets scroll on different page type
     await t.scroll(0, 100)
     await t.click(Selector('a').withText(/New York/))
