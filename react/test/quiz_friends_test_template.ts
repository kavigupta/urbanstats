--- conflicted
+++ resolved
@@ -46,13 +46,8 @@
         props.platform,
     )
 
-<<<<<<< HEAD
-    async function aliceBobFriends(t: TestController, screenshots: boolean, startState: JuxtastatUserState | undefined = undefined): Promise<JuxtastatUserState> {
-        return makeAliceBobFriends(t, screenshots, alicePattern, bobPattern, startState)
-=======
     async function aliceBobFriends(t: TestController, screenshots: boolean): Promise<JuxtastatUserState> {
         return makeAliceBobFriends(t, screenshots, alicePattern, bobPattern)
->>>>>>> 730a33b7
     }
 
     test(`${props.name}-basic-friends-test`, async (t) => {
