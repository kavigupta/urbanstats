--- conflicted
+++ resolved
@@ -73,16 +73,11 @@
     }
 })
 
-<<<<<<< HEAD
 const seedStr = 'deadbeef00'
-=======
-const param = '#mode=infinite&seed=deadbeef00&v=1'
-urbanstatsFixture('generate link', `${target}/quiz.html${param}`)
->>>>>>> 4cbb375d
 
-const version = 0
+const version = 1
 
-const seed = 0xdeadbeef00
+const seedNumeric = 0xdeadbeef00
 const param = `#mode=infinite&seed=${seedStr}&v=${version}`
 quizFixture(
     'generate link',
@@ -136,7 +131,7 @@
     await t.expect(await getLives()).eql(['Y', 'N', 'N'])
     await provideAnswers(t, 2, [false], seedStr)
     await t.expect(await correctIncorrect(t)).eql([false, false, false])
-    await t.expect(await juxtastatInfiniteTable()).eql(`7|${seed}|00|0|3\n`)
+    await t.expect(await juxtastatInfiniteTable()).eql(`7|${seedNumeric}|00|0|3\n`)
 })
 
 test('display-life-gained', async (t) => {
@@ -147,7 +142,7 @@
     await provideAnswers(t, 5, [false, false, false, false], seedStr)
     await t.expect(await correctIncorrect(t)).eql([true, true, true, true, true, false, false, false, false])
     // low bit order first: 1111,1000 0[000,0000]. This becomes 1F 00
-    await t.expect(await juxtastatInfiniteTable()).eql(`7|${seed}|1F00|5|9\n`)
+    await t.expect(await juxtastatInfiniteTable()).eql(`7|${seedNumeric}|1F00|5|9\n`)
 })
 
 test('display-life-regained', async (t) => {
@@ -158,7 +153,7 @@
     await provideAnswers(t, 6, [false, false, true, false], seedStr)
     await t.expect(await correctIncorrect(t)).eql([false, true, true, true, true, true, false, false, true, false])
     // low bit order first: 0111,1100 10[00,0000] This becomes 3E 01
-    await t.expect(await juxtastatInfiniteTable()).eql(`7|${seed}|3E01|6|10\n`)
+    await t.expect(await juxtastatInfiniteTable()).eql(`7|${seedNumeric}|3E01|6|10\n`)
 })
 
 test('19-correct', async (t) => {
@@ -182,7 +177,7 @@
         `https://juxtastat.org/${param}`,
     ])
     // low bit order first: 1111,1111 1111,1111 1111,0000 000[0,0000] This becomes FF FF 0F 00
-    await t.expect(await juxtastatInfiniteTable()).eql(`7|${seed}|FFFF0F00|20|27\n`)
+    await t.expect(await juxtastatInfiniteTable()).eql(`7|${seedNumeric}|FFFF0F00|20|27\n`)
 })
 
 test('do-not-report-partial', async (t) => {
@@ -191,5 +186,5 @@
     await safeReload(t)
     await provideAnswers(t, 0, [false, false, false], 'deadbeef01')
     await t.expect(await correctIncorrect(t)).eql([false, false, false])
-    await t.expect(await juxtastatInfiniteTable()).eql(`7|${seed + 1}|00|0|3\n`)
+    await t.expect(await juxtastatInfiniteTable()).eql(`7|${seedNumeric + 1}|00|0|3\n`)
 })