--- conflicted
+++ resolved
@@ -80,14 +80,10 @@
 })
 
 urbanstatsFixture('statistic universe selector test', `${target}/statistic.html?statname=Population&article_type=City&start=3461&amount=20`)
-<<<<<<< HEAD
-
-const universeSelector = 'img.universe-selector'
-=======
->>>>>>> 7d50c3ca
 
 test('statistic-universe-selector-test', async (t) => {
-    await t.click(universeSelector)
+    await t
+        .click(Selector('img').withAttribute('class', 'universe-selector'))
     await screencap(t)
     await t
         .click(
@@ -96,17 +92,7 @@
                 .withAttribute('alt', 'Puerto Rico, USA'))
     await t.expect(getLocation())
         .eql(`${target}/statistic.html?statname=Population&article_type=City&start=261&amount=20&universe=Puerto+Rico%2C+USA`)
-<<<<<<< HEAD
     await screencap(t)
-})
-
-test('universe search field', async (t) => {
-    await t.click(universeSelector).typeText('[data-test-id=universe-search]', 'new')
-=======
->>>>>>> 7d50c3ca
-    await screencap(t)
-    await t.click(Selector('div').withExactText('New Mexico, USA'))
-    await t.expect(getLocation()).eql(`${target}/statistic.html?statname=Population&article_type=City&start=501&amount=20&universe=New+Mexico%2C+USA`)
 })
 
 urbanstatsFixture('statistic universe availability test', `${target}/statistic.html?statname=Commute+Car+__PCT__&article_type=Subnational+Region&start=21&amount=20&universe=USA`)
