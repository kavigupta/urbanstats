--- conflicted
+++ resolved
@@ -50,7 +50,6 @@
                     X miles of each census block's interior point, as defined by the census. For more information,
                     see <a href="https://kavigupta.org/2021/09/26/Youre-calculating-population-density-incorrectly/">this page</a>.
 
-<<<<<<< HEAD
                     <p />Shapes from Census and Zillow, Demographic and Housing Data from Census, Election Data
                     from the US Elections Project's Voting and Elections Science Team
                     (<a href="https://twitter.com/VEST_Team">VEST</a>). Election Data is approximate and uses
@@ -58,10 +57,7 @@
                     and then aggregated to the geography of interest based on the centroid. Results might not
                     match official results. Data is from the 2016 and 2020 US Presidential general elections.
 
-                    <p />Website by Kavi Gupta
-=======
-                    Website by Kavi Gupta. Density Database Version 1.2.0. Last updated 2023-05-21.
->>>>>>> daf2cf91
+                    <p />Website by Kavi Gupta. Density Database Version 1.2.0. Last updated 2023-05-21.
                 </div>
             </div>
         );
