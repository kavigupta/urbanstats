import { useState } from 'react';
import React from 'react';

import ReactDOM from 'react-dom/client';
import "../../html_templates/style.css";

class MainPanel extends React.Component {
    constructor(props) {
        super(props);
        // this.state = {
        //     longname: null,
        //     shortname: null,
        //     source: null,
        //     rows: [],
        //     related: [],
        // };
        // console.log(props);
        // this.setState(props);
    }

    render() {
        return (
            <div>
                <div className="text shortname">{this.props.shortname}</div>
                <div className="text longname">{this.props.longname}</div>

                <table className="centered_table">
                    <tbody>
                        <StatisticRowRaw is_header={true} />
                        {this.props.rows.map((row, i) => <StatisticRowRaw key={i} {...row} />)}
                    </tbody>
                </table>

                <p></p>

                <Map id="map" longname={this.props.longname} />

                <script src="/scripts/map.js"></script>

                <div className="centered_table">
                    <ul className="linklist">
                        <li className="linklistelfirst">Related</li>
                        {this.props.related.map((row, i) => <RelatedButton key={i} {...row} />)}
                    </ul>
                </div>

                <div className="text description centered_table">Source for {this.props.shortname}'s shape
                    is {this.props.source}. AW (area weighted) density is the standard Population/Area density.
                    PW (population weighted) density with a radius of X is the population-weighted density within
                    X miles of each census block's interior point, as defined by the census. For more information,
                    see <a href="https://kavigupta.org/2021/09/26/Youre-calculating-population-density-incorrectly/">this page</a>.

                    <p />Shapes from Census and Zillow, Demographic and Housing Data from Census, Election Data
                    from the US Elections Project's Voting and Elections Science Team
                    (<a href="https://twitter.com/VEST_Team">VEST</a>). Election Data is approximate and uses
                    VTD estimates when available. Data is precinct-level, disaggregated to the census block level
                    and then aggregated to the geography of interest based oqjn the centroid. Results might not
                    match official results. Data is from the 2016 and 2020 US Presidential general elections. N/A
                    indicates that the statistic is not available for the given geography, possibly because the
                    precinct boundaries in the dataset are slightly inaccurate, or there are no results for
                    the precincts overlapping the geography.

                    <p />Website by Kavi Gupta. Density Database Version 1.3.2. Last updated 2023-05-21.
                </div>
            </div>
        );
    }
}

class StatisticRowRaw extends React.Component {
    constructor(props) {
        super(props);
    }

    render() {
        return (
            <tr className={this.props.is_header ? "tableheader" : ""}>
                <td style={{ width: "31%" }}>
                    <span className="text value">{
                        this.props.is_header ? "Statistic" : this.props.statname}
                    </span>
                </td>
                <td style={{ width: "15%" }}>
                    <span className="text value">{
                        this.props.is_header
                            ? "Value"
                            : <Statistic statname={this.props.statname} value={this.props.statval} />}</span>
                </td>
                <td style={{ width: "25%" }}>
                    <span className="text ordinal">{
                        this.props.is_header
                            ? "Ordinal"
                            : <Ordinal ordinal={this.props.ordinal}
                                total={this.props.total_in_class}
                                type={this.props.row_type} />
                    }</span>
                </td>
                <td style={{ width: "17%" }}>
                    <span className="text ordinal">{
                        this.props.is_header
                            ? "Percentile"
                            : <Percentile ordinal={this.props.ordinal}
                                total={this.props.total_in_class} />
                    }</span>
                </td>
                <td style={{ width: "8%" }}>
                    <span className="text ordinal">{
                        this.props.is_header
                            ? "Within Type"
                            : <PointerButtons pointers={this.props.ba_within_type} />}</span>
                </td>
                <td style={{ width: "8%" }}>
                    <span className="text ordinal">{
                        this.props.is_header
                            ? "Overall"
                            : <PointerButtons pointers={this.props.ba_overall} />}</span>
                </td>
            </tr>
        );
    }
}


class Statistic extends React.Component {
    constructor(props) {
        super(props);
    }

    render() {
        const name = this.props.statname;
        const value = this.props.value;
        if (name.includes("Density")) {
            let places = 2;
            if (value > 10) {
                places = 0;
            } else if (value > 1) {
                places = 1;
            }
            return <span>{value.toFixed(places)}/km< sup>2</sup></span>;
        } else if (name == "Population") {
            if (value > 1e6) {
                return <span>{(value / 1e6).toFixed(1)}m</span>;
            } else if (value > 1e3) {
                return <span>{(value / 1e3).toFixed(1)}k</span>;
            } else {
                return <span>{value.toFixed(0)}</span>;
            }
        } else if (name.includes("%")) {
            return <span>{(value * 100).toFixed(2)}%</span>;
        } else if (name.includes("Election")) {
            return <ElectionResult value={value} />;
        }
        return <span>{value.toFixed(3)}</span>;
    }
}

class ElectionResult extends React.Component {
    constructor(props) {
        super(props);
    }

    render() {
        // check if value is NaN
        if (this.props.value != this.props.value) {
            return <span>N/A</span>;
        }
        const value = Math.abs(this.props.value) * 100;
        const places = value > 10 ? 1 : value > 1 ? 2 : value > 0.1 ? 3 : 4;
        const text = value.toFixed(places);
        const party = this.props.value > 0 ? "D" : "R";
        return <span className={"party_result_" + party}>{party}+{text}</span>;
    }
}

class Ordinal extends React.Component {
    constructor(props) {
        super(props);
    }

    render() {
        const ordinal = this.props.ordinal;
        const total = this.props.total;
        const type = this.props.type;
        return <span>{ordinal} of {total} {this.pluralize(type)}</span>;
    }

    pluralize(type) {
        if (type.endsWith("y")) {
            return type.slice(0, -1) + "ies";
        }
        return type + "s";
    }
}

class Percentile extends React.Component {
    constructor(props) {
        super(props);
    }

    render() {
        const ordinal = this.props.ordinal;
        const total = this.props.total;
        // percentile as an integer
        const percentile = Math.floor(100 - 100 * ordinal / total);
        // something like Xth percentile
        let text = percentile + "th percentile";
        if (percentile % 10 == 1 && percentile % 100 != 11) {
            text = percentile + "st percentile";
        } else if (percentile % 10 == 2 && percentile % 100 != 12) {
            text = percentile + "nd percentile";
        } else if (percentile % 10 == 3 && percentile % 100 != 13) {
            text = percentile + "rd percentile";
        }
        return <span>{text}</span>;
    }
}

class PointerButtons extends React.Component {
    constructor(props) {
        super(props);
    }

    render() {
        return (
            <span>
                <PointerButton text="<" longname={this.props.pointers[0]} />
                <PointerButton text=">" longname={this.props.pointers[1]} />
            </span>
        );
    }
}

class PointerButton extends React.Component {
    constructor(props) {
        super(props);
    }

    render() {
        if (this.props.longname == null) {
            return <span className="button">&nbsp;&nbsp;</span>
        } else {
            return <a className="button" href={article_link(this.props.longname)}>{this.props.text}</a>
        }
    }
}

class RelatedButton extends React.Component {
    constructor(props) {
        super(props);
    }

    render() {
        const classes = `button b_${this.props.row_type.toLowerCase()}`
        return (
            <li className="linklistel">
                <a
                    className={classes}
                    href={article_link(this.props.longname)}>{this.props.shortname}
                </a>
            </li>
        );
    }
}

class Map extends React.Component {
    constructor(props) {
        super(props);
    }

    render() {
        return (
            <div id={this.props.id} className="centered_table map"></div>
        );
    }

    async componentDidMount() {
        var osmUrl = 'https://{s}.tile.openstreetmap.org/{z}/{x}/{y}.png',
            osmAttrib = '&copy; <a href="https://openstreetmap.org/copyright">OpenStreetMap</a> contributors',
            osm = L.tileLayer(osmUrl, { maxZoom: 20, attribution: osmAttrib });
        const map = new L.Map(this.props.id, { layers: [osm], center: new L.LatLng(0, 0), zoom: 0 });
        // get the current name of the url and replace with dat
<<<<<<< HEAD
        const url = "/shape/" + sanitize(this.props.longname) + '.json';
=======
        const url = shape_link(this.props.longname);
>>>>>>> b78805d3
        // https://stackoverflow.com/a/35970894/1549476
        const polygons = await fetch(url)
            .then(res => res.json());
        let group = new L.featureGroup();
        for (let i = 0; i < polygons.length; i++) {
            let polygon = polygons[i];
            polygon = new L.Polygon(polygon);
            map.addLayer(polygon);
            group.addLayer(polygon);
        }
        map.fitBounds(group.getBounds(), { "animate": false });
    }
}

<<<<<<< HEAD
function link(longname) {
    return "/article.html?longname=" + sanitize(longname);
=======
function article_link(longname) {
    const params = new URLSearchParams()
    params.set('longname', sanitize(longname));
    return "/article.html?" + params.toString();
}

function shape_link(longname) {
    return "/shape/" + sanitize(longname) + '.json'
}

function data_link(longname) {
    return `/data/${sanitize(longname)}.json`
>>>>>>> b78805d3
}

function sanitize(longname) {
    let x = longname;
    x = x.replace("/", " slash ");
    return x;
}

async function loadPage() {
    const window_info = new URLSearchParams(window.location.search);

    const longname = window_info.get("longname");
<<<<<<< HEAD
    const JSON5 = require("json5");
    const text = await fetch(`/data/${sanitize(longname)}.json`).then(res => res.text());
    const data = JSON5.parse(text);
=======
    const data = await fetch(data_link(longname)).then(res => res.json());
>>>>>>> b78805d3
    document.title = data.shortname;
    const root = ReactDOM.createRoot(document.getElementById("root"));
    root.render(<MainPanel longname={longname} {...data} />);
}

loadPage();<|MERGE_RESOLUTION|>--- conflicted
+++ resolved
@@ -279,11 +279,7 @@
             osm = L.tileLayer(osmUrl, { maxZoom: 20, attribution: osmAttrib });
         const map = new L.Map(this.props.id, { layers: [osm], center: new L.LatLng(0, 0), zoom: 0 });
         // get the current name of the url and replace with dat
-<<<<<<< HEAD
-        const url = "/shape/" + sanitize(this.props.longname) + '.json';
-=======
         const url = shape_link(this.props.longname);
->>>>>>> b78805d3
         // https://stackoverflow.com/a/35970894/1549476
         const polygons = await fetch(url)
             .then(res => res.json());
@@ -298,10 +294,6 @@
     }
 }
 
-<<<<<<< HEAD
-function link(longname) {
-    return "/article.html?longname=" + sanitize(longname);
-=======
 function article_link(longname) {
     const params = new URLSearchParams()
     params.set('longname', sanitize(longname));
@@ -314,7 +306,6 @@
 
 function data_link(longname) {
     return `/data/${sanitize(longname)}.json`
->>>>>>> b78805d3
 }
 
 function sanitize(longname) {
@@ -327,13 +318,9 @@
     const window_info = new URLSearchParams(window.location.search);
 
     const longname = window_info.get("longname");
-<<<<<<< HEAD
     const JSON5 = require("json5");
-    const text = await fetch(`/data/${sanitize(longname)}.json`).then(res => res.text());
+    const text = await fetch(data_link(longname)).then(res => res.text());
     const data = JSON5.parse(text);
-=======
-    const data = await fetch(data_link(longname)).then(res => res.json());
->>>>>>> b78805d3
     document.title = data.shortname;
     const root = ReactDOM.createRoot(document.getElementById("root"));
     root.render(<MainPanel longname={longname} {...data} />);
