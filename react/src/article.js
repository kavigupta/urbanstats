import React from 'react';

import ReactDOM from 'react-dom/client';
import "./style.css";
import { data_link } from "./navigation/links.js";

import { ArticlePanel } from './components/article-panel';

<<<<<<< HEAD
    render() {
        return (
            <div>
                <div className="text shortname">{this.props.shortname}</div>
                <div className="text longname">{this.props.longname}</div>

                <table className="centered_table">
                    <tbody>
                        <StatisticRowRaw is_header={true} />
                        {this.props.rows.map((row, i) => <StatisticRowRaw key={i} {...row} />)}
                    </tbody>
                </table>

                <p></p>

                <Map id="map" longname={this.props.longname} />

                <script src="/scripts/map.js"></script>

                <div className="centered_table">
                    <ul className="linklist">
                        <li className="linklistelfirst">Related</li>
                        {this.props.related.map((row, i) => <RelatedButton key={i} {...row} />)}
                    </ul>
                </div>

                <div className="text description centered_table">Source for {this.props.shortname}'s shape
                    is {this.props.source}. AW (area weighted) density is the standard Population/Area density.
                    PW (population weighted) density with a radius of X is the population-weighted density within
                    X miles of each census block's interior point, as defined by the census. For more information,
                    see <a href="https://kavigupta.org/2021/09/26/Youre-calculating-population-density-incorrectly/">this page</a>.

                    <p />Shapes from Census and Zillow, Demographic and Housing Data from Census, Election Data
                    from the US Elections Project's Voting and Elections Science Team
                    (<a href="https://twitter.com/VEST_Team">VEST</a>). Election Data is approximate and uses
                    VTD estimates when available. Data is precinct-level, disaggregated to the census block level
                    and then aggregated to the geography of interest based oqjn the centroid. Results might not
                    match official results. Data is from the 2016 and 2020 US Presidential general elections. N/A
                    indicates that the statistic is not available for the given geography, possibly because the
                    precinct boundaries in the dataset are slightly inaccurate, or there are no results for
                    the precincts overlapping the geography.

                    <p />Website by Kavi Gupta. Density Database Version 1.3.3. Last updated 2023-05-21.
                </div>
            </div>
        );
    }
}

class StatisticRowRaw extends React.Component {
    constructor(props) {
        super(props);
    }

    render() {
        return (
            <tr className={this.props.is_header ? "tableheader" : ""}>
                <td style={{ width: "31%" }}>
                    <span className="text value">{
                        this.props.is_header ? "Statistic" : this.props.statname}
                    </span>
                </td>
                <td style={{ width: "15%" }}>
                    <span className="text value">{
                        this.props.is_header
                            ? "Value"
                            : <Statistic statname={this.props.statname} value={this.props.statval} />}</span>
                </td>
                <td style={{ width: "25%" }}>
                    <span className="text ordinal">{
                        this.props.is_header
                            ? "Ordinal"
                            : <Ordinal ordinal={this.props.ordinal}
                                total={this.props.total_in_class}
                                type={this.props.row_type} />
                    }</span>
                </td>
                <td style={{ width: "17%" }}>
                    <span className="text ordinal">{
                        this.props.is_header
                            ? "Percentile"
                            : <Percentile ordinal={this.props.ordinal}
                                total={this.props.total_in_class} />
                    }</span>
                </td>
                <td style={{ width: "8%" }}>
                    <span className="text ordinal">{
                        this.props.is_header
                            ? "Within Type"
                            : <PointerButtons pointers={this.props.ba_within_type} />}</span>
                </td>
                <td style={{ width: "8%" }}>
                    <span className="text ordinal">{
                        this.props.is_header
                            ? "Overall"
                            : <PointerButtons pointers={this.props.ba_overall} />}</span>
                </td>
            </tr>
        );
    }
}


class Statistic extends React.Component {
    constructor(props) {
        super(props);
    }

    render() {
        const name = this.props.statname;
        const value = this.props.value;
        if (name.includes("Density")) {
            let places = 2;
            if (value > 10) {
                places = 0;
            } else if (value > 1) {
                places = 1;
            }
            return <span>{value.toFixed(places)}/km< sup>2</sup></span>;
        } else if (name == "Population") {
            if (value > 1e6) {
                return <span>{(value / 1e6).toFixed(1)}m</span>;
            } else if (value > 1e3) {
                return <span>{(value / 1e3).toFixed(1)}k</span>;
            } else {
                return <span>{value.toFixed(0)}</span>;
            }
        } else if (name.includes("%")) {
            return <span>{(value * 100).toFixed(2)}%</span>;
        } else if (name.includes("Election")) {
            return <ElectionResult value={value} />;
        }
        return <span>{value.toFixed(3)}</span>;
    }
}

class ElectionResult extends React.Component {
    constructor(props) {
        super(props);
    }

    render() {
        // check if value is NaN
        if (this.props.value != this.props.value) {
            return <span>N/A</span>;
        }
        const value = Math.abs(this.props.value) * 100;
        const places = value > 10 ? 1 : value > 1 ? 2 : value > 0.1 ? 3 : 4;
        const text = value.toFixed(places);
        const party = this.props.value > 0 ? "D" : "R";
        return <span className={"party_result_" + party}>{party}+{text}</span>;
    }
}

class Ordinal extends React.Component {
    constructor(props) {
        super(props);
    }

    render() {
        const ordinal = this.props.ordinal;
        const total = this.props.total;
        const type = this.props.type;
        return <span>{ordinal} of {total} {this.pluralize(type)}</span>;
    }

    pluralize(type) {
        if (type.endsWith("y")) {
            return type.slice(0, -1) + "ies";
        }
        return type + "s";
    }
}

class Percentile extends React.Component {
    constructor(props) {
        super(props);
    }

    render() {
        const ordinal = this.props.ordinal;
        const total = this.props.total;
        // percentile as an integer
        const percentile = Math.floor(100 - 100 * ordinal / total);
        // something like Xth percentile
        let text = percentile + "th percentile";
        if (percentile % 10 == 1 && percentile % 100 != 11) {
            text = percentile + "st percentile";
        } else if (percentile % 10 == 2 && percentile % 100 != 12) {
            text = percentile + "nd percentile";
        } else if (percentile % 10 == 3 && percentile % 100 != 13) {
            text = percentile + "rd percentile";
        }
        return <span>{text}</span>;
    }
}

class PointerButtons extends React.Component {
    constructor(props) {
        super(props);
    }

    render() {
        return (
            <span>
                <PointerButton text="<" longname={this.props.pointers[0]} />
                <PointerButton text=">" longname={this.props.pointers[1]} />
            </span>
        );
    }
}

class PointerButton extends React.Component {
    constructor(props) {
        super(props);
    }

    render() {
        if (this.props.longname == null) {
            return <span className="button">&nbsp;&nbsp;</span>
        } else {
            return <a className="button" href={article_link(this.props.longname)}>{this.props.text}</a>
        }
    }
}

class RelatedButton extends React.Component {
    constructor(props) {
        super(props);
    }

    render() {
        const classes = `button b_${this.props.row_type.toLowerCase()}`
        return (
            <li className="linklistel">
                <a
                    className={classes}
                    href={article_link(this.props.longname)}>{this.props.shortname}
                </a>
            </li>
        );
    }
}

class Map extends React.Component {
    constructor(props) {
        super(props);
    }

    render() {
        return (
            <div id={this.props.id} className="centered_table map"></div>
        );
    }

    async componentDidMount() {
        var osmUrl = 'https://{s}.tile.openstreetmap.org/{z}/{x}/{y}.png',
            osmAttrib = '&copy; <a href="https://openstreetmap.org/copyright">OpenStreetMap</a> contributors',
            osm = L.tileLayer(osmUrl, { maxZoom: 20, attribution: osmAttrib });
        const map = new L.Map(this.props.id, { layers: [osm], center: new L.LatLng(0, 0), zoom: 0 });
        // get the current name of the url and replace with dat
        const url = shape_link(this.props.longname);
        // https://stackoverflow.com/a/35970894/1549476
        const polygons = await fetch(url)
            .then(res => res.json());
        let group = new L.featureGroup();
        for (let i = 0; i < polygons.length; i++) {
            let polygon = polygons[i];
            polygon = new L.Polygon(polygon);
            map.addLayer(polygon);
            group.addLayer(polygon);
        }
        map.fitBounds(group.getBounds(), { "animate": false });
    }
}

function article_link(longname) {
    const params = new URLSearchParams()
    params.set('longname', sanitize(longname));
    return "/article.html?" + params.toString();
}

function shape_link(longname) {
    return "/shape/" + sanitize(longname) + '.json'
}

function data_link(longname) {
    return `/data/${sanitize(longname)}.json`
}

function sanitize(longname) {
    let x = longname;
    x = x.replace("/", " slash ");
    return x;
}
=======
>>>>>>> 99dc2972

async function loadPage() {
    const window_info = new URLSearchParams(window.location.search);

    const longname = window_info.get("longname");
    const JSON5 = require("json5");
    const text = await fetch(data_link(longname)).then(res => res.text());
    const data = JSON5.parse(text);
    document.title = data.shortname;
    const root = ReactDOM.createRoot(document.getElementById("root"));
    root.render(<ArticlePanel longname={longname} {...data} />);
}

loadPage();<|MERGE_RESOLUTION|>--- conflicted
+++ resolved
@@ -6,304 +6,6 @@
 
 import { ArticlePanel } from './components/article-panel';
 
-<<<<<<< HEAD
-    render() {
-        return (
-            <div>
-                <div className="text shortname">{this.props.shortname}</div>
-                <div className="text longname">{this.props.longname}</div>
-
-                <table className="centered_table">
-                    <tbody>
-                        <StatisticRowRaw is_header={true} />
-                        {this.props.rows.map((row, i) => <StatisticRowRaw key={i} {...row} />)}
-                    </tbody>
-                </table>
-
-                <p></p>
-
-                <Map id="map" longname={this.props.longname} />
-
-                <script src="/scripts/map.js"></script>
-
-                <div className="centered_table">
-                    <ul className="linklist">
-                        <li className="linklistelfirst">Related</li>
-                        {this.props.related.map((row, i) => <RelatedButton key={i} {...row} />)}
-                    </ul>
-                </div>
-
-                <div className="text description centered_table">Source for {this.props.shortname}'s shape
-                    is {this.props.source}. AW (area weighted) density is the standard Population/Area density.
-                    PW (population weighted) density with a radius of X is the population-weighted density within
-                    X miles of each census block's interior point, as defined by the census. For more information,
-                    see <a href="https://kavigupta.org/2021/09/26/Youre-calculating-population-density-incorrectly/">this page</a>.
-
-                    <p />Shapes from Census and Zillow, Demographic and Housing Data from Census, Election Data
-                    from the US Elections Project's Voting and Elections Science Team
-                    (<a href="https://twitter.com/VEST_Team">VEST</a>). Election Data is approximate and uses
-                    VTD estimates when available. Data is precinct-level, disaggregated to the census block level
-                    and then aggregated to the geography of interest based oqjn the centroid. Results might not
-                    match official results. Data is from the 2016 and 2020 US Presidential general elections. N/A
-                    indicates that the statistic is not available for the given geography, possibly because the
-                    precinct boundaries in the dataset are slightly inaccurate, or there are no results for
-                    the precincts overlapping the geography.
-
-                    <p />Website by Kavi Gupta. Density Database Version 1.3.3. Last updated 2023-05-21.
-                </div>
-            </div>
-        );
-    }
-}
-
-class StatisticRowRaw extends React.Component {
-    constructor(props) {
-        super(props);
-    }
-
-    render() {
-        return (
-            <tr className={this.props.is_header ? "tableheader" : ""}>
-                <td style={{ width: "31%" }}>
-                    <span className="text value">{
-                        this.props.is_header ? "Statistic" : this.props.statname}
-                    </span>
-                </td>
-                <td style={{ width: "15%" }}>
-                    <span className="text value">{
-                        this.props.is_header
-                            ? "Value"
-                            : <Statistic statname={this.props.statname} value={this.props.statval} />}</span>
-                </td>
-                <td style={{ width: "25%" }}>
-                    <span className="text ordinal">{
-                        this.props.is_header
-                            ? "Ordinal"
-                            : <Ordinal ordinal={this.props.ordinal}
-                                total={this.props.total_in_class}
-                                type={this.props.row_type} />
-                    }</span>
-                </td>
-                <td style={{ width: "17%" }}>
-                    <span className="text ordinal">{
-                        this.props.is_header
-                            ? "Percentile"
-                            : <Percentile ordinal={this.props.ordinal}
-                                total={this.props.total_in_class} />
-                    }</span>
-                </td>
-                <td style={{ width: "8%" }}>
-                    <span className="text ordinal">{
-                        this.props.is_header
-                            ? "Within Type"
-                            : <PointerButtons pointers={this.props.ba_within_type} />}</span>
-                </td>
-                <td style={{ width: "8%" }}>
-                    <span className="text ordinal">{
-                        this.props.is_header
-                            ? "Overall"
-                            : <PointerButtons pointers={this.props.ba_overall} />}</span>
-                </td>
-            </tr>
-        );
-    }
-}
-
-
-class Statistic extends React.Component {
-    constructor(props) {
-        super(props);
-    }
-
-    render() {
-        const name = this.props.statname;
-        const value = this.props.value;
-        if (name.includes("Density")) {
-            let places = 2;
-            if (value > 10) {
-                places = 0;
-            } else if (value > 1) {
-                places = 1;
-            }
-            return <span>{value.toFixed(places)}/km< sup>2</sup></span>;
-        } else if (name == "Population") {
-            if (value > 1e6) {
-                return <span>{(value / 1e6).toFixed(1)}m</span>;
-            } else if (value > 1e3) {
-                return <span>{(value / 1e3).toFixed(1)}k</span>;
-            } else {
-                return <span>{value.toFixed(0)}</span>;
-            }
-        } else if (name.includes("%")) {
-            return <span>{(value * 100).toFixed(2)}%</span>;
-        } else if (name.includes("Election")) {
-            return <ElectionResult value={value} />;
-        }
-        return <span>{value.toFixed(3)}</span>;
-    }
-}
-
-class ElectionResult extends React.Component {
-    constructor(props) {
-        super(props);
-    }
-
-    render() {
-        // check if value is NaN
-        if (this.props.value != this.props.value) {
-            return <span>N/A</span>;
-        }
-        const value = Math.abs(this.props.value) * 100;
-        const places = value > 10 ? 1 : value > 1 ? 2 : value > 0.1 ? 3 : 4;
-        const text = value.toFixed(places);
-        const party = this.props.value > 0 ? "D" : "R";
-        return <span className={"party_result_" + party}>{party}+{text}</span>;
-    }
-}
-
-class Ordinal extends React.Component {
-    constructor(props) {
-        super(props);
-    }
-
-    render() {
-        const ordinal = this.props.ordinal;
-        const total = this.props.total;
-        const type = this.props.type;
-        return <span>{ordinal} of {total} {this.pluralize(type)}</span>;
-    }
-
-    pluralize(type) {
-        if (type.endsWith("y")) {
-            return type.slice(0, -1) + "ies";
-        }
-        return type + "s";
-    }
-}
-
-class Percentile extends React.Component {
-    constructor(props) {
-        super(props);
-    }
-
-    render() {
-        const ordinal = this.props.ordinal;
-        const total = this.props.total;
-        // percentile as an integer
-        const percentile = Math.floor(100 - 100 * ordinal / total);
-        // something like Xth percentile
-        let text = percentile + "th percentile";
-        if (percentile % 10 == 1 && percentile % 100 != 11) {
-            text = percentile + "st percentile";
-        } else if (percentile % 10 == 2 && percentile % 100 != 12) {
-            text = percentile + "nd percentile";
-        } else if (percentile % 10 == 3 && percentile % 100 != 13) {
-            text = percentile + "rd percentile";
-        }
-        return <span>{text}</span>;
-    }
-}
-
-class PointerButtons extends React.Component {
-    constructor(props) {
-        super(props);
-    }
-
-    render() {
-        return (
-            <span>
-                <PointerButton text="<" longname={this.props.pointers[0]} />
-                <PointerButton text=">" longname={this.props.pointers[1]} />
-            </span>
-        );
-    }
-}
-
-class PointerButton extends React.Component {
-    constructor(props) {
-        super(props);
-    }
-
-    render() {
-        if (this.props.longname == null) {
-            return <span className="button">&nbsp;&nbsp;</span>
-        } else {
-            return <a className="button" href={article_link(this.props.longname)}>{this.props.text}</a>
-        }
-    }
-}
-
-class RelatedButton extends React.Component {
-    constructor(props) {
-        super(props);
-    }
-
-    render() {
-        const classes = `button b_${this.props.row_type.toLowerCase()}`
-        return (
-            <li className="linklistel">
-                <a
-                    className={classes}
-                    href={article_link(this.props.longname)}>{this.props.shortname}
-                </a>
-            </li>
-        );
-    }
-}
-
-class Map extends React.Component {
-    constructor(props) {
-        super(props);
-    }
-
-    render() {
-        return (
-            <div id={this.props.id} className="centered_table map"></div>
-        );
-    }
-
-    async componentDidMount() {
-        var osmUrl = 'https://{s}.tile.openstreetmap.org/{z}/{x}/{y}.png',
-            osmAttrib = '&copy; <a href="https://openstreetmap.org/copyright">OpenStreetMap</a> contributors',
-            osm = L.tileLayer(osmUrl, { maxZoom: 20, attribution: osmAttrib });
-        const map = new L.Map(this.props.id, { layers: [osm], center: new L.LatLng(0, 0), zoom: 0 });
-        // get the current name of the url and replace with dat
-        const url = shape_link(this.props.longname);
-        // https://stackoverflow.com/a/35970894/1549476
-        const polygons = await fetch(url)
-            .then(res => res.json());
-        let group = new L.featureGroup();
-        for (let i = 0; i < polygons.length; i++) {
-            let polygon = polygons[i];
-            polygon = new L.Polygon(polygon);
-            map.addLayer(polygon);
-            group.addLayer(polygon);
-        }
-        map.fitBounds(group.getBounds(), { "animate": false });
-    }
-}
-
-function article_link(longname) {
-    const params = new URLSearchParams()
-    params.set('longname', sanitize(longname));
-    return "/article.html?" + params.toString();
-}
-
-function shape_link(longname) {
-    return "/shape/" + sanitize(longname) + '.json'
-}
-
-function data_link(longname) {
-    return `/data/${sanitize(longname)}.json`
-}
-
-function sanitize(longname) {
-    let x = longname;
-    x = x.replace("/", " slash ");
-    return x;
-}
-=======
->>>>>>> 99dc2972
 
 async function loadPage() {
     const window_info = new URLSearchParams(window.location.search);
