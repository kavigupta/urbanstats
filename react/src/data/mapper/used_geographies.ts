<<<<<<< HEAD
export default [
    'State',
    'County',
    'MSA',
    'CSA',
    'Urban Area',
    'Congressional District',
    'Media Market',
    'Hospital Referral Region',
] as const
=======
const value: string[] = [
    "State",
    "County",
    "MSA",
    "CSA",
    "Urban Area",
    "Congressional District",
    "Media Market",
    "Hospital Referral Region"
]
export default value
>>>>>>> 11b75c75
<|MERGE_RESOLUTION|>--- conflicted
+++ resolved
@@ -1,16 +1,4 @@
-<<<<<<< HEAD
 export default [
-    'State',
-    'County',
-    'MSA',
-    'CSA',
-    'Urban Area',
-    'Congressional District',
-    'Media Market',
-    'Hospital Referral Region',
-] as const
-=======
-const value: string[] = [
     "State",
     "County",
     "MSA",
@@ -19,6 +7,4 @@
     "Congressional District",
     "Media Market",
     "Hospital Referral Region"
-]
-export default value
->>>>>>> 11b75c75
+] as const