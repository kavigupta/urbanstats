<<<<<<< HEAD
export const dataSources = [
    {
        category: 'Population',
        sources: [
            {
                source: 'US Census',
                is_default: true,
            },
            {
                source: 'GHSL',
                is_default: false,
            },
        ],
    },
] as const
=======
export const dataSources = [] as const

>>>>>>> 5abe70a3
export const rawStatsTree = [
    {
        id: 'main',
        name: 'Main',
        contents: [
            {
                id: 'population',
                name: 'Population',
                contents: [
                    {
                        year: 2020,
                        stats_by_source: [
                            {
                                name: 'Population',
                                stats: [
                                    {
                                        source: {
                                            category: 'Population',
                                            name: 'US Census',
                                        },
                                        column: 198,
                                    },
                                    {
                                        source: {
                                            category: 'Population',
                                            name: 'GHSL',
                                        },
                                        column: 90,
                                    },
                                ],
                            },
                        ],
                    },
                    {
                        year: 2010,
                        stats_by_source: [
                            {
                                name: 'Population (2010)',
                                stats: [
                                    {
                                        source: null,
                                        column: 200,
                                    },
                                ],
                            },
                            {
                                name: 'Population Change (2010-2020)',
                                stats: [
                                    {
                                        source: null,
                                        column: 202,
                                    },
                                ],
                            },
                        ],
                    },
                    {
                        year: 2000,
                        stats_by_source: [
                            {
                                name: 'Population (2000)',
                                stats: [
                                    {
                                        source: null,
                                        column: 199,
                                    },
                                ],
                            },
                            {
                                name: 'Population Change (2000-2020)',
                                stats: [
                                    {
                                        source: null,
                                        column: 201,
                                    },
                                ],
                            },
                        ],
                    },
                ],
            },
            {
                id: 'ad_1',
                name: 'PW Density (r=1km)',
                contents: [
                    {
                        year: 2020,
                        stats_by_source: [
                            {
                                name: 'PW Density (r=1km)',
                                stats: [
                                    {
                                        source: null,
                                        column: 39,
                                    },
                                ],
                            },
                        ],
                    },
                    {
                        year: 2010,
                        stats_by_source: [
                            {
                                name: 'PW Density (r=1km) (2010)',
                                stats: [
                                    {
                                        source: null,
                                        column: 41,
                                    },
                                ],
                            },
                            {
                                name: 'PW Density (r=1km) Change (2010-2020)',
                                stats: [
                                    {
                                        source: null,
                                        column: 43,
                                    },
                                ],
                            },
                        ],
                    },
                    {
                        year: 2000,
                        stats_by_source: [
                            {
                                name: 'PW Density (r=1km) (2000)',
                                stats: [
                                    {
                                        source: null,
                                        column: 40,
                                    },
                                ],
                            },
                            {
                                name: 'PW Density (r=1km) Change (2000-2020)',
                                stats: [
                                    {
                                        source: null,
                                        column: 42,
                                    },
                                ],
                            },
                        ],
                    },
                ],
            },
            {
                id: 'sd',
                name: 'AW Density',
                contents: [
                    {
                        year: 2020,
                        stats_by_source: [
                            {
                                name: 'AW Density',
                                stats: [
                                    {
                                        source: null,
                                        column: 215,
                                    },
                                ],
                            },
                        ],
                    },
                    {
                        year: 2010,
                        stats_by_source: [
                            {
                                name: 'AW Density (2010)',
                                stats: [
                                    {
                                        source: null,
                                        column: 217,
                                    },
                                ],
                            },
                        ],
                    },
                    {
                        year: 2000,
                        stats_by_source: [
                            {
                                name: 'AW Density (2000)',
                                stats: [
                                    {
                                        source: null,
                                        column: 216,
                                    },
                                ],
                            },
                        ],
                    },
                ],
            },
            {
                id: 'gpw_pw_density_1',
                name: 'PW Density (r=1km) [GHS-POP]',
                contents: [
                    {
                        year: 2020,
                        stats_by_source: [
                            {
                                name: 'PW Density (r=1km) [GHS-POP]',
                                stats: [
                                    {
                                        source: null,
                                        column: 91,
                                    },
                                ],
                            },
                        ],
                    },
                ],
            },
            {
                id: 'gpw_aw_density',
                name: 'AW Density [GHS-POP]',
                contents: [
                    {
                        year: 2020,
                        stats_by_source: [
                            {
                                name: 'AW Density [GHS-POP]',
                                stats: [
                                    {
                                        source: null,
                                        column: 89,
                                    },
                                ],
                            },
                        ],
                    },
                ],
            },
            {
                id: 'area',
                name: 'Area',
                contents: [
                    {
                        year: null,
                        stats_by_source: [
                            {
                                name: 'Area',
                                stats: [
                                    {
                                        source: null,
                                        column: 54,
                                    },
                                ],
                            },
                        ],
                    },
                ],
            },
            {
                id: 'compactness',
                name: 'Compactness',
                contents: [
                    {
                        year: null,
                        stats_by_source: [
                            {
                                name: 'Compactness',
                                stats: [
                                    {
                                        source: null,
                                        column: 67,
                                    },
                                ],
                            },
                        ],
                    },
                ],
            },
        ],
    },
    {
        id: 'race',
        name: 'Race',
        contents: [
            {
                id: 'white',
                name: 'White %',
                contents: [
                    {
                        year: 2020,
                        stats_by_source: [
                            {
                                name: 'White %',
                                stats: [
                                    {
                                        source: null,
                                        column: 253,
                                    },
                                ],
                            },
                        ],
                    },
                    {
                        year: 2010,
                        stats_by_source: [
                            {
                                name: 'White % (2010)',
                                stats: [
                                    {
                                        source: null,
                                        column: 255,
                                    },
                                ],
                            },
                        ],
                    },
                    {
                        year: 2000,
                        stats_by_source: [
                            {
                                name: 'White % (2000)',
                                stats: [
                                    {
                                        source: null,
                                        column: 254,
                                    },
                                ],
                            },
                        ],
                    },
                ],
            },
            {
                id: 'hispanic',
                name: 'Hispanic %',
                contents: [
                    {
                        year: 2020,
                        stats_by_source: [
                            {
                                name: 'Hispanic %',
                                stats: [
                                    {
                                        source: null,
                                        column: 103,
                                    },
                                ],
                            },
                        ],
                    },
                    {
                        year: 2010,
                        stats_by_source: [
                            {
                                name: 'Hispanic % (2010)',
                                stats: [
                                    {
                                        source: null,
                                        column: 105,
                                    },
                                ],
                            },
                        ],
                    },
                    {
                        year: 2000,
                        stats_by_source: [
                            {
                                name: 'Hispanic % (2000)',
                                stats: [
                                    {
                                        source: null,
                                        column: 104,
                                    },
                                ],
                            },
                        ],
                    },
                ],
            },
            {
                id: 'black',
                name: 'Black %',
                contents: [
                    {
                        year: 2020,
                        stats_by_source: [
                            {
                                name: 'Black %',
                                stats: [
                                    {
                                        source: null,
                                        column: 61,
                                    },
                                ],
                            },
                        ],
                    },
                    {
                        year: 2010,
                        stats_by_source: [
                            {
                                name: 'Black % (2010)',
                                stats: [
                                    {
                                        source: null,
                                        column: 63,
                                    },
                                ],
                            },
                        ],
                    },
                    {
                        year: 2000,
                        stats_by_source: [
                            {
                                name: 'Black % (2000)',
                                stats: [
                                    {
                                        source: null,
                                        column: 62,
                                    },
                                ],
                            },
                        ],
                    },
                ],
            },
            {
                id: 'asian',
                name: 'Asian %',
                contents: [
                    {
                        year: 2020,
                        stats_by_source: [
                            {
                                name: 'Asian %',
                                stats: [
                                    {
                                        source: null,
                                        column: 55,
                                    },
                                ],
                            },
                        ],
                    },
                    {
                        year: 2010,
                        stats_by_source: [
                            {
                                name: 'Asian % (2010)',
                                stats: [
                                    {
                                        source: null,
                                        column: 57,
                                    },
                                ],
                            },
                        ],
                    },
                    {
                        year: 2000,
                        stats_by_source: [
                            {
                                name: 'Asian % (2000)',
                                stats: [
                                    {
                                        source: null,
                                        column: 56,
                                    },
                                ],
                            },
                        ],
                    },
                ],
            },
            {
                id: 'native',
                name: 'Native %',
                contents: [
                    {
                        year: 2020,
                        stats_by_source: [
                            {
                                name: 'Native %',
                                stats: [
                                    {
                                        source: null,
                                        column: 166,
                                    },
                                ],
                            },
                        ],
                    },
                    {
                        year: 2010,
                        stats_by_source: [
                            {
                                name: 'Native % (2010)',
                                stats: [
                                    {
                                        source: null,
                                        column: 168,
                                    },
                                ],
                            },
                        ],
                    },
                    {
                        year: 2000,
                        stats_by_source: [
                            {
                                name: 'Native % (2000)',
                                stats: [
                                    {
                                        source: null,
                                        column: 167,
                                    },
                                ],
                            },
                        ],
                    },
                ],
            },
            {
                id: 'hawaiian_pi',
                name: 'Hawaiian / PI %',
                contents: [
                    {
                        year: 2020,
                        stats_by_source: [
                            {
                                name: 'Hawaiian / PI %',
                                stats: [
                                    {
                                        source: null,
                                        column: 94,
                                    },
                                ],
                            },
                        ],
                    },
                    {
                        year: 2010,
                        stats_by_source: [
                            {
                                name: 'Hawaiian / PI % (2010)',
                                stats: [
                                    {
                                        source: null,
                                        column: 96,
                                    },
                                ],
                            },
                        ],
                    },
                    {
                        year: 2000,
                        stats_by_source: [
                            {
                                name: 'Hawaiian / PI % (2000)',
                                stats: [
                                    {
                                        source: null,
                                        column: 95,
                                    },
                                ],
                            },
                        ],
                    },
                ],
            },
            {
                id: 'other  slash  mixed',
                name: 'Other / Mixed %',
                contents: [
                    {
                        year: 2020,
                        stats_by_source: [
                            {
                                name: 'Other / Mixed %',
                                stats: [
                                    {
                                        source: null,
                                        column: 194,
                                    },
                                ],
                            },
                        ],
                    },
                    {
                        year: 2010,
                        stats_by_source: [
                            {
                                name: 'Other / Mixed % (2010)',
                                stats: [
                                    {
                                        source: null,
                                        column: 196,
                                    },
                                ],
                            },
                        ],
                    },
                    {
                        year: 2000,
                        stats_by_source: [
                            {
                                name: 'Other / Mixed % (2000)',
                                stats: [
                                    {
                                        source: null,
                                        column: 195,
                                    },
                                ],
                            },
                        ],
                    },
                ],
            },
            {
                id: 'homogeneity_250',
                name: 'Racial Homogeneity %',
                contents: [
                    {
                        year: 2000,
                        stats_by_source: [
                            {
                                name: 'Racial Homogeneity (2000) %',
                                stats: [
                                    {
                                        source: null,
                                        column: 106,
                                    },
                                ],
                            },
                            {
                                name: 'Racial Homogeneity Change (2000-2020) %',
                                stats: [
                                    {
                                        source: null,
                                        column: 109,
                                    },
                                ],
                            },
                        ],
                    },
                    {
                        year: 2010,
                        stats_by_source: [
                            {
                                name: 'Racial Homogeneity (2010) %',
                                stats: [
                                    {
                                        source: null,
                                        column: 107,
                                    },
                                ],
                            },
                            {
                                name: 'Racial Homogeneity Change (2010-2020) %',
                                stats: [
                                    {
                                        source: null,
                                        column: 110,
                                    },
                                ],
                            },
                        ],
                    },
                    {
                        year: 2020,
                        stats_by_source: [
                            {
                                name: 'Racial Homogeneity %',
                                stats: [
                                    {
                                        source: null,
                                        column: 108,
                                    },
                                ],
                            },
                        ],
                    },
                ],
            },
            {
                id: 'segregation_250',
                name: 'Segregation %',
                contents: [
                    {
                        year: 2000,
                        stats_by_source: [
                            {
                                name: 'Segregation (2000) %',
                                stats: [
                                    {
                                        source: null,
                                        column: 223,
                                    },
                                ],
                            },
                            {
                                name: 'Segregation Change (2000-2020) %',
                                stats: [
                                    {
                                        source: null,
                                        column: 226,
                                    },
                                ],
                            },
                        ],
                    },
                    {
                        year: 2010,
                        stats_by_source: [
                            {
                                name: 'Segregation (2010) %',
                                stats: [
                                    {
                                        source: null,
                                        column: 224,
                                    },
                                ],
                            },
                            {
                                name: 'Segregation Change (2010-2020) %',
                                stats: [
                                    {
                                        source: null,
                                        column: 227,
                                    },
                                ],
                            },
                        ],
                    },
                    {
                        year: 2020,
                        stats_by_source: [
                            {
                                name: 'Segregation %',
                                stats: [
                                    {
                                        source: null,
                                        column: 225,
                                    },
                                ],
                            },
                        ],
                    },
                ],
            },
            {
                id: 'segregation_250_10',
                name: 'Mean Local Segregation %',
                contents: [
                    {
                        year: 2000,
                        stats_by_source: [
                            {
                                name: 'Mean Local Segregation (2000) %',
                                stats: [
                                    {
                                        source: null,
                                        column: 218,
                                    },
                                ],
                            },
                            {
                                name: 'Mean Local Segregation Change (2000-2020) %',
                                stats: [
                                    {
                                        source: null,
                                        column: 221,
                                    },
                                ],
                            },
                        ],
                    },
                    {
                        year: 2010,
                        stats_by_source: [
                            {
                                name: 'Mean Local Segregation (2010) %',
                                stats: [
                                    {
                                        source: null,
                                        column: 219,
                                    },
                                ],
                            },
                            {
                                name: 'Mean Local Segregation Change (2010-2020) %',
                                stats: [
                                    {
                                        source: null,
                                        column: 222,
                                    },
                                ],
                            },
                        ],
                    },
                    {
                        year: 2020,
                        stats_by_source: [
                            {
                                name: 'Mean Local Segregation %',
                                stats: [
                                    {
                                        source: null,
                                        column: 220,
                                    },
                                ],
                            },
                        ],
                    },
                ],
            },
        ],
    },
    {
        id: 'national_origin',
        name: 'National Origin',
        contents: [
            {
                id: 'citizenship_citizen_by_birth',
                name: 'Citizen by Birth %',
                contents: [
                    {
                        year: 2020,
                        stats_by_source: [
                            {
                                name: 'Citizen by Birth %',
                                stats: [
                                    {
                                        source: null,
                                        column: 64,
                                    },
                                ],
                            },
                        ],
                    },
                ],
            },
            {
                id: 'citizenship_citizen_by_naturalization',
                name: 'Citizen by Naturalization %',
                contents: [
                    {
                        year: 2020,
                        stats_by_source: [
                            {
                                name: 'Citizen by Naturalization %',
                                stats: [
                                    {
                                        source: null,
                                        column: 65,
                                    },
                                ],
                            },
                        ],
                    },
                ],
            },
            {
                id: 'citizenship_not_citizen',
                name: 'Non-citizen %',
                contents: [
                    {
                        year: 2020,
                        stats_by_source: [
                            {
                                name: 'Non-citizen %',
                                stats: [
                                    {
                                        source: null,
                                        column: 66,
                                    },
                                ],
                            },
                        ],
                    },
                ],
            },
            {
                id: 'birthplace_non_us',
                name: 'Born outside US %',
                contents: [
                    {
                        year: 2020,
                        stats_by_source: [
                            {
                                name: 'Born outside US %',
                                stats: [
                                    {
                                        source: null,
                                        column: 58,
                                    },
                                ],
                            },
                        ],
                    },
                ],
            },
            {
                id: 'birthplace_us_not_state',
                name: 'Born in us outside state %',
                contents: [
                    {
                        year: 2020,
                        stats_by_source: [
                            {
                                name: 'Born in us outside state %',
                                stats: [
                                    {
                                        source: null,
                                        column: 59,
                                    },
                                ],
                            },
                        ],
                    },
                ],
            },
            {
                id: 'birthplace_us_state',
                name: 'Born in state of residence %',
                contents: [
                    {
                        year: 2020,
                        stats_by_source: [
                            {
                                name: 'Born in state of residence %',
                                stats: [
                                    {
                                        source: null,
                                        column: 60,
                                    },
                                ],
                            },
                        ],
                    },
                ],
            },
            {
                id: 'language_english_only',
                name: 'Only English at Home %',
                contents: [
                    {
                        year: 2020,
                        stats_by_source: [
                            {
                                name: 'Only English at Home %',
                                stats: [
                                    {
                                        source: null,
                                        column: 145,
                                    },
                                ],
                            },
                        ],
                    },
                ],
            },
            {
                id: 'language_spanish',
                name: 'Spanish at Home %',
                contents: [
                    {
                        year: 2020,
                        stats_by_source: [
                            {
                                name: 'Spanish at Home %',
                                stats: [
                                    {
                                        source: null,
                                        column: 147,
                                    },
                                ],
                            },
                        ],
                    },
                ],
            },
            {
                id: 'language_other',
                name: 'Other at Home %',
                contents: [
                    {
                        year: 2020,
                        stats_by_source: [
                            {
                                name: 'Other at Home %',
                                stats: [
                                    {
                                        source: null,
                                        column: 146,
                                    },
                                ],
                            },
                        ],
                    },
                ],
            },
        ],
    },
    {
        id: 'education',
        name: 'Education',
        contents: [
            {
                id: 'education_high_school',
                name: 'High School %',
                contents: [
                    {
                        year: 2020,
                        stats_by_source: [
                            {
                                name: 'High School %',
                                stats: [
                                    {
                                        source: null,
                                        column: 78,
                                    },
                                ],
                            },
                        ],
                    },
                ],
            },
            {
                id: 'education_ugrad',
                name: 'Undergrad %',
                contents: [
                    {
                        year: 2020,
                        stats_by_source: [
                            {
                                name: 'Undergrad %',
                                stats: [
                                    {
                                        source: null,
                                        column: 79,
                                    },
                                ],
                            },
                        ],
                    },
                ],
            },
            {
                id: 'education_grad',
                name: 'Grad %',
                contents: [
                    {
                        year: 2020,
                        stats_by_source: [
                            {
                                name: 'Grad %',
                                stats: [
                                    {
                                        source: null,
                                        column: 77,
                                    },
                                ],
                            },
                        ],
                    },
                ],
            },
            {
                id: 'education_field_stem',
                name: 'Undergrad STEM %',
                contents: [
                    {
                        year: 2020,
                        stats_by_source: [
                            {
                                name: 'Undergrad STEM %',
                                stats: [
                                    {
                                        source: null,
                                        column: 76,
                                    },
                                ],
                            },
                        ],
                    },
                ],
            },
            {
                id: 'education_field_humanities',
                name: 'Undergrad Humanities %',
                contents: [
                    {
                        year: 2020,
                        stats_by_source: [
                            {
                                name: 'Undergrad Humanities %',
                                stats: [
                                    {
                                        source: null,
                                        column: 75,
                                    },
                                ],
                            },
                        ],
                    },
                ],
            },
            {
                id: 'education_field_business',
                name: 'Undergrad Business %',
                contents: [
                    {
                        year: 2020,
                        stats_by_source: [
                            {
                                name: 'Undergrad Business %',
                                stats: [
                                    {
                                        source: null,
                                        column: 74,
                                    },
                                ],
                            },
                        ],
                    },
                ],
            },
            {
                id: 'female_hs_gap_4',
                name: '% of women with high school education - % of men with high school education',
                contents: [
                    {
                        year: 2020,
                        stats_by_source: [
                            {
                                name: '% of women with high school education - % of men with high school education',
                                stats: [
                                    {
                                        source: null,
                                        column: 81,
                                    },
                                ],
                            },
                        ],
                    },
                ],
            },
            {
                id: 'female_ugrad_gap_4',
                name: '% of women with undergraduate education - % of men with undergraduate education',
                contents: [
                    {
                        year: 2020,
                        stats_by_source: [
                            {
                                name: '% of women with undergraduate education - % of men with undergraduate education',
                                stats: [
                                    {
                                        source: null,
                                        column: 82,
                                    },
                                ],
                            },
                        ],
                    },
                ],
            },
            {
                id: 'female_grad_gap_4',
                name: '% of women with graduate education - % of men with graduate education',
                contents: [
                    {
                        year: 2020,
                        stats_by_source: [
                            {
                                name: '% of women with graduate education - % of men with graduate education',
                                stats: [
                                    {
                                        source: null,
                                        column: 80,
                                    },
                                ],
                            },
                        ],
                    },
                ],
            },
        ],
    },
    {
        id: 'generation',
        name: 'Generation',
        contents: [
            {
                id: 'generation_silent',
                name: 'Silent %',
                contents: [
                    {
                        year: 2020,
                        stats_by_source: [
                            {
                                name: 'Silent %',
                                stats: [
                                    {
                                        source: null,
                                        column: 88,
                                    },
                                ],
                            },
                        ],
                    },
                ],
            },
            {
                id: 'generation_boomer',
                name: 'Boomer %',
                contents: [
                    {
                        year: 2020,
                        stats_by_source: [
                            {
                                name: 'Boomer %',
                                stats: [
                                    {
                                        source: null,
                                        column: 83,
                                    },
                                ],
                            },
                        ],
                    },
                ],
            },
            {
                id: 'generation_genx',
                name: 'Gen X %',
                contents: [
                    {
                        year: 2020,
                        stats_by_source: [
                            {
                                name: 'Gen X %',
                                stats: [
                                    {
                                        source: null,
                                        column: 85,
                                    },
                                ],
                            },
                        ],
                    },
                ],
            },
            {
                id: 'generation_millenial',
                name: 'Millennial %',
                contents: [
                    {
                        year: 2020,
                        stats_by_source: [
                            {
                                name: 'Millennial %',
                                stats: [
                                    {
                                        source: null,
                                        column: 87,
                                    },
                                ],
                            },
                        ],
                    },
                ],
            },
            {
                id: 'generation_genz',
                name: 'Gen Z %',
                contents: [
                    {
                        year: 2020,
                        stats_by_source: [
                            {
                                name: 'Gen Z %',
                                stats: [
                                    {
                                        source: null,
                                        column: 86,
                                    },
                                ],
                            },
                        ],
                    },
                ],
            },
            {
                id: 'generation_genalpha',
                name: 'Gen Alpha %',
                contents: [
                    {
                        year: 2020,
                        stats_by_source: [
                            {
                                name: 'Gen Alpha %',
                                stats: [
                                    {
                                        source: null,
                                        column: 84,
                                    },
                                ],
                            },
                        ],
                    },
                ],
            },
        ],
    },
    {
        id: 'income',
        name: 'Income',
        contents: [
            {
                id: 'poverty_below_line',
                name: 'Poverty %',
                contents: [
                    {
                        year: 2020,
                        stats_by_source: [
                            {
                                name: 'Poverty %',
                                stats: [
                                    {
                                        source: null,
                                        column: 203,
                                    },
                                ],
                            },
                        ],
                    },
                ],
            },
            {
                id: 'household_income_under_50k',
                name: 'Household Income < $50k %',
                contents: [
                    {
                        year: 2020,
                        stats_by_source: [
                            {
                                name: 'Household Income < $50k %',
                                stats: [
                                    {
                                        source: null,
                                        column: 114,
                                    },
                                ],
                            },
                        ],
                    },
                ],
            },
            {
                id: 'household_income_50k_to_100k',
                name: 'Household Income $50k - $100k %',
                contents: [
                    {
                        year: 2020,
                        stats_by_source: [
                            {
                                name: 'Household Income $50k - $100k %',
                                stats: [
                                    {
                                        source: null,
                                        column: 112,
                                    },
                                ],
                            },
                        ],
                    },
                ],
            },
            {
                id: 'household_income_over_100k',
                name: 'Household Income > $100k %',
                contents: [
                    {
                        year: 2020,
                        stats_by_source: [
                            {
                                name: 'Household Income > $100k %',
                                stats: [
                                    {
                                        source: null,
                                        column: 113,
                                    },
                                ],
                            },
                        ],
                    },
                ],
            },
            {
                id: 'individual_income_under_50k',
                name: 'Individual Income < $50k %',
                contents: [
                    {
                        year: 2020,
                        stats_by_source: [
                            {
                                name: 'Individual Income < $50k %',
                                stats: [
                                    {
                                        source: null,
                                        column: 120,
                                    },
                                ],
                            },
                        ],
                    },
                ],
            },
            {
                id: 'individual_income_50k_to_100k',
                name: 'Individual Income $50k - $100k %',
                contents: [
                    {
                        year: 2020,
                        stats_by_source: [
                            {
                                name: 'Individual Income $50k - $100k %',
                                stats: [
                                    {
                                        source: null,
                                        column: 118,
                                    },
                                ],
                            },
                        ],
                    },
                ],
            },
            {
                id: 'individual_income_over_100k',
                name: 'Individual Income > $100k %',
                contents: [
                    {
                        year: 2020,
                        stats_by_source: [
                            {
                                name: 'Individual Income > $100k %',
                                stats: [
                                    {
                                        source: null,
                                        column: 119,
                                    },
                                ],
                            },
                        ],
                    },
                ],
            },
        ],
    },
    {
        id: 'housing',
        name: 'Housing',
        contents: [
            {
                id: 'housing_per_pop',
                name: 'Housing Units per Adult',
                contents: [
                    {
                        year: 2020,
                        stats_by_source: [
                            {
                                name: 'Housing Units per Adult',
                                stats: [
                                    {
                                        source: null,
                                        column: 115,
                                    },
                                ],
                            },
                        ],
                    },
                    {
                        year: 2010,
                        stats_by_source: [
                            {
                                name: 'Housing Units per Adult (2010)',
                                stats: [
                                    {
                                        source: null,
                                        column: 117,
                                    },
                                ],
                            },
                        ],
                    },
                    {
                        year: 2000,
                        stats_by_source: [
                            {
                                name: 'Housing Units per Adult (2000)',
                                stats: [
                                    {
                                        source: null,
                                        column: 116,
                                    },
                                ],
                            },
                        ],
                    },
                ],
            },
            {
                id: 'vacancy',
                name: 'Vacancy %',
                contents: [
                    {
                        year: 2020,
                        stats_by_source: [
                            {
                                name: 'Vacancy %',
                                stats: [
                                    {
                                        source: null,
                                        column: 247,
                                    },
                                ],
                            },
                        ],
                    },
                    {
                        year: 2010,
                        stats_by_source: [
                            {
                                name: 'Vacancy % (2010)',
                                stats: [
                                    {
                                        source: null,
                                        column: 249,
                                    },
                                ],
                            },
                        ],
                    },
                    {
                        year: 2000,
                        stats_by_source: [
                            {
                                name: 'Vacancy % (2000)',
                                stats: [
                                    {
                                        source: null,
                                        column: 248,
                                    },
                                ],
                            },
                        ],
                    },
                ],
            },
            {
                id: 'rent_burden_under_20',
                name: 'Rent/Income < 20%',
                contents: [
                    {
                        year: 2020,
                        stats_by_source: [
                            {
                                name: 'Rent/Income < 20%',
                                stats: [
                                    {
                                        source: null,
                                        column: 213,
                                    },
                                ],
                            },
                        ],
                    },
                ],
            },
            {
                id: 'rent_burden_20_to_40',
                name: 'Rent/Income 20%-40%',
                contents: [
                    {
                        year: 2020,
                        stats_by_source: [
                            {
                                name: 'Rent/Income 20%-40%',
                                stats: [
                                    {
                                        source: null,
                                        column: 211,
                                    },
                                ],
                            },
                        ],
                    },
                ],
            },
            {
                id: 'rent_burden_over_40',
                name: 'Rent/Income > 40%',
                contents: [
                    {
                        year: 2020,
                        stats_by_source: [
                            {
                                name: 'Rent/Income > 40%',
                                stats: [
                                    {
                                        source: null,
                                        column: 212,
                                    },
                                ],
                            },
                        ],
                    },
                ],
            },
            {
                id: 'rent_1br_under_750',
                name: '1BR Rent < $750 %',
                contents: [
                    {
                        year: 2020,
                        stats_by_source: [
                            {
                                name: '1BR Rent < $750 %',
                                stats: [
                                    {
                                        source: null,
                                        column: 207,
                                    },
                                ],
                            },
                        ],
                    },
                ],
            },
            {
                id: 'rent_1br_750_to_1500',
                name: '1BR Rent $750 - $1500 %',
                contents: [
                    {
                        year: 2020,
                        stats_by_source: [
                            {
                                name: '1BR Rent $750 - $1500 %',
                                stats: [
                                    {
                                        source: null,
                                        column: 205,
                                    },
                                ],
                            },
                        ],
                    },
                ],
            },
            {
                id: 'rent_1br_over_1500',
                name: '1BR Rent > $1500 %',
                contents: [
                    {
                        year: 2020,
                        stats_by_source: [
                            {
                                name: '1BR Rent > $1500 %',
                                stats: [
                                    {
                                        source: null,
                                        column: 206,
                                    },
                                ],
                            },
                        ],
                    },
                ],
            },
            {
                id: 'rent_2br_under_750',
                name: '2BR Rent < $750 %',
                contents: [
                    {
                        year: 2020,
                        stats_by_source: [
                            {
                                name: '2BR Rent < $750 %',
                                stats: [
                                    {
                                        source: null,
                                        column: 210,
                                    },
                                ],
                            },
                        ],
                    },
                ],
            },
            {
                id: 'rent_2br_750_to_1500',
                name: '2BR Rent $750 - $1500 %',
                contents: [
                    {
                        year: 2020,
                        stats_by_source: [
                            {
                                name: '2BR Rent $750 - $1500 %',
                                stats: [
                                    {
                                        source: null,
                                        column: 208,
                                    },
                                ],
                            },
                        ],
                    },
                ],
            },
            {
                id: 'rent_2br_over_1500',
                name: '2BR Rent > $1500 %',
                contents: [
                    {
                        year: 2020,
                        stats_by_source: [
                            {
                                name: '2BR Rent > $1500 %',
                                stats: [
                                    {
                                        source: null,
                                        column: 209,
                                    },
                                ],
                            },
                        ],
                    },
                ],
            },
            {
                id: 'year_built_1969_or_earlier',
                name: '% units built pre-1970',
                contents: [
                    {
                        year: 2020,
                        stats_by_source: [
                            {
                                name: '% units built pre-1970',
                                stats: [
                                    {
                                        source: null,
                                        column: 261,
                                    },
                                ],
                            },
                        ],
                    },
                ],
            },
            {
                id: 'year_built_1970_to_1979',
                name: '% units built in 1970s',
                contents: [
                    {
                        year: 2020,
                        stats_by_source: [
                            {
                                name: '% units built in 1970s',
                                stats: [
                                    {
                                        source: null,
                                        column: 262,
                                    },
                                ],
                            },
                        ],
                    },
                ],
            },
            {
                id: 'year_built_1980_to_1989',
                name: '% units built in 1980s',
                contents: [
                    {
                        year: 2020,
                        stats_by_source: [
                            {
                                name: '% units built in 1980s',
                                stats: [
                                    {
                                        source: null,
                                        column: 263,
                                    },
                                ],
                            },
                        ],
                    },
                ],
            },
            {
                id: 'year_built_1990_to_1999',
                name: '% units built in 1990s',
                contents: [
                    {
                        year: 2020,
                        stats_by_source: [
                            {
                                name: '% units built in 1990s',
                                stats: [
                                    {
                                        source: null,
                                        column: 264,
                                    },
                                ],
                            },
                        ],
                    },
                ],
            },
            {
                id: 'year_built_2000_to_2009',
                name: '% units built in 2000s',
                contents: [
                    {
                        year: 2020,
                        stats_by_source: [
                            {
                                name: '% units built in 2000s',
                                stats: [
                                    {
                                        source: null,
                                        column: 265,
                                    },
                                ],
                            },
                        ],
                    },
                ],
            },
            {
                id: 'year_built_2010_or_later',
                name: '% units built in 2010s+',
                contents: [
                    {
                        year: 2020,
                        stats_by_source: [
                            {
                                name: '% units built in 2010s+',
                                stats: [
                                    {
                                        source: null,
                                        column: 266,
                                    },
                                ],
                            },
                        ],
                    },
                ],
            },
            {
                id: 'rent_or_own_rent',
                name: 'Renter %',
                contents: [
                    {
                        year: 2020,
                        stats_by_source: [
                            {
                                name: 'Renter %',
                                stats: [
                                    {
                                        source: null,
                                        column: 214,
                                    },
                                ],
                            },
                        ],
                    },
                ],
            },
        ],
    },
    {
        id: 'transportation',
        name: 'Transportation',
        contents: [
            {
                id: 'transportation_means_car',
                name: 'Commute Car %',
                contents: [
                    {
                        year: 2020,
                        stats_by_source: [
                            {
                                name: 'Commute Car %',
                                stats: [
                                    {
                                        source: null,
                                        column: 243,
                                    },
                                ],
                            },
                        ],
                    },
                ],
            },
            {
                id: 'transportation_means_bike',
                name: 'Commute Bike %',
                contents: [
                    {
                        year: 2020,
                        stats_by_source: [
                            {
                                name: 'Commute Bike %',
                                stats: [
                                    {
                                        source: null,
                                        column: 242,
                                    },
                                ],
                            },
                        ],
                    },
                ],
            },
            {
                id: 'transportation_means_walk',
                name: 'Commute Walk %',
                contents: [
                    {
                        year: 2020,
                        stats_by_source: [
                            {
                                name: 'Commute Walk %',
                                stats: [
                                    {
                                        source: null,
                                        column: 245,
                                    },
                                ],
                            },
                        ],
                    },
                ],
            },
            {
                id: 'transportation_means_transit',
                name: 'Commute Transit %',
                contents: [
                    {
                        year: 2020,
                        stats_by_source: [
                            {
                                name: 'Commute Transit %',
                                stats: [
                                    {
                                        source: null,
                                        column: 244,
                                    },
                                ],
                            },
                        ],
                    },
                ],
            },
            {
                id: 'transportation_means_worked_at_home',
                name: 'Commute Work From Home %',
                contents: [
                    {
                        year: 2020,
                        stats_by_source: [
                            {
                                name: 'Commute Work From Home %',
                                stats: [
                                    {
                                        source: null,
                                        column: 246,
                                    },
                                ],
                            },
                        ],
                    },
                ],
            },
            {
                id: 'transportation_commute_time_under_15',
                name: 'Commute Time < 15 min %',
                contents: [
                    {
                        year: 2020,
                        stats_by_source: [
                            {
                                name: 'Commute Time < 15 min %',
                                stats: [
                                    {
                                        source: null,
                                        column: 241,
                                    },
                                ],
                            },
                        ],
                    },
                ],
            },
            {
                id: 'transportation_commute_time_15_to_29',
                name: 'Commute Time 15 - 29 min %',
                contents: [
                    {
                        year: 2020,
                        stats_by_source: [
                            {
                                name: 'Commute Time 15 - 29 min %',
                                stats: [
                                    {
                                        source: null,
                                        column: 238,
                                    },
                                ],
                            },
                        ],
                    },
                ],
            },
            {
                id: 'transportation_commute_time_30_to_59',
                name: 'Commute Time 30 - 59 min %',
                contents: [
                    {
                        year: 2020,
                        stats_by_source: [
                            {
                                name: 'Commute Time 30 - 59 min %',
                                stats: [
                                    {
                                        source: null,
                                        column: 239,
                                    },
                                ],
                            },
                        ],
                    },
                ],
            },
            {
                id: 'transportation_commute_time_over_60',
                name: 'Commute Time > 60 min %',
                contents: [
                    {
                        year: 2020,
                        stats_by_source: [
                            {
                                name: 'Commute Time > 60 min %',
                                stats: [
                                    {
                                        source: null,
                                        column: 240,
                                    },
                                ],
                            },
                        ],
                    },
                ],
            },
            {
                id: 'vehicle_ownership_none',
                name: 'Households With no Vehicle %',
                contents: [
                    {
                        year: 2020,
                        stats_by_source: [
                            {
                                name: 'Households With no Vehicle %',
                                stats: [
                                    {
                                        source: null,
                                        column: 252,
                                    },
                                ],
                            },
                        ],
                    },
                ],
            },
            {
                id: 'vehicle_ownership_at_least_1',
                name: 'Households With 1+ Vehicles %',
                contents: [
                    {
                        year: 2020,
                        stats_by_source: [
                            {
                                name: 'Households With 1+ Vehicles %',
                                stats: [
                                    {
                                        source: null,
                                        column: 250,
                                    },
                                ],
                            },
                        ],
                    },
                ],
            },
            {
                id: 'vehicle_ownership_at_least_2',
                name: 'Households With 2+ Vehicles %',
                contents: [
                    {
                        year: 2020,
                        stats_by_source: [
                            {
                                name: 'Households With 2+ Vehicles %',
                                stats: [
                                    {
                                        source: null,
                                        column: 251,
                                    },
                                ],
                            },
                        ],
                    },
                ],
            },
            {
                id: 'traffic_fatalities_last_decade_per_capita',
                name: 'Traffic Fatalities Per Capita Per Year',
                contents: [
                    {
                        year: 2020,
                        stats_by_source: [
                            {
                                name: 'Traffic Fatalities Per Capita Per Year',
                                stats: [
                                    {
                                        source: null,
                                        column: 235,
                                    },
                                ],
                            },
                        ],
                    },
                ],
            },
            {
                id: 'traffic_fatalities_ped_last_decade_per_capita',
                name: 'Pedestrian/Cyclist Fatalities Per Capita Per Year',
                contents: [
                    {
                        year: 2020,
                        stats_by_source: [
                            {
                                name: 'Pedestrian/Cyclist Fatalities Per Capita Per Year',
                                stats: [
                                    {
                                        source: null,
                                        column: 237,
                                    },
                                ],
                            },
                        ],
                    },
                ],
            },
            {
                id: 'traffic_fatalities_last_decade',
                name: 'Total Traffic Fatalities In Last Decade',
                contents: [
                    {
                        year: 2020,
                        stats_by_source: [
                            {
                                name: 'Total Traffic Fatalities In Last Decade',
                                stats: [
                                    {
                                        source: null,
                                        column: 234,
                                    },
                                ],
                            },
                        ],
                    },
                ],
            },
            {
                id: 'traffic_fatalities_ped_last_decade',
                name: 'Total Pedestrian/Cyclist Fatalities In Last Decade',
                contents: [
                    {
                        year: 2020,
                        stats_by_source: [
                            {
                                name: 'Total Pedestrian/Cyclist Fatalities In Last Decade',
                                stats: [
                                    {
                                        source: null,
                                        column: 236,
                                    },
                                ],
                            },
                        ],
                    },
                ],
            },
        ],
    },
    {
        id: 'health',
        name: 'Health',
        contents: [
            {
                id: 'GHLTH_cdc_2',
                name: 'Fair or poor self-rated health status %',
                contents: [
                    {
                        year: 2020,
                        stats_by_source: [
                            {
                                name: 'Fair or poor self-rated health status %',
                                stats: [
                                    {
                                        source: null,
                                        column: 17,
                                    },
                                ],
                            },
                        ],
                    },
                ],
            },
            {
                id: 'PHLTH_cdc_2',
                name: 'Physical health not good for two weeks in last year %',
                contents: [
                    {
                        year: 2020,
                        stats_by_source: [
                            {
                                name: 'Physical health not good for two weeks in last year %',
                                stats: [
                                    {
                                        source: null,
                                        column: 24,
                                    },
                                ],
                            },
                        ],
                    },
                ],
            },
            {
                id: 'ARTHRITIS_cdc_2',
                name: 'Arthritis %',
                contents: [
                    {
                        year: 2020,
                        stats_by_source: [
                            {
                                name: 'Arthritis %',
                                stats: [
                                    {
                                        source: null,
                                        column: 3,
                                    },
                                ],
                            },
                        ],
                    },
                ],
            },
            {
                id: 'CASTHMA_cdc_2',
                name: 'Current asthma %',
                contents: [
                    {
                        year: 2020,
                        stats_by_source: [
                            {
                                name: 'Current asthma %',
                                stats: [
                                    {
                                        source: null,
                                        column: 7,
                                    },
                                ],
                            },
                        ],
                    },
                ],
            },
            {
                id: 'BPHIGH_cdc_2',
                name: 'High blood pressure %',
                contents: [
                    {
                        year: 2020,
                        stats_by_source: [
                            {
                                name: 'High blood pressure %',
                                stats: [
                                    {
                                        source: null,
                                        column: 5,
                                    },
                                ],
                            },
                        ],
                    },
                ],
            },
            {
                id: 'CANCER_cdc_2',
                name: 'Cancer (excluding skin cancer) %',
                contents: [
                    {
                        year: 2020,
                        stats_by_source: [
                            {
                                name: 'Cancer (excluding skin cancer) %',
                                stats: [
                                    {
                                        source: null,
                                        column: 6,
                                    },
                                ],
                            },
                        ],
                    },
                ],
            },
            {
                id: 'KIDNEY_cdc_2',
                name: 'Chronic kidney disease %',
                contents: [
                    {
                        year: 2020,
                        stats_by_source: [
                            {
                                name: 'Chronic kidney disease %',
                                stats: [
                                    {
                                        source: null,
                                        column: 20,
                                    },
                                ],
                            },
                        ],
                    },
                ],
            },
            {
                id: 'COPD_cdc_2',
                name: 'COPD %',
                contents: [
                    {
                        year: 2020,
                        stats_by_source: [
                            {
                                name: 'COPD %',
                                stats: [
                                    {
                                        source: null,
                                        column: 12,
                                    },
                                ],
                            },
                        ],
                    },
                ],
            },
            {
                id: 'CHD_cdc_2',
                name: 'Coronary heart disease %',
                contents: [
                    {
                        year: 2020,
                        stats_by_source: [
                            {
                                name: 'Coronary heart disease %',
                                stats: [
                                    {
                                        source: null,
                                        column: 8,
                                    },
                                ],
                            },
                        ],
                    },
                ],
            },
            {
                id: 'DIABETES_cdc_2',
                name: 'Diagnosed diabetes %',
                contents: [
                    {
                        year: 2020,
                        stats_by_source: [
                            {
                                name: 'Diagnosed diabetes %',
                                stats: [
                                    {
                                        source: null,
                                        column: 15,
                                    },
                                ],
                            },
                        ],
                    },
                ],
            },
            {
                id: 'OBESITY_cdc_2',
                name: 'Obesity %',
                contents: [
                    {
                        year: 2020,
                        stats_by_source: [
                            {
                                name: 'Obesity %',
                                stats: [
                                    {
                                        source: null,
                                        column: 23,
                                    },
                                ],
                            },
                        ],
                    },
                ],
            },
            {
                id: 'STROKE_cdc_2',
                name: 'Stroke %',
                contents: [
                    {
                        year: 2020,
                        stats_by_source: [
                            {
                                name: 'Stroke %',
                                stats: [
                                    {
                                        source: null,
                                        column: 27,
                                    },
                                ],
                            },
                        ],
                    },
                ],
            },
            {
                id: 'DISABILITY_cdc_2',
                name: 'Disability %',
                contents: [
                    {
                        year: 2020,
                        stats_by_source: [
                            {
                                name: 'Disability %',
                                stats: [
                                    {
                                        source: null,
                                        column: 16,
                                    },
                                ],
                            },
                        ],
                    },
                ],
            },
            {
                id: 'HEARING_cdc_2',
                name: 'Hearing disability %',
                contents: [
                    {
                        year: 2020,
                        stats_by_source: [
                            {
                                name: 'Hearing disability %',
                                stats: [
                                    {
                                        source: null,
                                        column: 18,
                                    },
                                ],
                            },
                        ],
                    },
                ],
            },
            {
                id: 'VISION_cdc_2',
                name: 'Vision disability %',
                contents: [
                    {
                        year: 2020,
                        stats_by_source: [
                            {
                                name: 'Vision disability %',
                                stats: [
                                    {
                                        source: null,
                                        column: 28,
                                    },
                                ],
                            },
                        ],
                    },
                ],
            },
            {
                id: 'COGNITION_cdc_2',
                name: 'Cognitive disability %',
                contents: [
                    {
                        year: 2020,
                        stats_by_source: [
                            {
                                name: 'Cognitive disability %',
                                stats: [
                                    {
                                        source: null,
                                        column: 11,
                                    },
                                ],
                            },
                        ],
                    },
                ],
            },
            {
                id: 'MOBILITY_cdc_2',
                name: 'Mobility disability %',
                contents: [
                    {
                        year: 2020,
                        stats_by_source: [
                            {
                                name: 'Mobility disability %',
                                stats: [
                                    {
                                        source: null,
                                        column: 22,
                                    },
                                ],
                            },
                        ],
                    },
                ],
            },
            {
                id: 'SELFCARE_cdc_2',
                name: 'Self-care disability %',
                contents: [
                    {
                        year: 2020,
                        stats_by_source: [
                            {
                                name: 'Self-care disability %',
                                stats: [
                                    {
                                        source: null,
                                        column: 25,
                                    },
                                ],
                            },
                        ],
                    },
                ],
            },
            {
                id: 'INDEPLIVE_cdc_2',
                name: 'Independent living disability %',
                contents: [
                    {
                        year: 2020,
                        stats_by_source: [
                            {
                                name: 'Independent living disability %',
                                stats: [
                                    {
                                        source: null,
                                        column: 19,
                                    },
                                ],
                            },
                        ],
                    },
                ],
            },
            {
                id: 'BINGE_cdc_2',
                name: 'Binge drinking among adults %',
                contents: [
                    {
                        year: 2020,
                        stats_by_source: [
                            {
                                name: 'Binge drinking among adults %',
                                stats: [
                                    {
                                        source: null,
                                        column: 4,
                                    },
                                ],
                            },
                        ],
                    },
                ],
            },
            {
                id: 'CSMOKING_cdc_2',
                name: 'Smoking %',
                contents: [
                    {
                        year: 2020,
                        stats_by_source: [
                            {
                                name: 'Smoking %',
                                stats: [
                                    {
                                        source: null,
                                        column: 13,
                                    },
                                ],
                            },
                        ],
                    },
                ],
            },
            {
                id: 'LPA_cdc_2',
                name: 'No leisure-time physical activity %',
                contents: [
                    {
                        year: 2020,
                        stats_by_source: [
                            {
                                name: 'No leisure-time physical activity %',
                                stats: [
                                    {
                                        source: null,
                                        column: 21,
                                    },
                                ],
                            },
                        ],
                    },
                ],
            },
            {
                id: 'SLEEP_cdc_2',
                name: 'Sleeping less than 7 hours %',
                contents: [
                    {
                        year: 2020,
                        stats_by_source: [
                            {
                                name: 'Sleeping less than 7 hours %',
                                stats: [
                                    {
                                        source: null,
                                        column: 26,
                                    },
                                ],
                            },
                        ],
                    },
                ],
            },
            {
                id: 'CHECKUP_cdc_2',
                name: 'Attended doctor in last year %',
                contents: [
                    {
                        year: 2020,
                        stats_by_source: [
                            {
                                name: 'Attended doctor in last year %',
                                stats: [
                                    {
                                        source: null,
                                        column: 9,
                                    },
                                ],
                            },
                        ],
                    },
                ],
            },
            {
                id: 'DENTAL_cdc_2',
                name: 'Attended dentist in last year %',
                contents: [
                    {
                        year: 2020,
                        stats_by_source: [
                            {
                                name: 'Attended dentist in last year %',
                                stats: [
                                    {
                                        source: null,
                                        column: 14,
                                    },
                                ],
                            },
                        ],
                    },
                ],
            },
            {
                id: 'CHOLSCREEN_cdc_2',
                name: 'Cholesterol screening in last year %',
                contents: [
                    {
                        year: 2020,
                        stats_by_source: [
                            {
                                name: 'Cholesterol screening in last year %',
                                stats: [
                                    {
                                        source: null,
                                        column: 10,
                                    },
                                ],
                            },
                        ],
                    },
                ],
            },
        ],
    },
    {
        id: 'climate_change',
        name: 'Climate Change',
        contents: [
            {
                id: 'heating_utility_gas',
                name: 'Utility gas heating %',
                contents: [
                    {
                        year: 2020,
                        stats_by_source: [
                            {
                                name: 'Utility gas heating %',
                                stats: [
                                    {
                                        source: null,
                                        column: 102,
                                    },
                                ],
                            },
                        ],
                    },
                ],
            },
            {
                id: 'heating_electricity',
                name: 'Electricity heating %',
                contents: [
                    {
                        year: 2020,
                        stats_by_source: [
                            {
                                name: 'Electricity heating %',
                                stats: [
                                    {
                                        source: null,
                                        column: 98,
                                    },
                                ],
                            },
                        ],
                    },
                ],
            },
            {
                id: 'heating_bottled_tank_lp_gas',
                name: 'Bottled, tank, or LP gas heating %',
                contents: [
                    {
                        year: 2020,
                        stats_by_source: [
                            {
                                name: 'Bottled, tank, or LP gas heating %',
                                stats: [
                                    {
                                        source: null,
                                        column: 97,
                                    },
                                ],
                            },
                        ],
                    },
                ],
            },
            {
                id: 'heating_feul_oil_kerosene',
                name: 'Fuel oil, kerosene, etc. heating %',
                contents: [
                    {
                        year: 2020,
                        stats_by_source: [
                            {
                                name: 'Fuel oil, kerosene, etc. heating %',
                                stats: [
                                    {
                                        source: null,
                                        column: 99,
                                    },
                                ],
                            },
                        ],
                    },
                ],
            },
            {
                id: 'heating_other',
                name: 'Other fuel heating %',
                contents: [
                    {
                        year: 2020,
                        stats_by_source: [
                            {
                                name: 'Other fuel heating %',
                                stats: [
                                    {
                                        source: null,
                                        column: 101,
                                    },
                                ],
                            },
                        ],
                    },
                ],
            },
            {
                id: 'heating_no',
                name: 'No heating %',
                contents: [
                    {
                        year: 2020,
                        stats_by_source: [
                            {
                                name: 'No heating %',
                                stats: [
                                    {
                                        source: null,
                                        column: 100,
                                    },
                                ],
                            },
                        ],
                    },
                ],
            },
        ],
    },
    {
        id: 'industry',
        name: 'Industry',
        contents: [
            {
                id: 'industry_agriculture,_forestry,_fishing_and_hunting',
                name: 'Agriculture, forestry, fishing and hunting %',
                contents: [
                    {
                        year: 2020,
                        stats_by_source: [
                            {
                                name: 'Agriculture, forestry, fishing and hunting %',
                                stats: [
                                    {
                                        source: null,
                                        column: 123,
                                    },
                                ],
                            },
                        ],
                    },
                ],
            },
            {
                id: 'industry_mining,_quarrying,_and_oil_and_gas_extraction',
                name: 'Mining, quarrying, and oil and gas extraction %',
                contents: [
                    {
                        year: 2020,
                        stats_by_source: [
                            {
                                name: 'Mining, quarrying, and oil and gas extraction %',
                                stats: [
                                    {
                                        source: null,
                                        column: 132,
                                    },
                                ],
                            },
                        ],
                    },
                ],
            },
            {
                id: 'industry_accommodation_and_food_services',
                name: 'Accommodation and food services %',
                contents: [
                    {
                        year: 2020,
                        stats_by_source: [
                            {
                                name: 'Accommodation and food services %',
                                stats: [
                                    {
                                        source: null,
                                        column: 121,
                                    },
                                ],
                            },
                        ],
                    },
                ],
            },
            {
                id: 'industry_arts,_entertainment,_and_recreation',
                name: 'Arts, entertainment, and recreation %',
                contents: [
                    {
                        year: 2020,
                        stats_by_source: [
                            {
                                name: 'Arts, entertainment, and recreation %',
                                stats: [
                                    {
                                        source: null,
                                        column: 124,
                                    },
                                ],
                            },
                        ],
                    },
                ],
            },
            {
                id: 'industry_construction',
                name: 'Construction %',
                contents: [
                    {
                        year: 2020,
                        stats_by_source: [
                            {
                                name: 'Construction %',
                                stats: [
                                    {
                                        source: null,
                                        column: 125,
                                    },
                                ],
                            },
                        ],
                    },
                ],
            },
            {
                id: 'industry_educational_services',
                name: 'Educational services %',
                contents: [
                    {
                        year: 2020,
                        stats_by_source: [
                            {
                                name: 'Educational services %',
                                stats: [
                                    {
                                        source: null,
                                        column: 126,
                                    },
                                ],
                            },
                        ],
                    },
                ],
            },
            {
                id: 'industry_health_care_and_social_assistance',
                name: 'Health care and social assistance %',
                contents: [
                    {
                        year: 2020,
                        stats_by_source: [
                            {
                                name: 'Health care and social assistance %',
                                stats: [
                                    {
                                        source: null,
                                        column: 128,
                                    },
                                ],
                            },
                        ],
                    },
                ],
            },
            {
                id: 'industry_finance_and_insurance',
                name: 'Finance and insurance %',
                contents: [
                    {
                        year: 2020,
                        stats_by_source: [
                            {
                                name: 'Finance and insurance %',
                                stats: [
                                    {
                                        source: null,
                                        column: 127,
                                    },
                                ],
                            },
                        ],
                    },
                ],
            },
            {
                id: 'industry_real_estate_and_rental_and_leasing',
                name: 'Real estate and rental and leasing %',
                contents: [
                    {
                        year: 2020,
                        stats_by_source: [
                            {
                                name: 'Real estate and rental and leasing %',
                                stats: [
                                    {
                                        source: null,
                                        column: 136,
                                    },
                                ],
                            },
                        ],
                    },
                ],
            },
            {
                id: 'industry_information',
                name: 'Information %',
                contents: [
                    {
                        year: 2020,
                        stats_by_source: [
                            {
                                name: 'Information %',
                                stats: [
                                    {
                                        source: null,
                                        column: 129,
                                    },
                                ],
                            },
                        ],
                    },
                ],
            },
            {
                id: 'industry_manufacturing',
                name: 'Manufacturing %',
                contents: [
                    {
                        year: 2020,
                        stats_by_source: [
                            {
                                name: 'Manufacturing %',
                                stats: [
                                    {
                                        source: null,
                                        column: 131,
                                    },
                                ],
                            },
                        ],
                    },
                ],
            },
            {
                id: 'industry_other_services,_except_public_administration',
                name: 'Other services, except public administration %',
                contents: [
                    {
                        year: 2020,
                        stats_by_source: [
                            {
                                name: 'Other services, except public administration %',
                                stats: [
                                    {
                                        source: null,
                                        column: 133,
                                    },
                                ],
                            },
                        ],
                    },
                ],
            },
            {
                id: 'industry_administrative_and_support_and_waste_management_services',
                name: 'Administrative and support and waste management services %',
                contents: [
                    {
                        year: 2020,
                        stats_by_source: [
                            {
                                name: 'Administrative and support and waste management services %',
                                stats: [
                                    {
                                        source: null,
                                        column: 122,
                                    },
                                ],
                            },
                        ],
                    },
                ],
            },
            {
                id: 'industry_management_of_companies_and_enterprises',
                name: 'Management of companies and enterprises %',
                contents: [
                    {
                        year: 2020,
                        stats_by_source: [
                            {
                                name: 'Management of companies and enterprises %',
                                stats: [
                                    {
                                        source: null,
                                        column: 130,
                                    },
                                ],
                            },
                        ],
                    },
                ],
            },
            {
                id: 'industry_professional,_scientific,_and_technical_services',
                name: 'Professional, scientific, and technical services %',
                contents: [
                    {
                        year: 2020,
                        stats_by_source: [
                            {
                                name: 'Professional, scientific, and technical services %',
                                stats: [
                                    {
                                        source: null,
                                        column: 134,
                                    },
                                ],
                            },
                        ],
                    },
                ],
            },
            {
                id: 'industry_public_administration',
                name: 'Public administration %',
                contents: [
                    {
                        year: 2020,
                        stats_by_source: [
                            {
                                name: 'Public administration %',
                                stats: [
                                    {
                                        source: null,
                                        column: 135,
                                    },
                                ],
                            },
                        ],
                    },
                ],
            },
            {
                id: 'industry_retail_trade',
                name: 'Retail trade %',
                contents: [
                    {
                        year: 2020,
                        stats_by_source: [
                            {
                                name: 'Retail trade %',
                                stats: [
                                    {
                                        source: null,
                                        column: 137,
                                    },
                                ],
                            },
                        ],
                    },
                ],
            },
            {
                id: 'industry_transportation_and_warehousing',
                name: 'Transportation and warehousing %',
                contents: [
                    {
                        year: 2020,
                        stats_by_source: [
                            {
                                name: 'Transportation and warehousing %',
                                stats: [
                                    {
                                        source: null,
                                        column: 138,
                                    },
                                ],
                            },
                        ],
                    },
                ],
            },
            {
                id: 'industry_utilities',
                name: 'Utilities %',
                contents: [
                    {
                        year: 2020,
                        stats_by_source: [
                            {
                                name: 'Utilities %',
                                stats: [
                                    {
                                        source: null,
                                        column: 139,
                                    },
                                ],
                            },
                        ],
                    },
                ],
            },
            {
                id: 'industry_wholesale_trade',
                name: 'Wholesale trade %',
                contents: [
                    {
                        year: 2020,
                        stats_by_source: [
                            {
                                name: 'Wholesale trade %',
                                stats: [
                                    {
                                        source: null,
                                        column: 140,
                                    },
                                ],
                            },
                        ],
                    },
                ],
            },
        ],
    },
    {
        id: 'occupation',
        name: 'Occupation',
        contents: [
            {
                id: 'occupation_architecture_and_engineering_occupations',
                name: 'Architecture and engineering occupations %',
                contents: [
                    {
                        year: 2020,
                        stats_by_source: [
                            {
                                name: 'Architecture and engineering occupations %',
                                stats: [
                                    {
                                        source: null,
                                        column: 169,
                                    },
                                ],
                            },
                        ],
                    },
                ],
            },
            {
                id: 'occupation_computer_and_mathematical_occupations',
                name: 'Computer and mathematical occupations %',
                contents: [
                    {
                        year: 2020,
                        stats_by_source: [
                            {
                                name: 'Computer and mathematical occupations %',
                                stats: [
                                    {
                                        source: null,
                                        column: 174,
                                    },
                                ],
                            },
                        ],
                    },
                ],
            },
            {
                id: 'occupation_life,_physical,_and_social_science_occupations',
                name: 'Life, physical, and social science occupations %',
                contents: [
                    {
                        year: 2020,
                        stats_by_source: [
                            {
                                name: 'Life, physical, and social science occupations %',
                                stats: [
                                    {
                                        source: null,
                                        column: 186,
                                    },
                                ],
                            },
                        ],
                    },
                ],
            },
            {
                id: 'occupation_arts,_design,_entertainment,_sports,_and_media_occupations',
                name: 'Arts, design, entertainment, sports, and media occupations %',
                contents: [
                    {
                        year: 2020,
                        stats_by_source: [
                            {
                                name: 'Arts, design, entertainment, sports, and media occupations %',
                                stats: [
                                    {
                                        source: null,
                                        column: 170,
                                    },
                                ],
                            },
                        ],
                    },
                ],
            },
            {
                id: 'occupation_community_and_social_service_occupations',
                name: 'Community and social service occupations %',
                contents: [
                    {
                        year: 2020,
                        stats_by_source: [
                            {
                                name: 'Community and social service occupations %',
                                stats: [
                                    {
                                        source: null,
                                        column: 173,
                                    },
                                ],
                            },
                        ],
                    },
                ],
            },
            {
                id: 'occupation_educational_instruction,_and_library_occupations',
                name: 'Educational instruction, and library occupations %',
                contents: [
                    {
                        year: 2020,
                        stats_by_source: [
                            {
                                name: 'Educational instruction, and library occupations %',
                                stats: [
                                    {
                                        source: null,
                                        column: 176,
                                    },
                                ],
                            },
                        ],
                    },
                ],
            },
            {
                id: 'occupation_legal_occupations',
                name: 'Legal occupations %',
                contents: [
                    {
                        year: 2020,
                        stats_by_source: [
                            {
                                name: 'Legal occupations %',
                                stats: [
                                    {
                                        source: null,
                                        column: 185,
                                    },
                                ],
                            },
                        ],
                    },
                ],
            },
            {
                id: 'occupation_health_diagnosing_and_treating_practitioners_and_other_technical_occupations',
                name: 'Health diagnosing and treating practitioners and other technical occupations %',
                contents: [
                    {
                        year: 2020,
                        stats_by_source: [
                            {
                                name: 'Health diagnosing and treating practitioners and other technical occupations %',
                                stats: [
                                    {
                                        source: null,
                                        column: 180,
                                    },
                                ],
                            },
                        ],
                    },
                ],
            },
            {
                id: 'occupation_health_technologists_and_technicians',
                name: 'Health technologists and technicians %',
                contents: [
                    {
                        year: 2020,
                        stats_by_source: [
                            {
                                name: 'Health technologists and technicians %',
                                stats: [
                                    {
                                        source: null,
                                        column: 181,
                                    },
                                ],
                            },
                        ],
                    },
                ],
            },
            {
                id: 'occupation_business_and_financial_operations_occupations',
                name: 'Business and financial operations occupations %',
                contents: [
                    {
                        year: 2020,
                        stats_by_source: [
                            {
                                name: 'Business and financial operations occupations %',
                                stats: [
                                    {
                                        source: null,
                                        column: 172,
                                    },
                                ],
                            },
                        ],
                    },
                ],
            },
            {
                id: 'occupation_management_occupations',
                name: 'Management occupations %',
                contents: [
                    {
                        year: 2020,
                        stats_by_source: [
                            {
                                name: 'Management occupations %',
                                stats: [
                                    {
                                        source: null,
                                        column: 187,
                                    },
                                ],
                            },
                        ],
                    },
                ],
            },
            {
                id: 'occupation_construction_and_extraction_occupations',
                name: 'Construction and extraction occupations %',
                contents: [
                    {
                        year: 2020,
                        stats_by_source: [
                            {
                                name: 'Construction and extraction occupations %',
                                stats: [
                                    {
                                        source: null,
                                        column: 175,
                                    },
                                ],
                            },
                        ],
                    },
                ],
            },
            {
                id: 'occupation_farming,_fishing,_and_forestry_occupations',
                name: 'Farming, fishing, and forestry occupations %',
                contents: [
                    {
                        year: 2020,
                        stats_by_source: [
                            {
                                name: 'Farming, fishing, and forestry occupations %',
                                stats: [
                                    {
                                        source: null,
                                        column: 177,
                                    },
                                ],
                            },
                        ],
                    },
                ],
            },
            {
                id: 'occupation_installation,_maintenance,_and_repair_occupations',
                name: 'Installation, maintenance, and repair occupations %',
                contents: [
                    {
                        year: 2020,
                        stats_by_source: [
                            {
                                name: 'Installation, maintenance, and repair occupations %',
                                stats: [
                                    {
                                        source: null,
                                        column: 183,
                                    },
                                ],
                            },
                        ],
                    },
                ],
            },
            {
                id: 'occupation_material_moving_occupations',
                name: 'Material moving occupations %',
                contents: [
                    {
                        year: 2020,
                        stats_by_source: [
                            {
                                name: 'Material moving occupations %',
                                stats: [
                                    {
                                        source: null,
                                        column: 188,
                                    },
                                ],
                            },
                        ],
                    },
                ],
            },
            {
                id: 'occupation_production_occupations',
                name: 'Production occupations %',
                contents: [
                    {
                        year: 2020,
                        stats_by_source: [
                            {
                                name: 'Production occupations %',
                                stats: [
                                    {
                                        source: null,
                                        column: 191,
                                    },
                                ],
                            },
                        ],
                    },
                ],
            },
            {
                id: 'occupation_transportation_occupations',
                name: 'Transportation occupations %',
                contents: [
                    {
                        year: 2020,
                        stats_by_source: [
                            {
                                name: 'Transportation occupations %',
                                stats: [
                                    {
                                        source: null,
                                        column: 193,
                                    },
                                ],
                            },
                        ],
                    },
                ],
            },
            {
                id: 'occupation_office_and_administrative_support_occupations',
                name: 'Office and administrative support occupations %',
                contents: [
                    {
                        year: 2020,
                        stats_by_source: [
                            {
                                name: 'Office and administrative support occupations %',
                                stats: [
                                    {
                                        source: null,
                                        column: 189,
                                    },
                                ],
                            },
                        ],
                    },
                ],
            },
            {
                id: 'occupation_sales_and_related_occupations',
                name: 'Sales and related occupations %',
                contents: [
                    {
                        year: 2020,
                        stats_by_source: [
                            {
                                name: 'Sales and related occupations %',
                                stats: [
                                    {
                                        source: null,
                                        column: 192,
                                    },
                                ],
                            },
                        ],
                    },
                ],
            },
            {
                id: 'occupation_building_and_grounds_cleaning_and_maintenance_occupations',
                name: 'Building and grounds cleaning and maintenance occupations %',
                contents: [
                    {
                        year: 2020,
                        stats_by_source: [
                            {
                                name: 'Building and grounds cleaning and maintenance occupations %',
                                stats: [
                                    {
                                        source: null,
                                        column: 171,
                                    },
                                ],
                            },
                        ],
                    },
                ],
            },
            {
                id: 'occupation_food_preparation_and_serving_related_occupations',
                name: 'Food preparation and serving related occupations %',
                contents: [
                    {
                        year: 2020,
                        stats_by_source: [
                            {
                                name: 'Food preparation and serving related occupations %',
                                stats: [
                                    {
                                        source: null,
                                        column: 179,
                                    },
                                ],
                            },
                        ],
                    },
                ],
            },
            {
                id: 'occupation_healthcare_support_occupations',
                name: 'Healthcare support occupations %',
                contents: [
                    {
                        year: 2020,
                        stats_by_source: [
                            {
                                name: 'Healthcare support occupations %',
                                stats: [
                                    {
                                        source: null,
                                        column: 182,
                                    },
                                ],
                            },
                        ],
                    },
                ],
            },
            {
                id: 'occupation_personal_care_and_service_occupations',
                name: 'Personal care and service occupations %',
                contents: [
                    {
                        year: 2020,
                        stats_by_source: [
                            {
                                name: 'Personal care and service occupations %',
                                stats: [
                                    {
                                        source: null,
                                        column: 190,
                                    },
                                ],
                            },
                        ],
                    },
                ],
            },
            {
                id: 'occupation_firefighting_and_prevention,_and_other_protective_service_workers_including_supervisors',
                name: 'Firefighting and prevention, and other protective service workers including supervisors %',
                contents: [
                    {
                        year: 2020,
                        stats_by_source: [
                            {
                                name: 'Firefighting and prevention, and other protective service workers including supervisors %',
                                stats: [
                                    {
                                        source: null,
                                        column: 178,
                                    },
                                ],
                            },
                        ],
                    },
                ],
            },
            {
                id: 'occupation_law_enforcement_workers_including_supervisors',
                name: 'Law enforcement workers including supervisors %',
                contents: [
                    {
                        year: 2020,
                        stats_by_source: [
                            {
                                name: 'Law enforcement workers including supervisors %',
                                stats: [
                                    {
                                        source: null,
                                        column: 184,
                                    },
                                ],
                            },
                        ],
                    },
                ],
            },
        ],
    },
    {
        id: 'relationships',
        name: 'Relationships',
        contents: [
            {
                id: 'sors_unpartnered_householder',
                name: 'Not Cohabiting With Partner %',
                contents: [
                    {
                        year: 2020,
                        stats_by_source: [
                            {
                                name: 'Not Cohabiting With Partner %',
                                stats: [
                                    {
                                        source: null,
                                        column: 233,
                                    },
                                ],
                            },
                        ],
                    },
                ],
            },
            {
                id: 'sors_cohabiting_partnered_gay',
                name: 'Cohabiting With Partner (Gay) %',
                contents: [
                    {
                        year: 2020,
                        stats_by_source: [
                            {
                                name: 'Cohabiting With Partner (Gay) %',
                                stats: [
                                    {
                                        source: null,
                                        column: 230,
                                    },
                                ],
                            },
                        ],
                    },
                ],
            },
            {
                id: 'sors_cohabiting_partnered_straight',
                name: 'Cohabiting With Partner (Straight) %',
                contents: [
                    {
                        year: 2020,
                        stats_by_source: [
                            {
                                name: 'Cohabiting With Partner (Straight) %',
                                stats: [
                                    {
                                        source: null,
                                        column: 231,
                                    },
                                ],
                            },
                        ],
                    },
                ],
            },
            {
                id: 'sors_child',
                name: 'Living With Parents %',
                contents: [
                    {
                        year: 2020,
                        stats_by_source: [
                            {
                                name: 'Living With Parents %',
                                stats: [
                                    {
                                        source: null,
                                        column: 229,
                                    },
                                ],
                            },
                        ],
                    },
                ],
            },
            {
                id: 'sors_other',
                name: 'Other Living Situation %',
                contents: [
                    {
                        year: 2020,
                        stats_by_source: [
                            {
                                name: 'Other Living Situation %',
                                stats: [
                                    {
                                        source: null,
                                        column: 232,
                                    },
                                ],
                            },
                        ],
                    },
                ],
            },
            {
                id: 'marriage_never_married',
                name: 'Never Married %',
                contents: [
                    {
                        year: 2020,
                        stats_by_source: [
                            {
                                name: 'Never Married %',
                                stats: [
                                    {
                                        source: null,
                                        column: 154,
                                    },
                                ],
                            },
                        ],
                    },
                ],
            },
            {
                id: 'marriage_married_not_divorced',
                name: 'Married (not divorced) %',
                contents: [
                    {
                        year: 2020,
                        stats_by_source: [
                            {
                                name: 'Married (not divorced) %',
                                stats: [
                                    {
                                        source: null,
                                        column: 153,
                                    },
                                ],
                            },
                        ],
                    },
                ],
            },
            {
                id: 'marriage_divorced',
                name: 'Divorced %',
                contents: [
                    {
                        year: 2020,
                        stats_by_source: [
                            {
                                name: 'Divorced %',
                                stats: [
                                    {
                                        source: null,
                                        column: 152,
                                    },
                                ],
                            },
                        ],
                    },
                ],
            },
        ],
    },
    {
        id: 'election',
        name: 'Election',
        contents: [
            {
                id: '2020 Presidential Election-margin',
                name: '2020 Presidential Election',
                contents: [
                    {
                        year: 2020,
                        stats_by_source: [
                            {
                                name: '2020 Presidential Election',
                                stats: [
                                    {
                                        source: null,
                                        column: 2,
                                    },
                                ],
                            },
                        ],
                    },
                ],
            },
            {
                id: '2016 Presidential Election-margin',
                name: '2016 Presidential Election',
                contents: [
                    {
                        year: 2020,
                        stats_by_source: [
                            {
                                name: '2016 Presidential Election',
                                stats: [
                                    {
                                        source: null,
                                        column: 0,
                                    },
                                ],
                            },
                        ],
                    },
                ],
            },
            {
                id: '2016-2020 Swing-margin',
                name: '2016-2020 Swing',
                contents: [
                    {
                        year: 2020,
                        stats_by_source: [
                            {
                                name: '2016-2020 Swing',
                                stats: [
                                    {
                                        source: null,
                                        column: 1,
                                    },
                                ],
                            },
                        ],
                    },
                ],
            },
        ],
    },
    {
        id: 'distance_from_features',
        name: 'Distance from Features',
        contents: [
            {
                id: 'park_percent_1km_v2',
                name: 'PW Mean % of parkland within 1km',
                contents: [
                    {
                        year: 2020,
                        stats_by_source: [
                            {
                                name: 'PW Mean % of parkland within 1km',
                                stats: [
                                    {
                                        source: null,
                                        column: 197,
                                    },
                                ],
                            },
                        ],
                    },
                ],
            },
            {
                id: 'within_Hospital_10',
                name: 'Within 10km of Hospital %',
                contents: [
                    {
                        year: 2020,
                        stats_by_source: [
                            {
                                name: 'Within 10km of Hospital %',
                                stats: [
                                    {
                                        source: null,
                                        column: 259,
                                    },
                                ],
                            },
                        ],
                    },
                ],
            },
            {
                id: 'mean_dist_Hospital_updated',
                name: 'Mean distance to nearest Hospital',
                contents: [
                    {
                        year: 2020,
                        stats_by_source: [
                            {
                                name: 'Mean distance to nearest Hospital',
                                stats: [
                                    {
                                        source: null,
                                        column: 157,
                                    },
                                ],
                            },
                        ],
                    },
                ],
            },
            {
                id: 'within_Public School_2',
                name: 'Within 2km of Public School %',
                contents: [
                    {
                        year: 2020,
                        stats_by_source: [
                            {
                                name: 'Within 2km of Public School %',
                                stats: [
                                    {
                                        source: null,
                                        column: 260,
                                    },
                                ],
                            },
                        ],
                    },
                ],
            },
            {
                id: 'mean_dist_Public School_updated',
                name: 'Mean distance to nearest Public School',
                contents: [
                    {
                        year: 2020,
                        stats_by_source: [
                            {
                                name: 'Mean distance to nearest Public School',
                                stats: [
                                    {
                                        source: null,
                                        column: 158,
                                    },
                                ],
                            },
                        ],
                    },
                ],
            },
            {
                id: 'within_Airport_30',
                name: 'Within 30km of Airport %',
                contents: [
                    {
                        year: 2020,
                        stats_by_source: [
                            {
                                name: 'Within 30km of Airport %',
                                stats: [
                                    {
                                        source: null,
                                        column: 258,
                                    },
                                ],
                            },
                        ],
                    },
                ],
            },
            {
                id: 'mean_dist_Airport_updated',
                name: 'Mean distance to nearest Airport',
                contents: [
                    {
                        year: 2020,
                        stats_by_source: [
                            {
                                name: 'Mean distance to nearest Airport',
                                stats: [
                                    {
                                        source: null,
                                        column: 156,
                                    },
                                ],
                            },
                        ],
                    },
                ],
            },
            {
                id: 'within_Active Superfund Site_10',
                name: 'Within 10km of Active Superfund Site %',
                contents: [
                    {
                        year: 2020,
                        stats_by_source: [
                            {
                                name: 'Within 10km of Active Superfund Site %',
                                stats: [
                                    {
                                        source: null,
                                        column: 257,
                                    },
                                ],
                            },
                        ],
                    },
                ],
            },
            {
                id: 'mean_dist_Active Superfund Site_updated',
                name: 'Mean distance to nearest Active Superfund Site',
                contents: [
                    {
                        year: 2020,
                        stats_by_source: [
                            {
                                name: 'Mean distance to nearest Active Superfund Site',
                                stats: [
                                    {
                                        source: null,
                                        column: 155,
                                    },
                                ],
                            },
                        ],
                    },
                ],
            },
            {
                id: 'lapophalfshare_usda_fra_1',
                name: 'Within 0.5mi of a grocery store %',
                contents: [
                    {
                        year: 2020,
                        stats_by_source: [
                            {
                                name: 'Within 0.5mi of a grocery store %',
                                stats: [
                                    {
                                        source: null,
                                        column: 151,
                                    },
                                ],
                            },
                        ],
                    },
                ],
            },
            {
                id: 'lapop1share_usda_fra_1',
                name: 'Within 1mi of a grocery store %',
                contents: [
                    {
                        year: 2020,
                        stats_by_source: [
                            {
                                name: 'Within 1mi of a grocery store %',
                                stats: [
                                    {
                                        source: null,
                                        column: 149,
                                    },
                                ],
                            },
                        ],
                    },
                ],
            },
            {
                id: 'lapop10share_usda_fra_1',
                name: 'Within 10mi of a grocery store %',
                contents: [
                    {
                        year: 2020,
                        stats_by_source: [
                            {
                                name: 'Within 10mi of a grocery store %',
                                stats: [
                                    {
                                        source: null,
                                        column: 148,
                                    },
                                ],
                            },
                        ],
                    },
                ],
            },
            {
                id: 'lapop20share_usda_fra_1',
                name: 'Within 20mi of a grocery store %',
                contents: [
                    {
                        year: 2020,
                        stats_by_source: [
                            {
                                name: 'Within 20mi of a grocery store %',
                                stats: [
                                    {
                                        source: null,
                                        column: 150,
                                    },
                                ],
                            },
                        ],
                    },
                ],
            },
        ],
    },
    {
        id: 'weather',
        name: 'Weather',
        contents: [
            {
                id: 'mean_high_temp_4',
                name: 'Mean high temp',
                contents: [
                    {
                        year: 2020,
                        stats_by_source: [
                            {
                                name: 'Mean high temp',
                                stats: [
                                    {
                                        source: null,
                                        column: 161,
                                    },
                                ],
                            },
                        ],
                    },
                ],
            },
            {
                id: 'mean_high_heat_index_4',
                name: 'Mean high heat index',
                contents: [
                    {
                        year: 2020,
                        stats_by_source: [
                            {
                                name: 'Mean high heat index',
                                stats: [
                                    {
                                        source: null,
                                        column: 160,
                                    },
                                ],
                            },
                        ],
                    },
                ],
            },
            {
                id: 'mean_high_dewpoint_4',
                name: 'Mean high dewpt',
                contents: [
                    {
                        year: 2020,
                        stats_by_source: [
                            {
                                name: 'Mean high dewpt',
                                stats: [
                                    {
                                        source: null,
                                        column: 159,
                                    },
                                ],
                            },
                        ],
                    },
                ],
            },
            {
                id: 'days_above_90_4',
                name: 'High temperature Above 90\u00b0F %',
                contents: [
                    {
                        year: 2020,
                        stats_by_source: [
                            {
                                name: 'High temperature Above 90\u00b0F %',
                                stats: [
                                    {
                                        source: null,
                                        column: 68,
                                    },
                                ],
                            },
                        ],
                    },
                ],
            },
            {
                id: 'days_between_40_and_90_4',
                name: 'High temperature Between 40 and 90\u00b0F %',
                contents: [
                    {
                        year: 2020,
                        stats_by_source: [
                            {
                                name: 'High temperature Between 40 and 90\u00b0F %',
                                stats: [
                                    {
                                        source: null,
                                        column: 70,
                                    },
                                ],
                            },
                        ],
                    },
                ],
            },
            {
                id: 'days_below_40_4',
                name: 'High temperature Below 40\u00b0F %',
                contents: [
                    {
                        year: 2020,
                        stats_by_source: [
                            {
                                name: 'High temperature Below 40\u00b0F %',
                                stats: [
                                    {
                                        source: null,
                                        column: 69,
                                    },
                                ],
                            },
                        ],
                    },
                ],
            },
            {
                id: 'days_dewpoint_70_inf_4',
                name: 'Humid days (dewpt > 70\u00b0F) %',
                contents: [
                    {
                        year: 2020,
                        stats_by_source: [
                            {
                                name: 'Humid days (dewpt > 70\u00b0F) %',
                                stats: [
                                    {
                                        source: null,
                                        column: 73,
                                    },
                                ],
                            },
                        ],
                    },
                ],
            },
            {
                id: 'days_dewpoint_50_70_4',
                name: 'Non-humid days (50\u00b0F < dewpt < 70\u00b0F) %',
                contents: [
                    {
                        year: 2020,
                        stats_by_source: [
                            {
                                name: 'Non-humid days (50\u00b0F < dewpt < 70\u00b0F) %',
                                stats: [
                                    {
                                        source: null,
                                        column: 72,
                                    },
                                ],
                            },
                        ],
                    },
                ],
            },
            {
                id: 'days_dewpoint_-inf_50_4',
                name: 'Dry days (dewpt < 50\u00b0F) %',
                contents: [
                    {
                        year: 2020,
                        stats_by_source: [
                            {
                                name: 'Dry days (dewpt < 50\u00b0F) %',
                                stats: [
                                    {
                                        source: null,
                                        column: 71,
                                    },
                                ],
                            },
                        ],
                    },
                ],
            },
            {
                id: 'hours_sunny_4',
                name: 'Mean sunny hours',
                contents: [
                    {
                        year: 2020,
                        stats_by_source: [
                            {
                                name: 'Mean sunny hours',
                                stats: [
                                    {
                                        source: null,
                                        column: 111,
                                    },
                                ],
                            },
                        ],
                    },
                ],
            },
            {
                id: 'rainfall_4',
                name: 'Rainfall',
                contents: [
                    {
                        year: 2020,
                        stats_by_source: [
                            {
                                name: 'Rainfall',
                                stats: [
                                    {
                                        source: null,
                                        column: 204,
                                    },
                                ],
                            },
                        ],
                    },
                ],
            },
            {
                id: 'snowfall_4',
                name: 'Snowfall [rain-equivalent]',
                contents: [
                    {
                        year: 2020,
                        stats_by_source: [
                            {
                                name: 'Snowfall [rain-equivalent]',
                                stats: [
                                    {
                                        source: null,
                                        column: 228,
                                    },
                                ],
                            },
                        ],
                    },
                ],
            },
            {
                id: 'wind_speed_over_10mph_4',
                name: 'High windspeed (>10mph) days %',
                contents: [
                    {
                        year: 2020,
                        stats_by_source: [
                            {
                                name: 'High windspeed (>10mph) days %',
                                stats: [
                                    {
                                        source: null,
                                        column: 256,
                                    },
                                ],
                            },
                        ],
                    },
                ],
            },
            {
                id: 'mean_high_temp_summer_4',
                name: 'Mean high temperature in summer',
                contents: [
                    {
                        year: 2020,
                        stats_by_source: [
                            {
                                name: 'Mean high temperature in summer',
                                stats: [
                                    {
                                        source: null,
                                        column: 164,
                                    },
                                ],
                            },
                        ],
                    },
                ],
            },
            {
                id: 'mean_high_temp_winter_4',
                name: 'Mean high temperature in winter',
                contents: [
                    {
                        year: 2020,
                        stats_by_source: [
                            {
                                name: 'Mean high temperature in winter',
                                stats: [
                                    {
                                        source: null,
                                        column: 165,
                                    },
                                ],
                            },
                        ],
                    },
                ],
            },
            {
                id: 'mean_high_temp_fall_4',
                name: 'Mean high temperature in fall',
                contents: [
                    {
                        year: 2020,
                        stats_by_source: [
                            {
                                name: 'Mean high temperature in fall',
                                stats: [
                                    {
                                        source: null,
                                        column: 162,
                                    },
                                ],
                            },
                        ],
                    },
                ],
            },
            {
                id: 'mean_high_temp_spring_4',
                name: 'Mean high temperature in spring',
                contents: [
                    {
                        year: 2020,
                        stats_by_source: [
                            {
                                name: 'Mean high temperature in spring',
                                stats: [
                                    {
                                        source: null,
                                        column: 163,
                                    },
                                ],
                            },
                        ],
                    },
                ],
            },
        ],
    },
    {
        id: 'misc',
        name: 'Miscellaneous',
        contents: [
            {
                id: 'internet_no_access',
                name: 'No internet access %',
                contents: [
                    {
                        year: 2020,
                        stats_by_source: [
                            {
                                name: 'No internet access %',
                                stats: [
                                    {
                                        source: null,
                                        column: 144,
                                    },
                                ],
                            },
                        ],
                    },
                ],
            },
            {
                id: 'insurance_coverage_none',
                name: 'Uninsured %',
                contents: [
                    {
                        year: 2020,
                        stats_by_source: [
                            {
                                name: 'Uninsured %',
                                stats: [
                                    {
                                        source: null,
                                        column: 142,
                                    },
                                ],
                            },
                        ],
                    },
                ],
            },
            {
                id: 'insurance_coverage_govt',
                name: 'Public Insurance %',
                contents: [
                    {
                        year: 2020,
                        stats_by_source: [
                            {
                                name: 'Public Insurance %',
                                stats: [
                                    {
                                        source: null,
                                        column: 141,
                                    },
                                ],
                            },
                        ],
                    },
                ],
            },
            {
                id: 'insurance_coverage_private',
                name: 'Private Insurance %',
                contents: [
                    {
                        year: 2020,
                        stats_by_source: [
                            {
                                name: 'Private Insurance %',
                                stats: [
                                    {
                                        source: null,
                                        column: 143,
                                    },
                                ],
                            },
                        ],
                    },
                ],
            },
        ],
    },
    {
        id: 'other_densities',
        name: 'Other Density Metrics',
        contents: [
            {
                id: 'ad_0.25',
                name: 'PW Density (r=250m)',
                contents: [
                    {
                        year: 2020,
                        stats_by_source: [
                            {
                                name: 'PW Density (r=250m)',
                                stats: [
                                    {
                                        source: null,
                                        column: 29,
                                    },
                                ],
                            },
                        ],
                    },
                    {
                        year: 2010,
                        stats_by_source: [
                            {
                                name: 'PW Density (r=250m) (2010)',
                                stats: [
                                    {
                                        source: null,
                                        column: 31,
                                    },
                                ],
                            },
                            {
                                name: 'PW Density (r=250m) Change (2010-2020)',
                                stats: [
                                    {
                                        source: null,
                                        column: 33,
                                    },
                                ],
                            },
                        ],
                    },
                    {
                        year: 2000,
                        stats_by_source: [
                            {
                                name: 'PW Density (r=250m) (2000)',
                                stats: [
                                    {
                                        source: null,
                                        column: 30,
                                    },
                                ],
                            },
                            {
                                name: 'PW Density (r=250m) Change (2000-2020)',
                                stats: [
                                    {
                                        source: null,
                                        column: 32,
                                    },
                                ],
                            },
                        ],
                    },
                ],
            },
            {
                id: 'ad_0.5',
                name: 'PW Density (r=500m)',
                contents: [
                    {
                        year: 2020,
                        stats_by_source: [
                            {
                                name: 'PW Density (r=500m)',
                                stats: [
                                    {
                                        source: null,
                                        column: 34,
                                    },
                                ],
                            },
                        ],
                    },
                    {
                        year: 2010,
                        stats_by_source: [
                            {
                                name: 'PW Density (r=500m) (2010)',
                                stats: [
                                    {
                                        source: null,
                                        column: 36,
                                    },
                                ],
                            },
                            {
                                name: 'PW Density (r=500m) Change (2010-2020)',
                                stats: [
                                    {
                                        source: null,
                                        column: 38,
                                    },
                                ],
                            },
                        ],
                    },
                    {
                        year: 2000,
                        stats_by_source: [
                            {
                                name: 'PW Density (r=500m) (2000)',
                                stats: [
                                    {
                                        source: null,
                                        column: 35,
                                    },
                                ],
                            },
                            {
                                name: 'PW Density (r=500m) Change (2000-2020)',
                                stats: [
                                    {
                                        source: null,
                                        column: 37,
                                    },
                                ],
                            },
                        ],
                    },
                ],
            },
            {
                id: 'ad_2',
                name: 'PW Density (r=2km)',
                contents: [
                    {
                        year: 2020,
                        stats_by_source: [
                            {
                                name: 'PW Density (r=2km)',
                                stats: [
                                    {
                                        source: null,
                                        column: 44,
                                    },
                                ],
                            },
                        ],
                    },
                    {
                        year: 2010,
                        stats_by_source: [
                            {
                                name: 'PW Density (r=2km) (2010)',
                                stats: [
                                    {
                                        source: null,
                                        column: 46,
                                    },
                                ],
                            },
                            {
                                name: 'PW Density (r=2km) Change (2010-2020)',
                                stats: [
                                    {
                                        source: null,
                                        column: 48,
                                    },
                                ],
                            },
                        ],
                    },
                    {
                        year: 2000,
                        stats_by_source: [
                            {
                                name: 'PW Density (r=2km) (2000)',
                                stats: [
                                    {
                                        source: null,
                                        column: 45,
                                    },
                                ],
                            },
                            {
                                name: 'PW Density (r=2km) Change (2000-2020)',
                                stats: [
                                    {
                                        source: null,
                                        column: 47,
                                    },
                                ],
                            },
                        ],
                    },
                ],
            },
            {
                id: 'ad_4',
                name: 'PW Density (r=4km)',
                contents: [
                    {
                        year: 2020,
                        stats_by_source: [
                            {
                                name: 'PW Density (r=4km)',
                                stats: [
                                    {
                                        source: null,
                                        column: 49,
                                    },
                                ],
                            },
                        ],
                    },
                    {
                        year: 2010,
                        stats_by_source: [
                            {
                                name: 'PW Density (r=4km) (2010)',
                                stats: [
                                    {
                                        source: null,
                                        column: 51,
                                    },
                                ],
                            },
                            {
                                name: 'PW Density (r=4km) Change (2010-2020)',
                                stats: [
                                    {
                                        source: null,
                                        column: 53,
                                    },
                                ],
                            },
                        ],
                    },
                    {
                        year: 2000,
                        stats_by_source: [
                            {
                                name: 'PW Density (r=4km) (2000)',
                                stats: [
                                    {
                                        source: null,
                                        column: 50,
                                    },
                                ],
                            },
                            {
                                name: 'PW Density (r=4km) Change (2000-2020)',
                                stats: [
                                    {
                                        source: null,
                                        column: 52,
                                    },
                                ],
                            },
                        ],
                    },
                ],
            },
            {
                id: 'gpw_pw_density_2',
                name: 'PW Density (r=2km) [GHS-POP]',
                contents: [
                    {
                        year: 2020,
                        stats_by_source: [
                            {
                                name: 'PW Density (r=2km) [GHS-POP]',
                                stats: [
                                    {
                                        source: null,
                                        column: 92,
                                    },
                                ],
                            },
                        ],
                    },
                ],
            },
            {
                id: 'gpw_pw_density_4',
                name: 'PW Density (r=4km) [GHS-POP]',
                contents: [
                    {
                        year: 2020,
                        stats_by_source: [
                            {
                                name: 'PW Density (r=4km) [GHS-POP]',
                                stats: [
                                    {
                                        source: null,
                                        column: 93,
                                    },
                                ],
                            },
                        ],
                    },
                ],
            },
        ],
    },
] as const<|MERGE_RESOLUTION|>--- conflicted
+++ resolved
@@ -1,4 +1,3 @@
-<<<<<<< HEAD
 export const dataSources = [
     {
         category: 'Population',
@@ -14,10 +13,7 @@
         ],
     },
 ] as const
-=======
-export const dataSources = [] as const
 
->>>>>>> 5abe70a3
 export const rawStatsTree = [
     {
         id: 'main',
