--- conflicted
+++ resolved
@@ -228,20 +228,11 @@
                     <h2 ref={this.nref("weather")}>Weather</h2>
                     <div>
                         <p>
-<<<<<<< HEAD
-                            Special thanks to CREDIT for helping understand meterological data and help me
-                            provide a list of statistics to present.
-                        </p>
-                        <p>
-                            We collected weather data from
-                            <a href="https://cds.climate.copernicus.eu/cdsapp#!/dataset/reanalysis-era5-single-levels?tab=overview">ERA5</a>,
-=======
                             Special thanks to <a href="https://twitter.com/OklahomaPerson">OklahomaPerson</a> for helping understand meterological data and help me
                             provide a list of statistics to present.
                         </p>
                         <p>
                             We collected weather data from <a href="https://cds.climate.copernicus.eu/cdsapp#!/dataset/reanalysis-era5-single-levels?tab=overview">ERA5</a>,
->>>>>>> 1f253f2d
                             a reanalysis dataset from the European Centre for
                             Medium-Range Weather Forecasts. We collect data over the time period 1991-2021 and
                             over the 0.25 degree grid.
@@ -253,13 +244,9 @@
                             in the time period, and then taking the mean of these values. We perform a similar
                             computation for mean high dew point. Using these values, we compute the mean high heat index.
 
-<<<<<<< HEAD
-                            We compute mean rainfall and snowfall by aggregating the daily rainfall and snowfall.
-=======
                             We compute mean rainfall and snowfall by aggregating the hourly rainfall and snowfall.
                             Codes 1 (rain) and 2 (freezing rain) are coded as rain, and codes 5 (snow), 6 (wet snow),
                             and 8 (ice pellets) are coded as snow. Code 7 (mixed) is coded as 50/50 rain/snow.
->>>>>>> 1f253f2d
                         </p>
                         <p>
                             These estimates are then interpolated to the block level using the census block centroid
