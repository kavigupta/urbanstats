import * as idb from 'idb'

import type_to_priority from './data/type_to_priority'
import { loadProtobuf } from './load_json'
import { DefaultMap } from './utils/DefaultMap'
import { bitap, bitapPerformance, bitCount, Haystack, toHaystack, toNeedle, toSignature } from './utils/bitap'
import { isHistoricalCD } from './utils/is_historical'
import { ISearchIndexMetadata } from './utils/protos'

export interface SearchResult {
    longname: string
    typeIndex: number
}

const debugSearch: boolean = false

function debug(arg: unknown): void {
    if (debugSearch) {
        // eslint-disable-next-line no-console -- Debug logging
        console.log(arg)
    }
}

const debugSearchPerformance: boolean = true

export function debugPerformance(arg: unknown): void {
    if (debugSearchPerformance) {
        // eslint-disable-next-line no-console -- Debug logging
        console.log(arg)
    }
}

export function normalize(a: string, handlePunctuation = true): string {
    a = a.toLowerCase()
    a = a.normalize('NFD')
    a = a.replace(/[\u0300-\u036f]/g, '')
    if (handlePunctuation) {
<<<<<<< HEAD
        a = a.replace(/[\(\)\[\]]/g, '')
=======
        a = a.replace(/[,\(\)\[\]]/g, '')
>>>>>>> 2e35dc27
        a = a.replaceAll('-', ' ')
    }
    return a
}

interface NormalizedSearchIndex {
    entries: {
        longname: string
        tokens: Haystack[]
        priority: number
        signature: number
        typeIndex: number
    }[]
    lengthOfLongestToken: number
    maxPriority: number
    mostTokens: number
}

interface Result {
    entry: NormalizedSearchIndex['entries'][number]
    normalizedMatchScore: number // Lower is better ([0,1], where 0 is perfect match, and 1 is no matches)
    normalizedPopulationRank: number // Lower is higher population (better) ([0,1], where 0 is highest population and 1 is lowest population)
    normalizedPriority: number // Lower is better ([0,1] where 1 is least prioritized)
    normalizedPositionScore: number // The absolute difference in position where tokens were found. Lower is better ([0, 1] where 0 is all tokens are in the right place, and 1 is all tokens are maximally distant in this result)
    normalizedTokensWithIncompleteMatch: number // The number of tokens in the query that do NOT match "completely" (are the same length) with their tokens in the haystack. These matches may still have errors. ([0, 1], lower is better, where 0 means all tokens in the query match completely, and 1 means no tokens in the query match completely)
    normalizedTokenSwapOrOverlap: number // The number of search tokens that are out-of-order or overlap with another token when they are matched against the haystack tokens ([0, 1], where 0 is no tokens are swapped or overlapped, and 1 is all tokens are swapped or overlapped)
}

// Should sum to 1
const weights = {
    match: 1 / 3,
    position: 1 / 3,
    priority: 1 / 15,
    population: 2 / 15,
    incompleteMatches: 1 / 15,
    swapOverlap: 1 / 15,
}

function combinedScore(result: Result): number {
    return (result.normalizedMatchScore * weights.match)
        + (result.normalizedPositionScore * weights.position)
        + (result.normalizedPriority * weights.priority)
        + (result.normalizedPopulationRank * weights.population)
        + (result.normalizedTokensWithIncompleteMatch * weights.incompleteMatches)
        + (result.normalizedTokenSwapOrOverlap * weights.swapOverlap)
}

function compareSearchResults(a: Result, b: Result): number {
    return combinedScore(a) - combinedScore(b)
}

function tokenize(pattern: string): string[] {
    const matchNoOverflow = /^ *([^ ]{1,31})(.*)$/.exec(pattern)
    if (matchNoOverflow !== null) {
        const [, token, rest] = matchNoOverflow
        return [token, ...tokenize(rest)]
    }

    return []
}

export interface SearchParams {
    unnormalizedPattern: string
    maxResults: number
    showHistoricalCDs: boolean
}

function search(searchIndex: NormalizedSearchIndex, { unnormalizedPattern, maxResults, showHistoricalCDs }: SearchParams): SearchResult[] {
    const start = performance.now()

    const pattern = normalize(unnormalizedPattern)

    if (pattern === '') {
        return []
    }

    let longestPatternToken = 0
    const patternTokens = tokenize(pattern).map((token) => {
        longestPatternToken = Math.max(longestPatternToken, token.length)
        return toNeedle(token)
    })

    const results: Result[] = []

    const maxErrors = 2
    const maxMatchScore = patternTokens.length * (maxErrors + 1)
    const maxPositionScore = patternTokens.length * Math.max(patternTokens.length, searchIndex.lengthOfLongestToken)

    const bitapBuffers = Array.from({ length: maxErrors + 1 }, () => new Uint32Array(longestPatternToken + maxErrors + 1))

    bitapPerformance.numBitapSignatureChecks = 0
    bitapPerformance.numBitapSignatureSkips = 0

    const patternSignature = toSignature(pattern)

    let entriesPatternSkips = 0
    let entriesPatternChecks = 0

    entries: for (const [populationRank, entry] of searchIndex.entries.entries()) {
        if (!showHistoricalCDs && isHistoricalCD(entry.typeIndex)) {
            continue
        }

        entriesPatternChecks++
        if (bitCount(patternSignature ^ (patternSignature & entry.signature)) > maxErrors) {
            // This element doesn't have the correct letters to match this pattern
            entriesPatternSkips++
            continue
        }

        const normalizedPopulationRank = (populationRank / searchIndex.entries.length)

        // If this entry wouldn't make it into the results even with a perfect match because of priority or population, continue
        if (results.length === maxResults && compareSearchResults({
            entry,
            normalizedMatchScore: 0,
            normalizedPositionScore: 0,
            normalizedPriority: entry.priority / searchIndex.maxPriority,
            normalizedPopulationRank,
            normalizedTokensWithIncompleteMatch: 0,
            normalizedTokenSwapOrOverlap: 0,
        }, results[results.length - 1]) > 0) {
            continue
        }

        let matchScore = 0
        let positionScore = 0
        let incompleteMatches = 0

        let prevEntryTokenIndex = -1
        let numSwapsOverlaps = 0

        for (const [patternTokenIndex, needle] of patternTokens.entries()) {
            let tokenMatchScore = maxErrors + 1
            let tokenPositionScore = Math.max(patternTokens.length, searchIndex.lengthOfLongestToken)
            let tokenIncompleteMatch = true
            let tokenEntryTokenIndex: undefined | number

            for (const [entryTokenIndex, entryToken] of entry.tokens.entries()) {
                const searchResult = bitap(entryToken, needle, maxErrors, bitapBuffers)
                const positionResult = Math.abs(patternTokenIndex - entryTokenIndex)
                const incompleteMatchResult = Math.abs(entryToken.haystack.length - needle.length) - searchResult !== 0
                if (searchResult < tokenMatchScore || (searchResult <= tokenMatchScore && positionResult < tokenPositionScore) || (searchResult <= tokenMatchScore && positionResult <= tokenPositionScore && incompleteMatchResult < tokenIncompleteMatch)) {
                    tokenMatchScore = searchResult
                    tokenPositionScore = positionResult
                    tokenIncompleteMatch = incompleteMatchResult
                    tokenEntryTokenIndex = entryTokenIndex
                }
            }

            matchScore += tokenMatchScore
            positionScore += tokenPositionScore
            incompleteMatches += tokenIncompleteMatch ? 1 : 0
            if (tokenEntryTokenIndex !== undefined) {
                numSwapsOverlaps += prevEntryTokenIndex >= tokenEntryTokenIndex ? 1 : 0
                prevEntryTokenIndex = tokenEntryTokenIndex
            }

            // If our match score is so high that we would not make it into the results, we can move on to the next entry
            if (results.length === maxResults && compareSearchResults({
                entry,
                normalizedMatchScore: matchScore / maxMatchScore,
                normalizedPositionScore: positionScore / maxPositionScore,
                normalizedPriority: entry.priority / searchIndex.maxPriority,
                normalizedPopulationRank,
                normalizedTokensWithIncompleteMatch: incompleteMatches / patternTokens.length,
                normalizedTokenSwapOrOverlap: numSwapsOverlaps / patternTokens.length,
            }, results[results.length - 1]) > 0) {
                continue entries
            }
        }

        if (matchScore >= patternTokens.length * (maxErrors + 1)) {
            // No match
            continue
        }

        const result: Result = {
            entry,
            normalizedMatchScore: matchScore / maxMatchScore,
            normalizedPositionScore: positionScore / maxPositionScore,
            normalizedPriority: entry.priority / searchIndex.maxPriority,
            normalizedPopulationRank,
            normalizedTokensWithIncompleteMatch: incompleteMatches / patternTokens.length,
            normalizedTokenSwapOrOverlap: numSwapsOverlaps / patternTokens.length,
        }

        let spliceIndex: number | undefined
        for (let resultsIndex = Math.min(results.length, maxResults); resultsIndex >= 0; resultsIndex--) {
            if (results.length <= resultsIndex || compareSearchResults(result, results[resultsIndex]) < 0) {
                spliceIndex = resultsIndex
            }
            else {
                break
            }
        }
        if (spliceIndex !== undefined) {
            results.splice(spliceIndex, 0, result)
        }
        if (results.length > maxResults) {
            results.pop()
        }
    }

    debug(bitapPerformance)
    debug({ total: entriesPatternChecks, skips: entriesPatternSkips })

    debug(results.map(result => ({
        ...result,
        combinedScore: combinedScore(result),
    })))

    debugPerformance(`Took ${performance.now() - start} ms to execute search`)

    return results.map(result => result.entry)
}

// Potentially cached
export async function createIndex(cacheKey: string | undefined): Promise<(params: SearchParams) => SearchResult[]> {
    let index: NormalizedSearchIndex | undefined
    try {
        if (cacheKey === undefined) {
            throw new Error('No cache key specified')
        }

        let checkpoint = performance.now()

        const db = await idb.openDB('SearchCache', 1, {
            upgrade(database) {
                database.createObjectStore('indexes')
            },
        })

        const store = db.transaction('indexes', 'readonly').objectStore('indexes')

        debugPerformance(`Took ${performance.now() - checkpoint}ms to open database`)
        checkpoint = performance.now()

        index = (await store.get(cacheKey)) as NormalizedSearchIndex | undefined

        debugPerformance(`Took ${performance.now() - checkpoint}ms to get index from cache`)
        checkpoint = performance.now()

        if (index === undefined) {
            debugPerformance('Cache miss')
            index = await createIndexNoCache()

            void (async () => {
                const writeStore = db.transaction('indexes', 'readwrite').objectStore('indexes')
                const keys = await writeStore.getAllKeys()
                await Promise.all(keys.map(k => writeStore.delete(k)))
                await writeStore.put(index, cacheKey)
            })()
        }
        else {
            debugPerformance('Cache hit')
        }
    }
    catch (error) {
        // This is going to fail during unit testing since we don't mock stuff
        console.warn('Getting cached search index failed', error)
        index = await createIndexNoCache()
    }
    return params => search(index, params)
}

async function createIndexNoCache(): Promise<NormalizedSearchIndex> {
    const rawIndex = await loadProtobuf('/index/pages_all.gz', 'SearchIndex')
    return processRawSearchIndex(rawIndex)
}

function processRawSearchIndex(searchIndex: { elements: string[], metadata: ISearchIndexMetadata[] }): NormalizedSearchIndex {
    const start = performance.now()
    let lengthOfLongestToken = 0
    let maxPriority = 0
    let mostTokens = 0
    const priorities = searchIndex.metadata.map(({ type }) => type_to_priority[type!])
    const haystackCache = new DefaultMap<string, Haystack>((token) => {
        if (token.length > lengthOfLongestToken) {
            lengthOfLongestToken = token.length
        }
        return toHaystack(token)
    })
    const entries = searchIndex.elements.map((longname, index) => {
        const normalizedLongname = normalize(longname)
        const entryTokens = tokenize(normalizedLongname)
        const tokens = entryTokens.map(token => haystackCache.get(token))
        if (priorities[index] > maxPriority) {
            maxPriority = priorities[index]
        }
        if (tokens.length > mostTokens) {
            mostTokens = tokens.length
        }
        return {
            longname,
            tokens,
            priority: priorities[index],
            signature: toSignature(normalizedLongname),
            typeIndex: searchIndex.metadata[index].type!,
        }
    })
    debugPerformance(`Took ${performance.now() - start}ms to process search index`)
    return { entries, lengthOfLongestToken, maxPriority, mostTokens }
}

export async function getIndexCacheKey(): Promise<string | undefined> {
    try {
        const start = performance.now()
        // location is sometimes a worker
        const resources = ['/scripts/index.js', '/index/pages_all.gz', location.href]
        const etags = await Promise.all(resources.map(async (resource) => {
            const response = await fetch(resource, { method: 'HEAD' })
            if (!response.ok) {
                throw new Error(`${resource} is not OK`)
            }
            const etag = response.headers.get('etag')
            if (etag === null) {
                throw new Error(`${resource} does not have etag`)
            }
            return etag
        }))

        debugPerformance(`Took ${performance.now() - start} to get search cache key`)
        return etags.join(',')
    }
    catch (error) {
        console.warn('Getting search cache key failed', error)
        return undefined
    }
}<|MERGE_RESOLUTION|>--- conflicted
+++ resolved
@@ -35,11 +35,7 @@
     a = a.normalize('NFD')
     a = a.replace(/[\u0300-\u036f]/g, '')
     if (handlePunctuation) {
-<<<<<<< HEAD
-        a = a.replace(/[\(\)\[\]]/g, '')
-=======
         a = a.replace(/[,\(\)\[\]]/g, '')
->>>>>>> 2e35dc27
         a = a.replaceAll('-', ' ')
     }
     return a
