--- conflicted
+++ resolved
@@ -107,19 +107,12 @@
 }
 
 .button_related {
-<<<<<<< HEAD
-    font: bold 8pt;
-=======
->>>>>>> 4b73199e
     text-decoration: none;
     padding: 2px 6px 2px 6px;
     border-radius: 5px;
     font-weight: bold;
-<<<<<<< HEAD
-=======
     font-size: 8pt;
     color: #000;
->>>>>>> 4b73199e
 }
 
 .button_related_mobile {
@@ -131,136 +124,6 @@
     height: 100%;
 }
 
-<<<<<<< HEAD
-=======
-.b_state {
-    /* grey */
-    background-color: #ddd;
-}
-
-.b_county {
-    /* red */
-    background-color: #fcc;
-}
-
-.b_ccd {
-    /* purple */
-    background-color: #dcf;
-}
-
-.b_csa {
-    /* cyan-blue */
-    background-color: #cef;
-}
-
-.b_msa {
-    /* cyan */
-    background-color: #dff;
-}
-
-.b_city {
-    /* yellow */
-    background-color: #ffc;
-}
-
-.b_neighborhood {
-    /* orange */
-    background-color: #fec;
-}
-
-.b_zip {
-    /* green */
-    background-color: #cfc;
-}
-
-.b_congressional_district {
-    /* magenta */
-    background-color: #fcf;
-}
-
-.b_state_house_district {
-    /* purple */
-    background-color: #ecf;
-}
-
-.b_state_senate_district {
-    /* anti-purple */
-    background-color: #fce;
-}
-
-.b_historical_congressional_district {
-    /* light magenta */
-    background-color: #fef;
-}
-
-.b_native_area {
-    /* lime */
-    background-color: rgb(243, 255, 204);
-}
-
-.b_native_statistical_area {
-    /* lime */
-    background-color: rgb(243, 255, 204);
-}
-
-.b_native_subdivision {
-    /* dark lime */
-    background-color: rgb(234, 255, 164);
-}
-
-.b_school_district {
-    /* light blue */
-    background-color: rgb(202, 225, 230);
-}
-
-.b_judicial_district {
-    /* light purple */
-    background-color: rgb(240, 224, 255);
-}
-
-.b_judicial_circuit {
-    /* light purple */
-    background-color: rgb(230, 204, 255);
-}
-
-.b_media_market {
-    /*light orange*/
-    background-color: rgb(255, 223, 204);
-}
-
-.b_urban_area {
-    /* light yellow */
-    background-color: rgb(255, 255, 204);
-}
-
-.b_country {
-    /* light red */
-    background-color: rgb(255, 204, 204);
-}
-
-.b_subnational_region {
-    background-color: #ddd;
-}
-
-.b_hospital_referral_region {
-    /* light red */
-    background-color: rgb(255, 204, 204);
-}
-
-.b_hospital_service_area {
-    /* light red */
-    background-color: rgb(255, 204, 204);
-}
-
-.b_usda_county_type {
-    background-color: #ddd;
-}
-
-.b_county_cross_cd {
-    background-color: #ddd;
-}
-
->>>>>>> 4b73199e
 .main_page_header {
     font-size: 35px;
     font-weight: bold;
