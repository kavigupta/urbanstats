--- conflicted
+++ resolved
@@ -1,9 +1,5 @@
 
-<<<<<<< HEAD
-export { reportToServer, reportToServerRetro, parse_juxtastat_day, parse_retrostat_week };
-=======
-export { reportToServer, parse_time_identifier };
->>>>>>> ba5713e3
+export { reportToServer, reportToServerRetro, parse_time_identifier };
 
 const ENDPOINT = "https://persistent.urbanstats.org";
 
@@ -63,8 +59,6 @@
     });
 }
 
-<<<<<<< HEAD
-=======
 function parse_time_identifier(quiz_kind, today) {
     if (quiz_kind == "juxtastat") {
         return parse_juxtastat_day(today);
@@ -72,7 +66,6 @@
     throw new Error("Unknown quiz kind " + quiz_kind);
 }
 
->>>>>>> ba5713e3
 function parse_juxtastat_day(day) {
     // return -10000 if day doesn't match -?[0-9]+
     if (/^-?[0-9]+$/.test(day) == false) {
@@ -81,7 +74,6 @@
     return parseInt(day);
 }
 
-<<<<<<< HEAD
 function parse_retrostat_week(day) {
     // return -10000 if day doesn't match W-?[0-9]+
     if (/^W-?[0-9]+$/.test(day) == false) {
@@ -98,8 +90,4 @@
 
 async function reportToServerRetro(whole_history) {
     await reportToServerGeneric(whole_history, "/retrostat/latest_week", "/retrostat/store_user_stats", parse_retrostat_week);
-=======
-async function reportToServer(whole_history) {
-    await reportToServerGeneric(whole_history, "/juxtastat/latest_day", "/juxtastat/store_user_stats", parse_juxtastat_day);
->>>>>>> ba5713e3
 }