--- conflicted
+++ resolved
@@ -40,22 +40,13 @@
 
 export function Help(props: { quizKind: QuizKind }): ReactNode {
     const text = (): string => {
-<<<<<<< HEAD
-        if (props.quizKind === 'juxtastat') {
-            return 'Select the geographical region answering the question. The questions get harder as you go on.'
-        }
-        else if (props.quizKind === 'retrostat') {
-            return 'Select the easier question. A question is considered easier if more people got it right.'
-=======
         switch (props.quizKind) {
             case 'juxtastat':
                 return 'Select the geographical region answering the question. The questions get harder as you go on.'
             case 'retrostat':
                 return 'Select the easier question. A question is considered easier if more people got it right.'
->>>>>>> 919c208d
-        }
-        else {
-            return 'Select the geographical region answering the question.'
+            case 'custom':
+                return 'Select the geographical region answering the question.'
         }
     }
     return (
