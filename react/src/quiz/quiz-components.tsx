import React, { ReactNode } from 'react'

import '../common.css'
import '../components/quiz.css'
import { headerTextClass } from '../utils/responsive'

import { nameOfQuizKind } from './quiz'
import { History } from './statistics'

export function Header({ quiz }: { quiz: { kind: 'juxtastat' | 'retrostat', name: string | number } }): ReactNode {
    let text = nameOfQuizKind(quiz.kind)
    if (typeof quiz.name !== 'number') {
        text += ` ${quiz.name}`
    }
    return (<div className={headerTextClass()}>{text}</div>)
}

export function Footer(props: { length: number, history: History[string] }): ReactNode {
    const choices: `quiz_${'green' | 'red' | 'blank'}`[] = props.history.correct_pattern.map(
        correct => correct ? 'quiz_green' : 'quiz_red',
    )
    while (choices.length < props.length) {
        choices.push('quiz_blank')
    }
    return (
        <table className="quiz_footer">
            <tbody>
                <tr>
                    {choices.map((x, i) =>
                        <td key={i} className={x}></td>,
                    )}
                </tr>
            </tbody>
        </table>
    )
}

export function Help(props: { quiz_kind: 'juxtastat' | 'retrostat' }): ReactNode {
    const text = (): string => {
        if (props.quiz_kind === 'juxtastat') {
            return 'Select the geographical region answering the question. The questions get harder as you go on.'
        }
        else {
            return 'Select the easier question. A question is considered easier if more people got it right.'
        }
    }

    return (
        <div className="centered_text serif">
            {text()}
            {' '}
            {UserId()}
        </div>
    )
}

export function UserId(): ReactNode {
    const user_id = localStorage.getItem('persistent_id')
    if (user_id === null) {
        return ''
    }
    else {
        return (
            <div>
<<<<<<< HEAD
                Your user id is
=======
                {'Your user id is '}
>>>>>>> c3f84493
                <span className="juxtastat-user-id">{user_id}</span>
            </div>
        )
    }
}<|MERGE_RESOLUTION|>--- conflicted
+++ resolved
@@ -62,11 +62,7 @@
     else {
         return (
             <div>
-<<<<<<< HEAD
-                Your user id is
-=======
                 {'Your user id is '}
->>>>>>> c3f84493
                 <span className="juxtastat-user-id">{user_id}</span>
             </div>
         )
