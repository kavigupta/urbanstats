<<<<<<< HEAD
import { endpoint, QuizDescriptorWithStats, QuizHistory } from './quiz'
=======
import { endpoint, QuizDescriptorWithStats, QuizHistory, QuizKindWithStats } from './quiz'
>>>>>>> 919c208d

function createAndStoreId(key: string): string {
    // (domain name, id stored in local storage)
    // random 60 bit hex number
    // (15 hex digits)
    if (localStorage.getItem(key) === null) {
        let randomHex = ''
        for (let i = 0; i < 15; i++) {
            randomHex += Math.floor(Math.random() * 16).toString(16)[0]
        }
        // register
        localStorage.setItem(key, randomHex)
    }
    return localStorage.getItem(key)!
}

export function uniquePersistentId(): string {
    return createAndStoreId('persistent_id')
}

export function uniqueSecureId(): string {
    return createAndStoreId('secure_id')
}

async function registerUser(userId: string, secureID: string): Promise<boolean> {
    // Idempotent
    const response = await fetch(`${endpoint}/juxtastat/register_user`, {
        method: 'POST',
        // eslint-disable-next-line no-restricted-syntax -- Using the window hostname
        body: JSON.stringify({ user: userId, secureID, domain: localStorage.getItem('testHostname') ?? window.location.hostname }),
        headers: {
            'Content-Type': 'application/json',
        },
    })
    const json = await response.json() as { error?: string, code?: string }
    return json.code === 'bad_secureid'
}

async function reportToServerGeneric(wholeHistory: QuizHistory, endpointLatest: string, endpointStore: string, parseDay: (day: string) => number): Promise<boolean> {
    const user = uniquePersistentId()
    const secureID = uniqueSecureId()
    const isError = await registerUser(user, secureID)
    if (isError) {
        return true
    }
    // fetch from latest_day endpoint
    const latestDayResponse = await fetch(endpoint + endpointLatest, {
        method: 'POST',
        body: JSON.stringify({ user, secureID }),
        headers: {
            'Content-Type': 'application/json',
        },
    })
    // eslint-disable-next-line no-restricted-syntax -- Data from server
    const latestDayJson = await latestDayResponse.json() as { latest_day: number }
    const latestDay = latestDayJson.latest_day
    const filteredDays = Object.keys(wholeHistory).filter(day => parseDay(day) > latestDay)
    const update = filteredDays.map((day) => {
        return [
            parseDay(day),
            wholeHistory[day].correct_pattern,
        ]
    })
    // store user stats
    await fetch(endpoint + endpointStore, {
        method: 'POST',
        body: JSON.stringify({ user, secureID, day_stats: JSON.stringify(update) }),
        headers: {
            'Content-Type': 'application/json',
        },
    })
    return false
}

export function parseTimeIdentifier(quizKind: QuizKindWithStats, today: string): number {
    switch (quizKind) {
        case 'juxtastat':
            return parseJuxtastatDay(today)
        case 'retrostat':
            return parseRetrostatWeek(today)
    }
}

function parseJuxtastatDay(day: string): number {
    // return -10000 if day doesn't match -?[0-9]+
    if (!/^-?[0-9]+$/.test(day)) {
        return -10000
    }
    return parseInt(day)
}

function parseRetrostatWeek(day: string): number {
    // return -10000 if day doesn't match W-?[0-9]+
    if (!/^W-?[0-9]+$/.test(day)) {
        return -10000
    }
    return parseInt(day.substring(1))
}

export async function reportToServer(wholeHistory: QuizHistory, kind: QuizKindWithStats): Promise<boolean> {
    switch (kind) {
        case 'juxtastat':
            return await reportToServerGeneric(wholeHistory, '/juxtastat/latest_day', '/juxtastat/store_user_stats', parseJuxtastatDay)
        case 'retrostat':
            return await reportToServerGeneric(wholeHistory, '/retrostat/latest_week', '/retrostat/store_user_stats', parseRetrostatWeek)
    }
}

// eslint-disable-next-line no-restricted-syntax -- Data from server
export interface PerQuestionStats { total: number, per_question: number[] }

const questionStatsCache = new Map<string, PerQuestionStats>()

// These are separate sync and async functions to eliminate flashing in the UI
export function getCachedPerQuestionStats(descriptor: QuizDescriptorWithStats): PerQuestionStats | undefined {
    return questionStatsCache.get(JSON.stringify(descriptor))
}

export async function getPerQuestionStats(descriptor: QuizDescriptorWithStats): Promise<PerQuestionStats> {
    return getCachedPerQuestionStats(descriptor) ?? await fetchPerQuestionStats(descriptor)
}

async function fetchPerQuestionStats(descriptor: QuizDescriptorWithStats): Promise<PerQuestionStats> {
    let response: Response
    switch (descriptor.kind) {
        case 'juxtastat':
            response = await fetch(`${endpoint}/juxtastat/get_per_question_stats`, {
                method: 'POST',
                body: JSON.stringify({ day: descriptor.name }),
                headers: {
                    'Content-Type': 'application/json',
                },
            })
            break
        case 'retrostat':
            response = await fetch(`${endpoint}/retrostat/get_per_question_stats`, {
                method: 'POST',
                body: JSON.stringify({ week: parseInt(descriptor.name.substring(1)) }),
                headers: {
                    'Content-Type': 'application/json',
                },
            })
            break
    }
    const result = await response.json() as PerQuestionStats
    questionStatsCache.set(JSON.stringify(descriptor), result)
    return result
}<|MERGE_RESOLUTION|>--- conflicted
+++ resolved
@@ -1,8 +1,4 @@
-<<<<<<< HEAD
-import { endpoint, QuizDescriptorWithStats, QuizHistory } from './quiz'
-=======
 import { endpoint, QuizDescriptorWithStats, QuizHistory, QuizKindWithStats } from './quiz'
->>>>>>> 919c208d
 
 function createAndStoreId(key: string): string {
     // (domain name, id stored in local storage)
