<<<<<<< HEAD
import { ENDPOINT, QuizHistory } from './quiz'
=======
import { QuizDescriptor, QuizHistory } from './quiz'

const ENDPOINT = 'https://persistent.urbanstats.org'
>>>>>>> 0f1fa1da

function create_and_store_id(key: string): string {
    // (domain name, id stored in local storage)
    // random 60 bit hex number
    // (15 hex digits)
    if (localStorage.getItem(key) === null) {
        let random_hex = ''
        for (let i = 0; i < 15; i++) {
            random_hex += Math.floor(Math.random() * 16).toString(16)[0]
        }
        // register
        localStorage.setItem(key, random_hex)
    }
    return localStorage.getItem(key)!
}

export function unique_persistent_id(): string {
    return create_and_store_id('persistent_id')
}

export function unique_secure_id(): string {
    return create_and_store_id('secure_id')
}

async function registerUser(userId: string, secureID: string): Promise<boolean> {
    // Idempotent
    const response = await fetch(`${ENDPOINT}/juxtastat/register_user`, {
        method: 'POST',
        // eslint-disable-next-line no-restricted-syntax -- Using the window hostname
        body: JSON.stringify({ user: userId, secureID, domain: localStorage.getItem('testHostname') ?? window.location.hostname }),
        headers: {
            'Content-Type': 'application/json',
        },
    })
    const json = await response.json() as { error?: string, registration_error?: boolean }
    return (json.error === undefined) && (json.registration_error ?? false)
}

async function reportToServerGeneric(whole_history: QuizHistory, endpoint_latest: string, endpoint_store: string, parse_day: (day: string) => number): Promise<boolean> {
    const user = unique_persistent_id()
    const secureID = unique_secure_id()
    const isError = await registerUser(user, secureID)
    if (isError) {
        return true
    }
    // fetch from latest_day endpoint
    const latest_day_response = await fetch(ENDPOINT + endpoint_latest, {
        method: 'POST',
        body: JSON.stringify({ user, secureID }),
        headers: {
            'Content-Type': 'application/json',
        },
    })
    const latest_day_json = await latest_day_response.json() as { latest_day: number }
    const latest_day = latest_day_json.latest_day
    const filtered_days = Object.keys(whole_history).filter(day => parse_day(day) > latest_day)
    const update = filtered_days.map((day) => {
        return [
            parse_day(day),
            whole_history[day].correct_pattern,
        ]
    })
    // store user stats
    await fetch(ENDPOINT + endpoint_store, {
        method: 'POST',
        body: JSON.stringify({ user, secureID, day_stats: JSON.stringify(update) }),
        headers: {
            'Content-Type': 'application/json',
        },
    })
    return false
}

export function parse_time_identifier(quiz_kind: 'juxtastat' | 'retrostat', today: string): number {
    switch (quiz_kind) {
        case 'juxtastat':
            return parse_juxtastat_day(today)
        case 'retrostat':
            return parse_retrostat_week(today)
    }
}

function parse_juxtastat_day(day: string): number {
    // return -10000 if day doesn't match -?[0-9]+
    if (!/^-?[0-9]+$/.test(day)) {
        return -10000
    }
    return parseInt(day)
}

function parse_retrostat_week(day: string): number {
    // return -10000 if day doesn't match W-?[0-9]+
    if (!/^W-?[0-9]+$/.test(day)) {
        return -10000
    }
    return parseInt(day.substring(1))
}

export async function reportToServer(whole_history: QuizHistory, kind: 'juxtastat' | 'retrostat'): Promise<boolean> {
    switch (kind) {
        case 'juxtastat':
            return await reportToServerGeneric(whole_history, '/juxtastat/latest_day', '/juxtastat/store_user_stats', parse_juxtastat_day)
        case 'retrostat':
            return await reportToServerGeneric(whole_history, '/retrostat/latest_week', '/retrostat/store_user_stats', parse_retrostat_week)
    }
}

export interface PerQuestionStats { total: number, per_question: number[] }

const questionStatsCache = new Map<string, PerQuestionStats>()

// These are separate sync and async functions to eliminate flashing in the UI
export function getCachedPerQuestionStats(descriptor: QuizDescriptor): PerQuestionStats | undefined {
    return questionStatsCache.get(JSON.stringify(descriptor))
}

export async function getPerQuestionStats(descriptor: QuizDescriptor): Promise<PerQuestionStats> {
    return getCachedPerQuestionStats(descriptor) ?? await fetchPerQuestionStats(descriptor)
}

async function fetchPerQuestionStats(descriptor: QuizDescriptor): Promise<PerQuestionStats> {
    let response: Response
    switch (descriptor.kind) {
        case 'juxtastat':
            response = await fetch(`${ENDPOINT}/juxtastat/get_per_question_stats`, {
                method: 'POST',
                body: JSON.stringify({ day: descriptor.name }),
                headers: {
                    'Content-Type': 'application/json',
                },
            })
            break
        case 'retrostat':
            response = await fetch(`${ENDPOINT}/retrostat/get_per_question_stats`, {
                method: 'POST',
                body: JSON.stringify({ week: parseInt(descriptor.name.substring(1)) }),
                headers: {
                    'Content-Type': 'application/json',
                },
            })
            break
    }
    const result = await response.json() as PerQuestionStats
    questionStatsCache.set(JSON.stringify(descriptor), result)
    return result
}<|MERGE_RESOLUTION|>--- conflicted
+++ resolved
@@ -1,10 +1,4 @@
-<<<<<<< HEAD
-import { ENDPOINT, QuizHistory } from './quiz'
-=======
-import { QuizDescriptor, QuizHistory } from './quiz'
-
-const ENDPOINT = 'https://persistent.urbanstats.org'
->>>>>>> 0f1fa1da
+import { ENDPOINT, QuizDescriptor, QuizHistory } from './quiz'
 
 function create_and_store_id(key: string): string {
     // (domain name, id stored in local storage)
