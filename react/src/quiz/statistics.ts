--- conflicted
+++ resolved
@@ -139,11 +139,7 @@
 }
 
 function parseInfiniteSeedVersion(day: string): [string, number] | undefined {
-<<<<<<< HEAD
-    const pattern = /^I_([0-9a-f]+)_([0-9]+)$/
-=======
     const pattern = /^I_([0-9a-zA-Z]+)_([0-9]+)$/
->>>>>>> afa31fcb
     const match = pattern.exec(day)
     if (match === null) {
         return undefined
