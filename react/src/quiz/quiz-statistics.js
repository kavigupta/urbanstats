--- conflicted
+++ resolved
@@ -1,9 +1,5 @@
 import React from 'react';
-<<<<<<< HEAD
-import { parse_juxtastat_day, parse_retrostat_week } from './statistics';
-=======
 import { parse_time_identifier } from './statistics';
->>>>>>> ba5713e3
 
 export class QuizStatistics extends React.Component {
     constructor(props) {
@@ -14,27 +10,14 @@
         if (this.props.quiz_kind == "juxtastat") {
             return this.props.whole_history[i];
         }
-<<<<<<< HEAD
         if (this.props.quiz_kind == "retrostat") {
             return this.props.whole_history["W" + i];
         }
-=======
->>>>>>> ba5713e3
         throw new Error("Unknown quiz kind " + this.props.quiz_kind);
     }
 
     day() {
-<<<<<<< HEAD
-        if (this.props.quiz_kind == "juxtastat") {
-            return parse_juxtastat_day(this.props.today);
-        }
-        if (this.props.quiz_kind == "retrostat") {
-            return parse_retrostat_week(this.props.today);
-        }
-        throw new Error("Unknown quiz kind " + this.props.quiz_kind);
-=======
         return parse_time_identifier(this.props.quiz_kind, this.props.today);
->>>>>>> ba5713e3
     }
 
     render() {
