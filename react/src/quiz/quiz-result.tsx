--- conflicted
+++ resolved
@@ -158,7 +158,6 @@
     quizKind: QuizKind
 }
 
-<<<<<<< HEAD
 export function buttonStyle(color: string): CSSProperties {
     return {
         textAlign: 'center',
@@ -176,10 +175,7 @@
     }
 }
 
-function ShareButton({ buttonRef, todayName, correctPattern, totalCorrect, quizKind }: ShareButtonProps): ReactNode {
-=======
 function ShareButton({ buttonRef, todayName, correctPattern, quizKind }: ShareButtonProps): ReactNode {
->>>>>>> 3c019b8a
     const colors = useColors()
     const juxtaColors = useJuxtastatColors()
     // eslint-disable-next-line @typescript-eslint/no-unnecessary-condition -- We need to check the condition for browser compatibility.
