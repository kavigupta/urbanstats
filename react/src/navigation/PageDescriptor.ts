import { gunzipSync } from 'zlib'

import { z } from 'zod'

import { applySettingsParamSettings, settingsConnectionConfig } from '../components/QuerySettingsConnection'
import type { ArticlePanel } from '../components/article-panel'
import type { ComparisonPanel } from '../components/comparison-panel'
import { CountsByUT, getCountsByArticleType } from '../components/countsByArticleType'
import { ArticleRow, forType, loadArticles } from '../components/load-article'
import type { MapperPanel } from '../components/mapper-panel'
import type { QuizPanel } from '../components/quiz-panel'
import type { StatisticPanel, StatisticPanelProps } from '../components/statistic-panel'
import explanation_pages from '../data/explanation_page'
import stats from '../data/statistic_list'
import names from '../data/statistic_name_list'
import paths from '../data/statistic_path_list'
import type { DataCreditPanel } from '../data-credit'
import { loadJSON, loadStatisticsPage } from '../load_json'
import type { MapSettings } from '../mapper/settings'
import { Settings } from '../page_template/settings'
import { activeVectorKeys, fromVector, getVector } from '../page_template/settings-vector'
import { StatGroupSettings } from '../page_template/statistic-settings'
import { allGroups, CategoryIdentifier, StatName, StatPath, statsTree } from '../page_template/statistic-tree'
import type {
    QuizQuestionsModel, CustomQuizContent, JuxtaQuestionJSON,
    QuizDescriptor, RetroQuestionJSON, QuizHistory,
} from '../quiz/quiz'
import { loadSYAUData, SYAUData } from '../syau/load'
import type { SYAUPanel } from '../syau/syau-panel'
import { defaultArticleUniverse, defaultComparisonUniverse } from '../universe'
import type { Article } from '../utils/protos'
import { randomBase62ID } from '../utils/random'
import { loadArticleFromPossibleSymlink, loadArticlesFromPossibleSymlink as loadArticlesFromPossibleSymlinks } from '../utils/symlinks'
import { base64Gunzip } from '../utils/urlParamShort'

import { byPopulation, uniform } from './random'

const articleSchema = z.object({
    longname: z.string(),
    universe: z.optional(z.string()),
    s: z.optional(z.string()),
    category: z.optional(z.string()) as z.ZodOptional<z.ZodType<CategoryIdentifier, z.ZodTypeDef, CategoryIdentifier>>,
})

const articleSchemaFromParams = z.object({
    longname: z.string(),
    universe: z.optional(z.string()),
    s: z.optional(z.string()),
    category: z.optional(z.string().transform((s) => {
        if (!statsTree.some(category => category.id === s)) {
            throw new Error(`${s} is not a valid category identifier`)
        }
        return s as CategoryIdentifier
    })),
})

const comparisonSchema = z.object({
    longnames: z.array(z.string()),
    universe: z.optional(z.string()),
    s: z.optional(z.string()),
})

const comparisonSchemaFromParams = z.object({
    longnames: z.string().transform(value => z.array(z.string()).parse(JSON.parse(value))),
    universe: z.optional(z.string()),
    s: z.optional(z.string()),
})

const statisticSchema = z.object({
    article_type: z.string(),
    statname: z.string() as z.ZodType<StatName, z.ZodTypeDef, StatName>,
    start: z.number().int(),
    amount: z.union([z.literal('All'), z.number().int()]),
    order: z.union([z.literal('descending'), z.literal('ascending')]),
    highlight: z.optional(z.string()),
    universe: z.optional(z.string()),
})

const statisticSchemaFromParams = z.object({
    article_type: z.string(),
    statname: z.string().transform(s => s.replaceAll('__PCT__', '%') as StatName),
    start: z.optional(z.coerce.number().int()).default(1),
    amount: z.union([z.literal('All'), z.coerce.number().int(), z.undefined().transform(() => 10)]),
    order: z.union([z.undefined().transform(() => 'descending' as const), z.literal('descending'), z.literal('ascending')]),
    highlight: z.optional(z.string()),
    universe: z.optional(z.string()),
})

const randomSchema = z.object({
    sampleby: z.union([z.literal('uniform'), z.literal('population')]),
    us_only: z.boolean(),
})

const randomSchemaForParams = z.object({
    sampleby: z.union([z.literal('uniform'), z.literal('population'), z.undefined().transform(() => 'uniform' as const)]),
    us_only: z.union([z.literal('true').transform(() => true), z.literal('false').transform(() => false), z.undefined().transform(() => false)]),
})

// Should either have all or none friends parameters
const quizSchema = z.intersection(
    z.union([
        z.object({
            mode: z.union([z.undefined(), z.literal('retro')]),
            date: z.optional(z.coerce.number().int()),
            quizContent: z.optional(z.undefined()),
            seed: z.optional(z.undefined()),
            v: z.optional(z.undefined()),
        }),
        z.object({
            mode: z.literal('custom'),
            date: z.optional(z.undefined()),
            quizContent: z.string(),
            seed: z.optional(z.undefined()),
            v: z.optional(z.undefined()),
        }),
        z.object({
            mode: z.literal('infinite'),
            date: z.optional(z.undefined()),
            quizContent: z.optional(z.undefined()),
            seed: z.union([z.undefined(), z.string()]),
            v: z.union([z.undefined(), z.coerce.number().int()]),
        }),
    ]),
    z.object({
        name: z.optional(z.string()),
        id: z.optional(z.string()),
    }),
)

const syauSchema = z.object({
    typ: z.optional(z.string()),
    universe: z.optional(z.string()),
})

const mapperSchema = z.object({
    settings: z.optional(z.string()),
    view: z.boolean(),
})

const mapperSchemaForParams = z.object({
    settings: z.optional(z.string()),
    view: z.union([z.undefined().transform(() => false), z.literal('true').transform(() => true), z.literal('false').transform(() => false)]),
})

const loginSchema = z.union([
    z.object({
        code: z.undefined(),
        callbackUrl: z.string().optional(),
    }),
    z.object({
        code: z.string(),
        state: z.string(),
        scope: z.string(),
        prompt: z.string(),
    }),
])

export const pageDescriptorSchema = z.union([
    z.object({ kind: z.literal('article') }).and(articleSchema),
    z.object({ kind: z.literal('comparison') }).and(comparisonSchema),
    z.object({ kind: z.literal('statistic') }).and(statisticSchema),
    z.object({ kind: z.literal('random') }).and(randomSchema),
    z.object({ kind: z.literal('index') }),
    z.object({ kind: z.literal('about') }),
    z.object({ kind: z.literal('dataCredit'), hash: z.string() }),
    z.object({ kind: z.literal('quiz') }).and(quizSchema),
    z.object({ kind: z.literal('syau') }).and(syauSchema),
    z.object({ kind: z.literal('mapper') }).and(mapperSchema),
    z.object({ kind: z.literal('login') }).and(loginSchema),
])

export type PageDescriptor = z.infer<typeof pageDescriptorSchema>
export type ExceptionalPageDescriptor = PageDescriptor
    | { kind: 'initialLoad', url: URL }
    | { kind: 'error', url: URL }

export type PageData =
    { kind: 'article', article: Article, universe: string, rows: (settings: StatGroupSettings) => ArticleRow[][], statPaths: StatPath[][], articlePanel: typeof ArticlePanel }
    | { kind: 'comparison', articles: Article[], universe: string, universes: string[], rows: (settings: StatGroupSettings) => ArticleRow[][], statPaths: StatPath[][], comparisonPanel: typeof ComparisonPanel }
    | { kind: 'statistic', universe: string, statisticPanel: typeof StatisticPanel } & StatisticPanelProps
    | { kind: 'index' }
    | { kind: 'about' }
    | { kind: 'dataCredit', dataCreditPanel: typeof DataCreditPanel }
    | { kind: 'quiz', quizDescriptor: QuizDescriptor, quiz: QuizQuestionsModel, parameters: string, todayName?: string, quizPanel: typeof QuizPanel }
    | { kind: 'syau', typ: string | undefined, universe: string | undefined, counts: CountsByUT, syauData: SYAUData | undefined, syauPanel: typeof SYAUPanel }
    | { kind: 'mapper', settings: MapSettings, view: boolean, mapperPanel: typeof MapperPanel }
    | {
        kind: 'error'
        error: unknown
        url: URL
        descriptor?: PageDescriptor // If descriptor is not present, we could not parse it
    }
    | { kind: 'initialLoad' }
    | { kind: 'login', callbackUrl?: string, code?: string, state?: string, scope?: string, prompt?: string }

export function pageDescriptorFromURL(url: URL): PageDescriptor {
    /**
     * Remember: When adding a new entrypoint here, you'll also need to add the actual file in `build.py` in order to support initial navigation.
     */
    const params = Object.fromEntries(url.searchParams.entries())
    switch (url.pathname) {
        case '/article.html':
            return { kind: 'article', ...articleSchemaFromParams.parse(params) }
        case '/comparison.html':
            return { kind: 'comparison', ...comparisonSchemaFromParams.parse(params) }
        case '/statistic.html':
            return { kind: 'statistic', ...statisticSchemaFromParams.parse(params) }
        case '/random.html':
            return { kind: 'random', ...randomSchemaForParams.parse(params) }
        case '/':
        case '':
        case '/index.html':
            return { kind: 'index' }
        case '/quiz.html':
            const hashParams = Object.fromEntries(new URLSearchParams(url.hash.slice(1)).entries())
            return { kind: 'quiz', ...quizSchema.parse({ ...params, ...hashParams }) }
        case '/syau.html':
            return { kind: 'syau', ...syauSchema.parse(params) }
        case '/mapper.html':
            return { kind: 'mapper', ...mapperSchemaForParams.parse(params) }
        case '/login.html':
            return { kind: 'login', ...loginSchema.parse(params) }
        case '/about.html':
            return { kind: 'about' }
        case '/data-credit.html':
            return { kind: 'dataCredit', hash: url.hash }
        default:
            throw new Error('404 not found')
    }
}

export function urlFromPageDescriptor(pageDescriptor: ExceptionalPageDescriptor): URL {
    let pathname: string
    let searchParams: Record<string, string | undefined>
    let hash = ''
    switch (pageDescriptor.kind) {
        case 'article':
            pathname = '/article.html'
            searchParams = {
                longname: pageDescriptor.longname,
                universe: pageDescriptor.universe,
                s: pageDescriptor.s,
            }
            break
        case 'comparison':
            pathname = '/comparison.html'
            searchParams = {
                longnames: JSON.stringify(pageDescriptor.longnames.map(n => n)),
                universe: pageDescriptor.universe,
                s: pageDescriptor.s,
            }
            break
        case 'statistic':
            pathname = '/statistic.html'
            searchParams = {
                statname: pageDescriptor.statname.replaceAll('%', '__PCT__'),
                article_type: pageDescriptor.article_type,
                start: pageDescriptor.start.toString(),
                amount: pageDescriptor.amount.toString(),
                order: pageDescriptor.order === 'descending' ? undefined : 'ascending',
                highlight: pageDescriptor.highlight,
                universe: pageDescriptor.universe,
            }
            break
        case 'random':
            pathname = '/random.html'
            searchParams = {
                sampleby: pageDescriptor.sampleby,
                us_only: pageDescriptor.us_only ? 'true' : undefined,
            }
            break
        case 'index':
            pathname = ''
            searchParams = {}
            break
        case 'about':
            pathname = '/about.html'
            searchParams = {}
            break
        case 'dataCredit':
            pathname = '/data-credit.html'
            searchParams = {}
            hash = pageDescriptor.hash
            break
        case 'quiz':
            /**
             * We use hash params for quizzes since the juxtastat.org redirect doesn't preserve query params
             */
            // eslint-disable-next-line no-restricted-syntax -- Core navigation functions
            const quizResult = new URL(window.location.origin)
            quizResult.pathname = '/quiz.html'
            const hashParams = new URLSearchParams(Object.entries({
                mode: pageDescriptor.mode,
                date: pageDescriptor.date?.toString(),
                seed: pageDescriptor.seed,
                v: pageDescriptor.v?.toString(),
                quizContent: pageDescriptor.quizContent,
                name: pageDescriptor.name,
                id: pageDescriptor.id,
            }).flatMap(([key, value]) => value !== undefined ? [[key, value]] : []))
            if (hashParams.size > 0) {
                quizResult.hash = `#${hashParams.toString()}`
            }
            return quizResult
        case 'syau':
            pathname = '/syau.html'
            searchParams = {
                typ: pageDescriptor.typ,
                universe: pageDescriptor.universe,
            }
            break
        case 'mapper':
            pathname = '/mapper.html'
            searchParams = {
                view: pageDescriptor.view ? 'true' : undefined,
                settings: pageDescriptor.settings,
            }
            break
        case 'login':
            pathname = '/login.html'
            if (pageDescriptor.code === undefined) {
                searchParams = {
                    callbackUrl: pageDescriptor.callbackUrl,
                }
            }
            else {
                searchParams = {
                    code: pageDescriptor.code,
                    state: pageDescriptor.state,
                    scope: pageDescriptor.scope,
                    prompt: pageDescriptor.prompt,
                }
            }
            break
        case 'initialLoad':
        case 'error':
            return pageDescriptor.url
    }
    // eslint-disable-next-line no-restricted-syntax -- Core navigation functions
    const result = new URL(window.location.origin)
    result.pathname = pathname
    for (const [key, value] of Object.entries(searchParams)) {
        if (value !== undefined) {
            result.searchParams.set(key, value)
        }
    }
    result.hash = hash
    return result
}

// Should not do side-effects in this function, since it can race with other calls of itself. Instead, return effects in the effects result value
// Only use one await per block (or use overlapping promises), so that resources may be loaded in parallel to improve performance
export async function loadPageDescriptor(newDescriptor: PageDescriptor, settings: Settings): Promise<{ pageData: PageData, newPageDescriptor: PageDescriptor, effects: () => void }> {
    switch (newDescriptor.kind) {
        case 'article': {
            const [article, panel, countsByArticleType] = await Promise.all([
                loadArticleFromPossibleSymlink(newDescriptor.longname),
                import('../components/article-panel'),
                getCountsByArticleType(),
            ])

            const defaultUniverse = defaultArticleUniverse(article.universes)

            const articleUniverse = newDescriptor.universe !== undefined && article.universes.includes(newDescriptor.universe) ? newDescriptor.universe : defaultUniverse

            const displayUniverse = articleUniverse === defaultUniverse ? undefined : articleUniverse

            const { rows: articleRows, statPaths: articleStatPaths } = loadArticles([article], countsByArticleType, articleUniverse)

            return {
                pageData: {
                    kind: 'article',
                    article,
                    universe: articleUniverse,
                    rows: articleRows,
                    statPaths: articleStatPaths,
                    articlePanel: panel.ArticlePanel,
                },
                newPageDescriptor: {
                    ...newDescriptor,
                    universe: displayUniverse,
                    s: getVector(settings),
                    longname: article.longname,
                },
                effects() {
                    if (newDescriptor.s !== undefined || newDescriptor.category !== undefined) {
                        const config = settingsConnectionConfig({ pageKind: 'article', statPaths: articleStatPaths, settings })
                        applySettingsParamSettings({
                            ...(newDescriptor.s === undefined ? settings.getMultiple(activeVectorKeys) : fromVector(newDescriptor.s, settings)),
                            ...(newDescriptor.category === undefined
                                ? undefined
                                : Object.fromEntries(allGroups.map(group => [`show_stat_group_${group.id}`, group.parent.id === newDescriptor.category] as const))),
                        }, settings, articleStatPaths, config)
                    }
                },
            }
        }
        case 'comparison': {
            const [articles, countsByArticleType, panel] = await Promise.all([
                loadArticlesFromPossibleSymlinks(newDescriptor.longnames),
                getCountsByArticleType(),
                import('../components/comparison-panel'),
            ])

            // intersection of all the data.universes
            const articleUniverses = articles.map(x => x.universes)
            const universes = articleUniverses.reduce((a, b) => a.filter(c => b.includes(c)))

            const defaultUniverseComparison = defaultComparisonUniverse(articleUniverses, universes)

            const comparisonUniverse = newDescriptor.universe !== undefined && universes.includes(newDescriptor.universe) ? newDescriptor.universe : defaultUniverseComparison

            const displayComparisonUniverse = comparisonUniverse === defaultUniverseComparison ? undefined : comparisonUniverse

            const { rows: comparisonRows, statPaths: comparisonStatPaths } = loadArticles(articles, countsByArticleType, comparisonUniverse)

            return {
                pageData: {
                    kind: 'comparison',
                    articles,
                    universe: comparisonUniverse,
                    universes,
                    rows: comparisonRows,
                    statPaths: comparisonStatPaths,
                    comparisonPanel: panel.ComparisonPanel,
                },
                newPageDescriptor: {
                    ...newDescriptor,
                    universe: displayComparisonUniverse,
                    s: getVector(settings),
                    longnames: articles.map(x => x.longname),
                },
                effects() {
                    if (newDescriptor.s !== undefined) {
                        const config = settingsConnectionConfig({ pageKind: 'comparison', statPaths: comparisonStatPaths, settings })
                        applySettingsParamSettings(fromVector(newDescriptor.s, settings), settings, comparisonStatPaths, config)
                    }
                },
            }
        }
        case 'statistic': {
            const statUniverse = newDescriptor.universe ?? 'world'
            const displayStatUniverse = statUniverse !== 'world' ? statUniverse : undefined

            const statIndex = names.indexOf(newDescriptor.statname)
            const statpath = paths[statIndex]
            const statcol = stats[statIndex]
            const explanationPage = explanation_pages[statIndex]

            const [[data, articleNames], countsByArticleType, panel] = await Promise.all([
                loadStatisticsPage(statUniverse, statpath, newDescriptor.article_type),
                getCountsByArticleType(),
                import('../components/statistic-panel'),
            ])

            let parsedAmount: number
            if (newDescriptor.amount === 'All') {
                parsedAmount = articleNames.length
            }
            else {
                parsedAmount = newDescriptor.amount
            }

            return {
                pageData: {
                    kind: 'statistic',
                    statcol,
                    statname: newDescriptor.statname,
                    count: forType(countsByArticleType, statUniverse, statcol, newDescriptor.article_type),
                    explanationPage,
                    order: newDescriptor.order,
                    highlight: newDescriptor.highlight ?? undefined,
                    articleType: newDescriptor.article_type,
                    joinedString: statpath,
                    start: newDescriptor.start,
                    amount: parsedAmount,
                    articleNames,
                    data,
                    renderedStatname: newDescriptor.statname,
                    universe: statUniverse,
                    // StatisticPanel needs this to compute the set of universes to display
                    counts: countsByArticleType,
                    statisticPanel: panel.StatisticPanel,
                },
                newPageDescriptor: {
                    ...newDescriptor,
                    universe: displayStatUniverse,
                    highlight: undefined,
                },
                effects: () => undefined,
            }
        }
        case 'random':
            let longname: string
            switch (newDescriptor.sampleby) {
                case 'uniform':
                    longname = (await uniform())()
                    break
                case 'population':
                    longname = (await byPopulation(newDescriptor.us_only))()
                    break
            }

            return await loadPageDescriptor({
                kind: 'article',
                longname,
            }, settings)

        case 'index':
        case 'about':
<<<<<<< HEAD
        case 'dataCredit':
        case 'login':
=======
>>>>>>> 552a0b73
            return { pageData: newDescriptor, newPageDescriptor: newDescriptor, effects: () => undefined }

        case 'dataCredit':
            return {
                pageData: {
                    ...newDescriptor,
                    dataCreditPanel: (await import('../data-credit')).DataCreditPanel,
                },
                newPageDescriptor: newDescriptor,
                effects: () => undefined,
            }

        case 'quiz': {
            let quiz: QuizQuestionsModel
            let quizDescriptor: QuizDescriptor
            let todayName: string | undefined
            const updatedDescriptor: PageDescriptor = { ...newDescriptor }
            const panel = import('../components/quiz-panel')
            const dates = import('../quiz/dates')
            const quizImport = import('../quiz/quiz')
            switch (newDescriptor.mode) {
                case 'custom': {
                    const { wrapQuestionsModel } = await import('../quiz/quiz')
                    const custom = JSON.parse(base64Gunzip(newDescriptor.quizContent)) as CustomQuizContent
                    quizDescriptor = {
                        kind: 'custom',
                        name: custom.name,
                    }
                    quiz = wrapQuestionsModel(custom.questions)
                    todayName = custom.name
                    break
                }
                case 'retro': {
                    const retro = newDescriptor.date ?? (await dates).getRetrostatOffsetNumber()
                    quizDescriptor = {
                        kind: 'retrostat',
                        name: `W${retro}`,
                    }
                    const [json, { wrapQuestionsModel, loadRetro }] = await Promise.all([
                        loadJSON(`/retrostat/${retro}`),
                        quizImport,
                    ])
                    quiz = wrapQuestionsModel((json as RetroQuestionJSON[]).map(loadRetro))
                    todayName = `Week ${retro}`
                    break
                }
                case 'infinite': {
                    if (updatedDescriptor.seed === undefined) {
                        const { getInfiniteQuizzes } = await import('../quiz/statistics')
                        const [seedVersions] = getInfiniteQuizzes(JSON.parse((localStorage.quiz_history || '{}') as string) as QuizHistory, false)
                        if (seedVersions.length > 0) {
                            const [seed, version] = seedVersions[0]
                            updatedDescriptor.seed = seed
                            updatedDescriptor.v = version
                        }
                        else {
                            updatedDescriptor.seed = randomBase62ID(7)
                        }
                    }
                    if (updatedDescriptor.v === undefined) {
                        const { validQuizInfiniteVersions } = await import('../quiz/infinite')
                        updatedDescriptor.v = Math.max(...validQuizInfiniteVersions)
                    }
                    quizDescriptor = { kind: 'infinite', name: `I_${updatedDescriptor.seed}_${updatedDescriptor.v}`, seed: updatedDescriptor.seed, version: updatedDescriptor.v }
                    quiz = (await quizImport).infiniteQuiz(updatedDescriptor.seed, updatedDescriptor.v)
                    todayName = undefined
                    break
                }
                case undefined:
                    const today = newDescriptor.date ?? (await dates).getDailyOffsetNumber()
                    quizDescriptor = { kind: 'juxtastat', name: today }
                    const [json, { wrapQuestionsModel, loadJuxta }] = await Promise.all([
                        loadJSON(`/quiz/${today}`),
                        import('../quiz/quiz'),
                    ])
                    quiz = wrapQuestionsModel((json as JuxtaQuestionJSON[]).map(loadJuxta))
                    todayName = today.toString()
            }
            return {
                pageData: {
                    kind: 'quiz',
                    quizDescriptor,
                    quiz,
                    parameters: urlFromPageDescriptor(newDescriptor).searchParams.toString(),
                    todayName,
                    quizPanel: (await panel).QuizPanel,
                },
                newPageDescriptor: {
                    ...updatedDescriptor,
                    // Remove friend stuff so it doesn't get triggered again
                    id: undefined,
                    name: undefined,
                },
                effects: () => {
                    if (newDescriptor.id !== undefined && newDescriptor.name !== undefined) {
                        const friendId = newDescriptor.id
                        const friendName = newDescriptor.name.trim()
                        void (async () => {
                            const { addFriendFromLink } = await quizImport
                            await addFriendFromLink(friendId, friendName)
                        })()
                    }
                },
            }
        }
        case 'syau': {
            const panel = import('../syau/syau-panel')
            const counts = await getCountsByArticleType()
            const syauData = await loadSYAUData(newDescriptor.typ, newDescriptor.universe, counts)
            return {
                pageData: {
                    kind: 'syau',
                    typ: newDescriptor.typ,
                    universe: newDescriptor.universe,
                    counts,
                    syauData,
                    syauPanel: (await panel).SYAUPanel,
                },
                newPageDescriptor: newDescriptor,
                effects: () => undefined,
            }
        }
        case 'mapper': {
            const [mapSettings, panel] = await Promise.all([
                mapSettingsFromURLParam(newDescriptor.settings),
                import('../components/mapper-panel'),
            ])
            return {
                pageData: {
                    kind: 'mapper',
                    view: newDescriptor.view,
                    settings: mapSettings,
                    mapperPanel: panel.MapperPanel,
                },
                newPageDescriptor: newDescriptor,
                effects: () => undefined,
            }
        }
    }
}

async function mapSettingsFromURLParam(encodedSettings: string | undefined): Promise<MapSettings> {
    const { defaultSettings } = await import('../mapper/settings')
    let settings: Partial<MapSettings> = {}
    if (encodedSettings !== undefined) {
        const jsonedSettings = gunzipSync(Buffer.from(encodedSettings, 'base64')).toString()
        settings = JSON.parse(jsonedSettings) as Partial<MapSettings>
    }
    return defaultSettings(settings)
}

export function pageTitle(pageData: PageData): string {
    switch (pageData.kind) {
        case 'initialLoad':
        case 'index':
            return 'Urban Stats'
        case 'about':
            return 'About Urban Stats'
        case 'dataCredit':
            return 'Urban Stats Credits'
        case 'mapper':
            return 'Urban Stats Mapper'
        case 'quiz':
            switch (pageData.quizDescriptor.kind) {
                case 'juxtastat':
                    return 'Juxtastat'
                case 'retrostat':
                    return 'Retrostat'
                case 'custom':
                    return 'Custom Quiz'
                case 'infinite':
                    return 'Juxtastat Infinite'
            }
        case 'syau':
            return `So you're an urbanist...`
        case 'article':
            return pageData.article.shortname
        case 'statistic':
            return pageData.statname
        case 'comparison':
            return pageData.articles.map(x => x.shortname).join(' vs ')
        case 'login':
            return 'Login'
        case 'error':
            return 'Error'
    }
}<|MERGE_RESOLUTION|>--- conflicted
+++ resolved
@@ -508,11 +508,8 @@
 
         case 'index':
         case 'about':
-<<<<<<< HEAD
         case 'dataCredit':
         case 'login':
-=======
->>>>>>> 552a0b73
             return { pageData: newDescriptor, newPageDescriptor: newDescriptor, effects: () => undefined }
 
         case 'dataCredit':
