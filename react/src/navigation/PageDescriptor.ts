import { gunzipSync } from 'zlib'

import { z } from 'zod'

import { applySettingsParamSettings, settingsConnectionConfig } from '../components/QuerySettingsConnection'
import { ArticleRow, forType, loadArticles } from '../components/load-article'
import type { StatisticPanelProps } from '../components/statistic-panel'
import explanation_pages from '../data/explanation_page'
import stats from '../data/statistic_list'
import names from '../data/statistic_name_list' // TODO: Maybe dynamically import these
import paths from '../data/statistic_path_list'
import { loadOrdering, loadOrderingProtobuf, loadJSON, loadProtobuf } from '../load_json'
import { defaultSettings, MapSettings } from '../mapper/settings'
import { Settings } from '../page_template/settings'
import { activeVectorKeys, fromVector, getVector } from '../page_template/settings-vector'
import { StatGroupSettings } from '../page_template/statistic-settings'
import { allGroups, CategoryIdentifier, StatName, StatPath, statsTree } from '../page_template/statistic-tree'
import { getDailyOffsetNumber, getRetrostatOffsetNumber } from '../quiz/dates'
import { validQuizInfiniteVersions } from '../quiz/infinite'
import { QuizQuestionsModel, wrapQuestionsModel, addFriendFromLink, CustomQuizContent, JuxtaQuestionJSON, loadJuxta, loadRetro, QuizDescriptor, RetroQuestionJSON, infiniteQuiz } from '../quiz/quiz'
import { defaultArticleUniverse, defaultComparisonUniverse } from '../universe'
import { Article, IDataList } from '../utils/protos'
import { randomID } from '../utils/random'
import { followSymlink, followSymlinks } from '../utils/symlinks'
import { NormalizeProto } from '../utils/types'
import { base64Gunzip } from '../utils/urlParamShort'

import { dataLink } from './links'
import { byPopulation, uniform } from './random'

const articleSchema = z.object({
    longname: z.string().transform(followSymlink),
    universe: z.optional(z.string()),
    s: z.optional(z.string()),
    category: z.optional(z.string()) as z.ZodOptional<z.ZodType<CategoryIdentifier, z.ZodTypeDef, CategoryIdentifier>>,
})

const articleSchemaFromParams = z.object({
    longname: z.string().transform(followSymlink),
    universe: z.optional(z.string()),
    s: z.optional(z.string()),
    category: z.optional(z.string().transform((s) => {
        if (!statsTree.some(category => category.id === s)) {
            throw new Error(`${s} is not a valid category identifier`)
        }
        return s as CategoryIdentifier
    })),
})

const comparisonSchema = z.object({
    longnames: z.array(z.string()),
    universe: z.optional(z.string()),
    s: z.optional(z.string()),
})

const comparisonSchemaFromParams = z.object({
    longnames: z.string().transform(value => z.array(z.string()).parse(JSON.parse(value))).transform(followSymlinks),
    universe: z.optional(z.string()),
    s: z.optional(z.string()),
})

const statisticSchema = z.object({
    article_type: z.string(),
    statname: z.string() as z.ZodType<StatName, z.ZodTypeDef, StatName>,
    start: z.number().int(),
    amount: z.union([z.literal('All'), z.number().int()]),
    order: z.union([z.literal('descending'), z.literal('ascending')]),
    highlight: z.optional(z.string()),
    universe: z.optional(z.string()),
})

const statisticSchemaFromParams = z.object({
    article_type: z.string(),
    statname: z.string().transform(s => s.replaceAll('__PCT__', '%') as StatName),
    start: z.optional(z.coerce.number().int()).default(1),
    amount: z.union([z.literal('All'), z.coerce.number().int(), z.undefined().transform(() => 10)]),
    order: z.union([z.undefined().transform(() => 'descending' as const), z.literal('descending'), z.literal('ascending')]),
    highlight: z.optional(z.string()),
    universe: z.optional(z.string()),
})

const randomSchema = z.object({
    sampleby: z.union([z.literal('uniform'), z.literal('population')]),
    us_only: z.boolean(),
})

const randomSchemaForParams = z.object({
    sampleby: z.union([z.literal('uniform'), z.literal('population'), z.undefined().transform(() => 'uniform' as const)]),
    us_only: z.union([z.literal('true').transform(() => true), z.literal('false').transform(() => false), z.undefined().transform(() => false)]),
})

// Should either have all or none friends parameters
const quizSchema = z.intersection(
    z.union([
        z.object({
            mode: z.union([z.undefined(), z.literal('retro')]),
            date: z.optional(z.coerce.number().int()),
            quizContent: z.optional(z.undefined()),
            seed: z.optional(z.undefined()),
            v: z.optional(z.undefined()),
        }),
        z.object({
            mode: z.literal('custom'),
            date: z.optional(z.undefined()),
            quizContent: z.string(),
            seed: z.optional(z.undefined()),
            v: z.optional(z.undefined()),
        }),
        z.object({
            mode: z.literal('infinite'),
            date: z.optional(z.undefined()),
            quizContent: z.optional(z.undefined()),
            seed: z.union([z.undefined(), z.string()]),
            v: z.union([z.undefined(), z.coerce.number().int()]),
        }),
    ]),
    z.object({
        name: z.optional(z.string()),
        id: z.optional(z.string()),
    }),
)

const mapperSchema = z.object({
    settings: z.optional(z.string()),
    view: z.boolean(),
})

const mapperSchemaForParams = z.object({
    settings: z.optional(z.string()),
    view: z.union([z.undefined().transform(() => false), z.literal('true').transform(() => true), z.literal('false').transform(() => false)]),
})

export const pageDescriptorSchema = z.union([
    z.object({ kind: z.literal('article') }).and(articleSchema),
    z.object({ kind: z.literal('comparison') }).and(comparisonSchema),
    z.object({ kind: z.literal('statistic') }).and(statisticSchema),
    z.object({ kind: z.literal('random') }).and(randomSchema),
    z.object({ kind: z.literal('index') }),
    z.object({ kind: z.literal('about') }),
    z.object({ kind: z.literal('dataCredit'), hash: z.string() }),
    z.object({ kind: z.literal('quiz') }).and(quizSchema),
    z.object({ kind: z.literal('mapper') }).and(mapperSchema),
])

export type PageDescriptor = z.infer<typeof pageDescriptorSchema>
export type ExceptionalPageDescriptor = PageDescriptor
    | { kind: 'initialLoad', url: URL }
    | { kind: 'error', url: URL }

export type PageData =
    { kind: 'article', article: Article, universe: string, rows: (settings: StatGroupSettings) => ArticleRow[][], statPaths: StatPath[][] }
    | { kind: 'comparison', articles: Article[], universe: string, universes: string[], rows: (settings: StatGroupSettings) => ArticleRow[][], statPaths: StatPath[][] }
    | { kind: 'statistic', universe: string } & StatisticPanelProps
    | { kind: 'index' }
    | { kind: 'about' }
    | { kind: 'dataCredit' }
    | { kind: 'quiz', quizDescriptor: QuizDescriptor, quiz: QuizQuestionsModel, parameters: string, todayName?: string }
    | { kind: 'mapper', settings: MapSettings, view: boolean }
    | {
        kind: 'error'
        error: unknown
        url: URL
        descriptor?: PageDescriptor // If descriptor is not present, we could not parse it
    }
    | { kind: 'initialLoad' }

export function pageDescriptorFromURL(url: URL): PageDescriptor {
    /**
     * Remember: When adding a new entrypoint here, you'll also need to add the actual file in `build.py` in order to support initial navigation.
     */
    const params = Object.fromEntries(url.searchParams.entries())
    switch (url.pathname) {
        case '/article.html':
            return { kind: 'article', ...articleSchemaFromParams.parse(params) }
        case '/comparison.html':
            return { kind: 'comparison', ...comparisonSchemaFromParams.parse(params) }
        case '/statistic.html':
            return { kind: 'statistic', ...statisticSchemaFromParams.parse(params) }
        case '/random.html':
            return { kind: 'random', ...randomSchemaForParams.parse(params) }
        case '/':
        case '':
        case '/index.html':
            return { kind: 'index' }
        case '/quiz.html':
            const hashParams = Object.fromEntries(new URLSearchParams(url.hash.slice(1)).entries())
            return { kind: 'quiz', ...quizSchema.parse({ ...params, ...hashParams }) }
        case '/mapper.html':
            return { kind: 'mapper', ...mapperSchemaForParams.parse(params) }
        case '/about.html':
            return { kind: 'about' }
        case '/data-credit.html':
            return { kind: 'dataCredit', hash: url.hash }
        default:
            throw new Error('404 not found')
    }
}

export function urlFromPageDescriptor(pageDescriptor: ExceptionalPageDescriptor): URL {
    let pathname: string
    let searchParams: Record<string, string | undefined>
    let hash = ''
    switch (pageDescriptor.kind) {
        case 'article':
            pathname = '/article.html'
            searchParams = {
                longname: pageDescriptor.longname,
                universe: pageDescriptor.universe,
                s: pageDescriptor.s,
            }
            break
        case 'comparison':
            pathname = '/comparison.html'
            searchParams = {
                longnames: JSON.stringify(pageDescriptor.longnames.map(n => n)),
                universe: pageDescriptor.universe,
                s: pageDescriptor.s,
            }
            break
        case 'statistic':
            pathname = '/statistic.html'
            searchParams = {
                statname: pageDescriptor.statname.replaceAll('%', '__PCT__'),
                article_type: pageDescriptor.article_type,
                start: pageDescriptor.start.toString(),
                amount: pageDescriptor.amount.toString(),
                order: pageDescriptor.order === 'descending' ? undefined : 'ascending',
                highlight: pageDescriptor.highlight,
                universe: pageDescriptor.universe,
            }
            break
        case 'random':
            pathname = '/random.html'
            searchParams = {
                sampleby: pageDescriptor.sampleby,
                us_only: pageDescriptor.us_only ? 'true' : undefined,
            }
            break
        case 'index':
            pathname = ''
            searchParams = {}
            break
        case 'about':
            pathname = '/about.html'
            searchParams = {}
            break
        case 'dataCredit':
            pathname = '/data-credit.html'
            searchParams = {}
            hash = pageDescriptor.hash
            break
        case 'quiz':
            /**
             * We use hash params for quizzes since the juxtastat.org redirect doesn't preserve query params
             */
            // eslint-disable-next-line no-restricted-syntax -- Core navigation functions
            const quizResult = new URL(window.location.origin)
            quizResult.pathname = '/quiz.html'
            const hashParams = new URLSearchParams(Object.entries({
                mode: pageDescriptor.mode,
                date: pageDescriptor.date?.toString(),
                seed: pageDescriptor.seed,
                v: pageDescriptor.v?.toString(),
                quizContent: pageDescriptor.quizContent,
                name: pageDescriptor.name,
                id: pageDescriptor.id,
            }).flatMap(([key, value]) => value !== undefined ? [[key, value]] : []))
            if (hashParams.size > 0) {
                quizResult.hash = `#${hashParams.toString()}`
            }
            return quizResult
        case 'mapper':
            pathname = '/mapper.html'
            searchParams = {
                view: pageDescriptor.view ? 'true' : undefined,
                settings: pageDescriptor.settings,
            }
            break
        case 'initialLoad':
        case 'error':
            return pageDescriptor.url
    }
    // eslint-disable-next-line no-restricted-syntax -- Core navigation functions
    const result = new URL(window.location.origin)
    result.pathname = pathname
    for (const [key, value] of Object.entries(searchParams)) {
        if (value !== undefined) {
            result.searchParams.set(key, value)
        }
    }
    result.hash = hash
    return result
}

// Should not do side-effects in this function, since it can race with other calls of itself. Instead, return effects in the effects result value
export async function loadPageDescriptor(newDescriptor: PageDescriptor, settings: Settings): Promise<{ pageData: PageData, newPageDescriptor: PageDescriptor, effects: () => void }> {
    switch (newDescriptor.kind) {
        case 'article':
            const article = await loadProtobuf(dataLink(newDescriptor.longname), 'Article')

            const defaultUniverse = defaultArticleUniverse(article.universes)

            const articleUniverse = newDescriptor.universe !== undefined && article.universes.includes(newDescriptor.universe) ? newDescriptor.universe : defaultUniverse

            const displayUniverse = articleUniverse === defaultUniverse ? undefined : articleUniverse

            const { rows: articleRows, statPaths: articleStatPaths } = loadArticles([article], articleUniverse)

            return {
                pageData: {
                    kind: 'article',
                    article,
                    universe: articleUniverse,
                    rows: articleRows,
                    statPaths: articleStatPaths,
                },
                newPageDescriptor: {
                    ...newDescriptor,
                    universe: displayUniverse,
                    s: getVector(settings),
                },
                effects() {
                    if (newDescriptor.s !== undefined || newDescriptor.category !== undefined) {
                        const config = settingsConnectionConfig({ pageKind: 'article', statPaths: articleStatPaths, settings })
                        applySettingsParamSettings({
                            ...(newDescriptor.s === undefined ? settings.getMultiple(activeVectorKeys) : fromVector(newDescriptor.s, settings)),
                            ...(newDescriptor.category === undefined
                                ? undefined
                                : Object.fromEntries(allGroups.map(group => [`show_stat_group_${group.id}`, group.parent.id === newDescriptor.category] as const))),
                        }, settings, articleStatPaths, config)
                    }
                },
            }
        case 'comparison':
            const articles = await Promise.all(newDescriptor.longnames.map(name => loadProtobuf(dataLink(name), 'Article')))
            // intersection of all the data.universes
            const articleUniverses = articles.map(x => x.universes)
            const universes = articleUniverses.reduce((a, b) => a.filter(c => b.includes(c)))

            const defaultUniverseComparison = defaultComparisonUniverse(articleUniverses, universes)

            const comparisonUniverse = newDescriptor.universe !== undefined && universes.includes(newDescriptor.universe) ? newDescriptor.universe : defaultUniverseComparison

            const displayComparisonUniverse = comparisonUniverse === defaultUniverseComparison ? undefined : comparisonUniverse

            const { rows: comparisonRows, statPaths: comparisonStatPaths } = loadArticles(articles, comparisonUniverse)

            return {
                pageData: {
                    kind: 'comparison',
                    articles,
                    universe: comparisonUniverse,
                    universes,
                    rows: comparisonRows,
                    statPaths: comparisonStatPaths,
                },
                newPageDescriptor: {
                    ...newDescriptor,
                    universe: displayComparisonUniverse,
                    s: getVector(settings),
                },
                effects() {
                    if (newDescriptor.s !== undefined) {
                        const config = settingsConnectionConfig({ pageKind: 'comparison', statPaths: comparisonStatPaths, settings })
                        applySettingsParamSettings(fromVector(newDescriptor.s, settings), settings, comparisonStatPaths, config)
                    }
                },
            }
        case 'statistic':
            const statUniverse = newDescriptor.universe ?? 'world'
            const displayStatUniverse = statUniverse !== 'world' ? statUniverse : undefined

            const statIndex = names.indexOf(newDescriptor.statname)
            const statpath = paths[statIndex]
            const statcol = stats[statIndex]
            const explanationPage = explanation_pages[statIndex]

            const data = loadOrderingProtobuf(statUniverse, statpath, newDescriptor.article_type, true).then(result => result as NormalizeProto<IDataList>)
            const articleNames = await loadOrdering(statUniverse, statpath, newDescriptor.article_type)

            let parsedAmount: number
            if (newDescriptor.amount === 'All') {
                parsedAmount = articleNames.length
            }
            else {
                parsedAmount = newDescriptor.amount
            }

            return {
                pageData: {
                    kind: 'statistic',
                    statcol,
                    statname: newDescriptor.statname,
                    count: forType(statUniverse, statcol, newDescriptor.article_type),
                    explanationPage,
                    order: newDescriptor.order,
                    highlight: newDescriptor.highlight ?? undefined,
                    articleType: newDescriptor.article_type,
                    joinedString: statpath,
                    start: newDescriptor.start,
                    amount: parsedAmount,
                    articleNames,
                    data: await data,
                    renderedStatname: newDescriptor.statname,
                    universe: statUniverse,

                },
                newPageDescriptor: {
                    ...newDescriptor,
                    universe: displayStatUniverse,
                    highlight: undefined,
                },
                effects: () => undefined,
            }
        case 'random':
            let longname: string
            switch (newDescriptor.sampleby) {
                case 'uniform':
                    longname = await uniform()
                    break
                case 'population':
                    longname = await byPopulation(newDescriptor.us_only)
                    break
            }

            return await loadPageDescriptor({
                kind: 'article',
                longname,
            }, settings)

        case 'index':
        case 'about':
        case 'dataCredit':
            return { pageData: newDescriptor, newPageDescriptor: newDescriptor, effects: () => undefined }
        case 'quiz':
            let quiz: QuizQuestionsModel
            let quizDescriptor: QuizDescriptor
            let todayName: string | undefined
            const updatedDescriptor: PageDescriptor = { ...newDescriptor }
            switch (newDescriptor.mode) {
                case 'custom':
                    const custom = JSON.parse(base64Gunzip(newDescriptor.quizContent)) as CustomQuizContent
                    quizDescriptor = {
                        kind: 'custom',
                        name: custom.name,
                    }
                    quiz = wrapQuestionsModel(custom.questions)
                    todayName = custom.name
                    break
                case 'retro':
                    const retro = newDescriptor.date ?? getRetrostatOffsetNumber()
                    quizDescriptor = {
                        kind: 'retrostat',
                        name: `W${retro}`,
                    }
                    quiz = wrapQuestionsModel((await loadJSON(`/retrostat/${retro}`) as RetroQuestionJSON[]).map(loadRetro))
                    todayName = `Week ${retro}`
                    break
                case 'infinite':
                    if (updatedDescriptor.seed === undefined) {
                        updatedDescriptor.seed = randomID(10)
                    }
                    if (updatedDescriptor.v === undefined) {
                        updatedDescriptor.v = Math.max(...validQuizInfiniteVersions)
                    }
<<<<<<< HEAD
                    quizDescriptor = { kind: 'infinite', name: `I_${updatedDescriptor.seed}_${updatedDescriptor.v}`, seed: updatedDescriptor.seed, version: updatedDescriptor.v }
                    quiz = infiniteQuiz(updatedDescriptor.seed)
=======
                    quizDescriptor = { kind: 'infinite', name: updatedDescriptor.seed, seed: updatedDescriptor.seed, version: updatedDescriptor.v }
                    quiz = infiniteQuiz(updatedDescriptor.seed, updatedDescriptor.v)
>>>>>>> 4cbb375d
                    todayName = undefined
                    break
                case undefined:
                    const today = newDescriptor.date ?? getDailyOffsetNumber()
                    quizDescriptor = { kind: 'juxtastat', name: today }
                    quiz = wrapQuestionsModel((await loadJSON(`/quiz/${today}`) as JuxtaQuestionJSON[]).map(loadJuxta))
                    todayName = today.toString()
            }
            return {
                pageData: {
                    kind: 'quiz',
                    quizDescriptor,
                    quiz,
                    parameters: urlFromPageDescriptor(newDescriptor).searchParams.toString(),
                    todayName,
                },
                newPageDescriptor: {
                    ...updatedDescriptor,
                    // Remove friend stuff so it doesn't get triggered again
                    id: undefined,
                    name: undefined,
                },
                effects: () => {
                    if (newDescriptor.id !== undefined && newDescriptor.name !== undefined) {
                        void addFriendFromLink(newDescriptor.id, newDescriptor.name.trim())
                    }
                },
            }
        case 'mapper':
            return {
                pageData: {
                    kind: 'mapper',
                    view: newDescriptor.view,
                    settings: mapSettingsFromURLParam(newDescriptor.settings),
                },
                newPageDescriptor: newDescriptor,
                effects: () => undefined,
            }
    }
}

function mapSettingsFromURLParam(encodedSettings: string | undefined): MapSettings {
    let settings: Partial<MapSettings> = {}
    if (encodedSettings !== undefined) {
        const jsonedSettings = gunzipSync(Buffer.from(encodedSettings, 'base64')).toString()
        settings = JSON.parse(jsonedSettings) as Partial<MapSettings>
    }
    return defaultSettings(settings)
}

export function pageTitle(pageData: PageData): string {
    switch (pageData.kind) {
        case 'initialLoad':
        case 'index':
            return 'Urban Stats'
        case 'about':
            return 'About Urban Stats'
        case 'dataCredit':
            return 'Urban Stats Credits'
        case 'mapper':
            return 'Urban Stats Mapper'
        case 'quiz':
            switch (pageData.quizDescriptor.kind) {
                case 'juxtastat':
                    return 'Juxtastat'
                case 'retrostat':
                    return 'Retrostat'
                case 'custom':
                    return 'Custom Quiz'
                case 'infinite':
                    return 'Juxtastat Infinite'
            }
        case 'article':
            return pageData.article.shortname
        case 'statistic':
            return pageData.statname
        case 'comparison':
            return pageData.articles.map(x => x.shortname).join(' vs ')
        case 'error':
            return 'Error'
    }
}<|MERGE_RESOLUTION|>--- conflicted
+++ resolved
@@ -463,13 +463,8 @@
                     if (updatedDescriptor.v === undefined) {
                         updatedDescriptor.v = Math.max(...validQuizInfiniteVersions)
                     }
-<<<<<<< HEAD
                     quizDescriptor = { kind: 'infinite', name: `I_${updatedDescriptor.seed}_${updatedDescriptor.v}`, seed: updatedDescriptor.seed, version: updatedDescriptor.v }
-                    quiz = infiniteQuiz(updatedDescriptor.seed)
-=======
-                    quizDescriptor = { kind: 'infinite', name: updatedDescriptor.seed, seed: updatedDescriptor.seed, version: updatedDescriptor.v }
                     quiz = infiniteQuiz(updatedDescriptor.seed, updatedDescriptor.v)
->>>>>>> 4cbb375d
                     todayName = undefined
                     break
                 case undefined:
