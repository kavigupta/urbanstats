--- conflicted
+++ resolved
@@ -462,11 +462,7 @@
                     break
                 case 'infinite':
                     if (updatedDescriptor.seed === undefined) {
-<<<<<<< HEAD
-                        const [seedVersions] = getInfiniteQuizzes(JSON.parse(localStorage.quiz_history as string) as QuizHistory, false)
-=======
                         const [seedVersions] = getInfiniteQuizzes(JSON.parse((localStorage.quiz_history || '{}') as string) as QuizHistory, false)
->>>>>>> afa31fcb
                         if (seedVersions.length > 0) {
                             const [seed, version] = seedVersions[0]
                             updatedDescriptor.seed = seed
