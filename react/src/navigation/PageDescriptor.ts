--- conflicted
+++ resolved
@@ -29,12 +29,8 @@
 import { loadSYAUData, SYAUData } from '../syau/load'
 import type { SYAUPanel } from '../syau/syau-panel'
 import { defaultArticleUniverse, defaultComparisonUniverse } from '../universe'
-<<<<<<< HEAD
-import type { EditorPanel } from '../urban-stats-script/EditorPanel'
+import type { DebugEditorPanel } from '../urban-stats-script/DebugEditorPanel'
 import type { USSDocumentationPanel } from '../uss-documentation'
-=======
-import type { DebugEditorPanel } from '../urban-stats-script/DebugEditorPanel'
->>>>>>> 26a8d294
 import type { Article } from '../utils/protos'
 import { randomBase62ID } from '../utils/random'
 import { loadArticleFromPossibleSymlink, loadArticlesFromPossibleSymlink as loadArticlesFromPossibleSymlinks } from '../utils/symlinks'
@@ -190,11 +186,7 @@
     | { kind: 'quiz', quizDescriptor: QuizDescriptor, quiz: QuizQuestionsModel, parameters: string, todayName?: string, quizPanel: typeof QuizPanel }
     | { kind: 'syau', typ: string | undefined, universe: string | undefined, counts: CountsByUT, syauData: SYAUData | undefined, syauPanel: typeof SYAUPanel }
     | { kind: 'mapper', settings: MapSettings, view: boolean, mapperPanel: typeof MapperPanel }
-<<<<<<< HEAD
-    | { kind: 'editor', editorPanel: typeof EditorPanel }
-=======
     | { kind: 'editor', editorPanel: typeof DebugEditorPanel }
->>>>>>> 26a8d294
     | { kind: 'oauthCallback', result: { success: false, error: string } | { success: true }, oauthCallbackPanel: typeof OauthCallbackPanel }
     | {
         kind: 'error'
@@ -233,11 +225,8 @@
             return { kind: 'about' }
         case '/data-credit.html':
             return { kind: 'dataCredit', hash: url.hash }
-<<<<<<< HEAD
         case '/uss-documentation.html':
             return { kind: 'ussDocumentation', hash: url.hash }
-=======
->>>>>>> 26a8d294
         case '/editor.html':
             return { kind: 'editor' }
         case '/oauth-callback.html':
@@ -548,7 +537,6 @@
                 effects: () => undefined,
             }
 
-<<<<<<< HEAD
         case 'ussDocumentation':
             return {
                 pageData: {
@@ -559,17 +547,11 @@
                 effects: () => undefined,
             }
 
-=======
->>>>>>> 26a8d294
         case 'editor':
             return {
                 pageData: {
                     ...newDescriptor,
-<<<<<<< HEAD
-                    editorPanel: (await import('../urban-stats-script/EditorPanel')).EditorPanel,
-=======
                     editorPanel: (await import('../urban-stats-script/DebugEditorPanel')).DebugEditorPanel,
->>>>>>> 26a8d294
                 },
                 newPageDescriptor: newDescriptor,
                 effects: () => undefined,
