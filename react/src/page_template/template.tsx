--- conflicted
+++ resolved
@@ -138,11 +138,7 @@
 }
 
 function Version(): ReactNode {
-<<<<<<< HEAD
-    return <span id="current-version">24.0.1</span>
-=======
-    return <span id="current-version">25.0.0</span>
->>>>>>> 477c46e1
+    return <span id="current-version">25.0.1</span>
 }
 
 function LastUpdated(): ReactNode {
