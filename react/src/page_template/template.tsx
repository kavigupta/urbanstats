import '@fontsource/jost/100.css'
import '@fontsource/jost/200.css'
import '@fontsource/jost/300.css'
import '@fontsource/jost/400.css'
import '@fontsource/jost/500.css'
import '@fontsource/jost/600.css'
import '@fontsource/jost/700.css'
import '@fontsource/jost/800.css'
import '@fontsource/jost/900.css'

import React, { ReactNode, useEffect, useState } from 'react'

import { Header } from '../components/header'
import { ScreencapElements, ScreenshotContext, create_screenshot } from '../components/screenshot'
import { Sidebar } from '../components/sidebar'
import '../common.css'
import '../components/article.css'
import { useMobileLayout } from '../utils/responsive'

import { useColors, useJuxtastatColors } from './colors'

export function PageTemplate({
    screencap_elements = undefined,
    has_universe_selector = false,
    universes = [],
    children,
}: {
    screencap_elements?: () => ScreencapElements
    has_universe_selector?: boolean
    universes?: readonly string[]
    children: React.ReactNode
}): ReactNode {
    const [hamburger_open, set_hamburger_open] = useState(false)
    const [screenshot_mode, set_screenshot_mode] = useState(false)
    const colors = useColors()
    const juxtaColors = useJuxtastatColors()
    const mobileLayout = useMobileLayout()

    useEffect(() => {
        document.body.style.backgroundColor = colors.background
        document.body.style.color = colors.textMain
        document.documentElement.style.setProperty('--quiz-plain-bg', colors.unselectedButton)
        document.documentElement.style.setProperty('--quiz-selected-bg', colors.selectedButton)
        document.documentElement.style.setProperty('--quiz-correct', juxtaColors.correct)
        document.documentElement.style.setProperty('--quiz-incorrect', juxtaColors.incorrect)
        document.documentElement.style.setProperty('--slightly-different-background', colors.slightlyDifferentBackground)
        document.documentElement.style.setProperty('--slightly-different-background-focused', colors.slightlyDifferentBackgroundFocused)
        document.documentElement.style.setProperty('--blue-link', colors.blueLink)
        document.documentElement.style.setProperty('--text-main-opposite', colors.textMainOpposite)
        document.documentElement.style.setProperty('--text-main', colors.textMain)
<<<<<<< HEAD
=======
        document.documentElement.style.setProperty('--ordinal-text-color', colors.ordinalTextColor)
        document.documentElement.style.setProperty('--background', colors.background)
>>>>>>> eb3d10f0
    }, [colors, juxtaColors])

    useEffect(() => {
        if (!mobileLayout && hamburger_open) {
            set_hamburger_open(false)
        }
    }, [hamburger_open, mobileLayout])

    const has_screenshot_button = screencap_elements !== undefined

    const screencap = async (curr_universe: string): Promise<void> => {
        if (screencap_elements === undefined) {
            return
        }
        try {
            await create_screenshot(screencap_elements(), has_universe_selector ? curr_universe : undefined, colors)
        }
        catch (e) {
            console.error(e)
        }
    }

    const initiate_screenshot = (curr_universe: string): void => {
        set_screenshot_mode(true)
        setTimeout(async () => {
            await screencap(curr_universe)
            set_screenshot_mode(false)
        })
    }

    return (
        <ScreenshotContext.Provider value={screenshot_mode}>
            <meta name="viewport" content="width=device-width, initial-scale=0.75, shrink-to-fit=no, maximum-scale=0.75" />
            <div className={mobileLayout ? 'main_panel_mobile' : 'main_panel'} style={{ backgroundColor: colors.background }}>
                <Header
                    hamburger_open={hamburger_open}
                    set_hamburger_open={set_hamburger_open}
                    has_screenshot={has_screenshot_button}
                    has_universe_selector={has_universe_selector}
                    all_universes={universes}
                    initiate_screenshot={(curr_universe) => { initiate_screenshot(curr_universe) }}
                />
                <div style={{ marginBlockEnd: '16px' }}></div>
                <BodyPanel
                    hamburger_open={hamburger_open}
                    main_content={children}
                />
            </div>
        </ScreenshotContext.Provider>
    )
}

function TemplateFooter(): ReactNode {
    return (
        <div className="centered_text">
            {'Urban Stats Version '}
            <Version />
            {' by '}
            <MainCredits />
            {'. Last updated '}
            <LastUpdated />
            {'. '}
            <OtherCredits />
            {' Not for commercial use. '}
            <Support />
        </div>
    )
}

function Version(): ReactNode {
    return <span id="current-version">19.6.0</span>
}

function LastUpdated(): ReactNode {
    return <span id="last-updated">2024-11-09</span>
}

function MainCredits(): ReactNode {
    return <span id="main-credits">Kavi Gupta and Luke Brody</span>
}

function OtherCredits(): ReactNode {
    return (
        <span>
            {'Significant help with weather data from '}
            <a href="https://twitter.com/OklahomaPerson">OklahomaPerson</a>
            .
        </span>
    )
}

function BodyPanel({ hamburger_open, main_content }: { hamburger_open: boolean, main_content: React.ReactNode }): ReactNode {
    const mobileLayout = useMobileLayout()

    if (hamburger_open) {
        return <LeftPanel />
    }
    return (
        <div className="body_panel">
            {mobileLayout ? undefined : <LeftPanel />}
            <div className={mobileLayout ? 'content_panel_mobile' : 'right_panel'}>
                {main_content}
                <div className="gap"></div>
                <TemplateFooter />
            </div>
        </div>
    )
}

function LeftPanel(): ReactNode {
    return (
        <div className={useMobileLayout() ? 'left_panel_mobile' : 'left_panel'}>
            <Sidebar />
        </div>
    )
}

function Support(): ReactNode {
    return (
        <span>
            {'If you find urbanstats useful, please donate on '}
            <a href="https://ko-fi.com/notkavi">kofi</a>
            !
        </span>
    )
}<|MERGE_RESOLUTION|>--- conflicted
+++ resolved
@@ -48,11 +48,8 @@
         document.documentElement.style.setProperty('--blue-link', colors.blueLink)
         document.documentElement.style.setProperty('--text-main-opposite', colors.textMainOpposite)
         document.documentElement.style.setProperty('--text-main', colors.textMain)
-<<<<<<< HEAD
-=======
         document.documentElement.style.setProperty('--ordinal-text-color', colors.ordinalTextColor)
         document.documentElement.style.setProperty('--background', colors.background)
->>>>>>> eb3d10f0
     }, [colors, juxtaColors])
 
     useEffect(() => {
