--- conflicted
+++ resolved
@@ -60,13 +60,8 @@
 
     return (
         <Fragment>
-<<<<<<< HEAD
-            <meta name="viewport" content="width=600" />
-            <div className={mobileLayout() ? 'main_panel_mobile' : 'main_panel'} style={{ backgroundColor: colors.background }}>
-=======
             <meta name="viewport" content="width=device-width, initial-scale=0.75, shrink-to-fit=no, maximum-scale=0.75" />
-            <div className={useMobileLayout() ? 'main_panel_mobile' : 'main_panel'}>
->>>>>>> 2d918ecd
+            <div className={useMobileLayout() ? 'main_panel_mobile' : 'main_panel'} style={{ backgroundColor: colors.background }}>
                 <Header
                     hamburger_open={hamburger_open}
                     set_hamburger_open={set_hamburger_open}
