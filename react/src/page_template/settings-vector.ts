--- conflicted
+++ resolved
@@ -4,11 +4,7 @@
 
 import * as base58 from 'base58-js'
 
-<<<<<<< HEAD
-import { defaultSettingsList, RelationshipKey, Settings, SettingsDictionary, StatCategoryExpandedKey, StatCategorySavedIndeterminateKey, TemperatureUnit, useSettings } from './settings'
-=======
-import { defaultSettingsList, HistogramType, RelationshipKey, Settings, SettingsDictionary, StatCategoryExpandedKey, StatCategorySavedIndeterminateKey, useSettings } from './settings'
->>>>>>> b042eee2
+import { defaultSettingsList, HistogramType, RelationshipKey, Settings, SettingsDictionary, StatCategoryExpandedKey, StatCategorySavedIndeterminateKey, TemperatureUnit, useSettings } from './settings'
 
 const underflow = Symbol()
 
@@ -69,25 +65,6 @@
     },
 }
 
-<<<<<<< HEAD
-const TemperatureUnitCoder: SettingCoder<TemperatureUnit> = {
-    encode(value = 'fahrenheit') {
-        switch (value) {
-            case 'fahrenheit':
-                return [false]
-            case 'celsius':
-                return [true]
-        }
-    },
-    decode(bits) {
-        switch (bits.shift()) {
-            case false:
-                return 'fahrenheit'
-            case true:
-                return 'celsius'
-            case undefined:
-                return underflow
-=======
 const HistogramTypeSettingCoder: SettingCoder<HistogramType> = {
     encode(value = 'Line') {
         switch (value) {
@@ -116,7 +93,27 @@
                     default:
                         return 'Line' // For backwards/forwards compatibility
                 }
->>>>>>> b042eee2
+        }
+    },
+}
+
+const TemperatureUnitCoder: SettingCoder<TemperatureUnit> = {
+    encode(value = 'fahrenheit') {
+        switch (value) {
+            case 'fahrenheit':
+                return [false]
+            case 'celsius':
+                return [true]
+        }
+    },
+    decode(bits) {
+        switch (bits.shift()) {
+            case false:
+                return 'fahrenheit'
+            case true:
+                return 'celsius'
+            case undefined:
+                return underflow
         }
     },
 }
@@ -365,11 +362,8 @@
     new ActiveSetting({ key: 'expanded__gpw_pw_density_2', coder: BooleanSettingCoder }),
     new ActiveSetting({ key: 'expanded__gpw_pw_density_4', coder: BooleanSettingCoder }),
     new ActiveSetting({ key: 'histogram_relative', coder: BooleanSettingCoder }),
-<<<<<<< HEAD
+    new ActiveSetting({ key: 'histogram_type', coder: HistogramTypeSettingCoder }),
     new ActiveSetting({ key: 'temperature_unit', coder: TemperatureUnitCoder }),
-=======
-    new ActiveSetting({ key: 'histogram_type', coder: HistogramTypeSettingCoder }),
->>>>>>> b042eee2
 ] satisfies (ActiveSetting<keyof SettingsDictionary> | DeprecatedSetting<string>)[]
 
 type NotIncludedInSettingsVector = (
