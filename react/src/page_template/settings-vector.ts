/**
 * When we save settings, we put them in a bit vector
 */

import * as base58 from 'base58-js'

import { defaultSettingsList, RelationshipKey, Settings, SettingsDictionary, StatCategoryExpandedKey, StatCategorySavedIndeterminateKey, useSettings } from './settings'

export type BooleanSettingKey = keyof { [K in keyof SettingsDictionary as SettingsDictionary[K] extends boolean ? K : never]: boolean }

/**
 * DO NOT REORDER, ONLY ADD
 *
 * This vector represents setting values encoded as bit vectors in hyperlinks.
 */
const settingsVector = [
    { key: `show_stat_group_population`, deprecated: false },
    { key: `show_stat_group_ad_1`, deprecated: false },
    { key: `show_stat_group_sd`, deprecated: false },
    { key: `show_stat_group_area`, deprecated: false },
    { key: `show_stat_group_compactness`, deprecated: false },
    { key: `show_stat_group_gpw_population`, deprecated: false },
    { key: `show_stat_group_gpw_pw_density_1`, deprecated: false },
    { key: `show_stat_group_gpw_aw_density`, deprecated: false },
    { key: `show_stat_group_white`, deprecated: false },
    { key: `show_stat_group_hispanic`, deprecated: false },
    { key: `show_stat_group_black`, deprecated: false },
    { key: `show_stat_group_asian`, deprecated: false },
    { key: `show_stat_group_native`, deprecated: false },
    { key: `show_stat_group_hawaiian_pi`, deprecated: false },
    { key: `show_stat_group_other  slash  mixed`, deprecated: false },
    { key: `show_stat_group_homogeneity_250`, deprecated: false },
    { key: `show_stat_group_segregation_250`, deprecated: false },
    { key: `show_stat_group_segregation_250_10`, deprecated: false },
    { key: `show_stat_group_citizenship_citizen_by_birth`, deprecated: false },
    { key: `show_stat_group_citizenship_citizen_by_naturalization`, deprecated: false },
    { key: `show_stat_group_citizenship_not_citizen`, deprecated: false },
    { key: `show_stat_group_birthplace_non_us`, deprecated: false },
    { key: `show_stat_group_birthplace_us_not_state`, deprecated: false },
    { key: `show_stat_group_birthplace_us_state`, deprecated: false },
    { key: `show_stat_group_language_english_only`, deprecated: false },
    { key: `show_stat_group_language_spanish`, deprecated: false },
    { key: `show_stat_group_language_other`, deprecated: false },
    { key: `show_stat_group_education_high_school`, deprecated: false },
    { key: `show_stat_group_education_ugrad`, deprecated: false },
    { key: `show_stat_group_education_grad`, deprecated: false },
    { key: `show_stat_group_education_field_stem`, deprecated: false },
    { key: `show_stat_group_education_field_humanities`, deprecated: false },
    { key: `show_stat_group_education_field_business`, deprecated: false },
    { key: `show_stat_group_female_hs_gap_4`, deprecated: false },
    { key: `show_stat_group_female_ugrad_gap_4`, deprecated: false },
    { key: `show_stat_group_female_grad_gap_4`, deprecated: false },
    { key: `show_stat_group_generation_silent`, deprecated: false },
    { key: `show_stat_group_generation_boomer`, deprecated: false },
    { key: `show_stat_group_generation_genx`, deprecated: false },
    { key: `show_stat_group_generation_millenial`, deprecated: false },
    { key: `show_stat_group_generation_genz`, deprecated: false },
    { key: `show_stat_group_generation_genalpha`, deprecated: false },
    { key: `show_stat_group_poverty_below_line`, deprecated: false },
    { key: `show_stat_group_household_income_under_50k`, deprecated: false },
    { key: `show_stat_group_household_income_50k_to_100k`, deprecated: false },
    { key: `show_stat_group_household_income_over_100k`, deprecated: false },
    { key: `show_stat_group_individual_income_under_50k`, deprecated: false },
    { key: `show_stat_group_individual_income_50k_to_100k`, deprecated: false },
    { key: `show_stat_group_individual_income_over_100k`, deprecated: false },
    { key: `show_stat_group_housing_per_pop`, deprecated: false },
    { key: `show_stat_group_vacancy`, deprecated: false },
    { key: `show_stat_group_rent_burden_under_20`, deprecated: false },
    { key: `show_stat_group_rent_burden_20_to_40`, deprecated: false },
    { key: `show_stat_group_rent_burden_over_40`, deprecated: false },
    { key: `show_stat_group_rent_1br_under_750`, deprecated: false },
    { key: `show_stat_group_rent_1br_750_to_1500`, deprecated: false },
    { key: `show_stat_group_rent_1br_over_1500`, deprecated: false },
    { key: `show_stat_group_rent_2br_under_750`, deprecated: false },
    { key: `show_stat_group_rent_2br_750_to_1500`, deprecated: false },
    { key: `show_stat_group_rent_2br_over_1500`, deprecated: false },
    { key: `show_stat_group_year_built_1969_or_earlier`, deprecated: false },
    { key: `show_stat_group_year_built_1970_to_1979`, deprecated: false },
    { key: `show_stat_group_year_built_1980_to_1989`, deprecated: false },
    { key: `show_stat_group_year_built_1990_to_1999`, deprecated: false },
    { key: `show_stat_group_year_built_2000_to_2009`, deprecated: false },
    { key: `show_stat_group_year_built_2010_or_later`, deprecated: false },
    { key: `show_stat_group_rent_or_own_rent`, deprecated: false },
    { key: `show_stat_group_transportation_means_car`, deprecated: false },
    { key: `show_stat_group_transportation_means_bike`, deprecated: false },
    { key: `show_stat_group_transportation_means_walk`, deprecated: false },
    { key: `show_stat_group_transportation_means_transit`, deprecated: false },
    { key: `show_stat_group_transportation_means_worked_at_home`, deprecated: false },
    { key: `show_stat_group_transportation_commute_time_under_15`, deprecated: false },
    { key: `show_stat_group_transportation_commute_time_15_to_29`, deprecated: false },
    { key: `show_stat_group_transportation_commute_time_30_to_59`, deprecated: false },
    { key: `show_stat_group_transportation_commute_time_over_60`, deprecated: false },
    { key: `show_stat_group_vehicle_ownership_none`, deprecated: false },
    { key: `show_stat_group_vehicle_ownership_at_least_1`, deprecated: false },
    { key: `show_stat_group_vehicle_ownership_at_least_2`, deprecated: false },
    { key: `show_stat_group_traffic_fatalities_last_decade_per_capita`, deprecated: false },
    { key: `show_stat_group_traffic_fatalities_ped_last_decade_per_capita`, deprecated: false },
    { key: `show_stat_group_traffic_fatalities_last_decade`, deprecated: false },
    { key: `show_stat_group_traffic_fatalities_ped_last_decade`, deprecated: false },
    { key: `show_stat_group_GHLTH_cdc_2`, deprecated: false },
    { key: `show_stat_group_PHLTH_cdc_2`, deprecated: false },
    { key: `show_stat_group_ARTHRITIS_cdc_2`, deprecated: false },
    { key: `show_stat_group_CASTHMA_cdc_2`, deprecated: false },
    { key: `show_stat_group_BPHIGH_cdc_2`, deprecated: false },
    { key: `show_stat_group_CANCER_cdc_2`, deprecated: false },
    { key: `show_stat_group_KIDNEY_cdc_2`, deprecated: false },
    { key: `show_stat_group_COPD_cdc_2`, deprecated: false },
    { key: `show_stat_group_CHD_cdc_2`, deprecated: false },
    { key: `show_stat_group_DIABETES_cdc_2`, deprecated: false },
    { key: `show_stat_group_OBESITY_cdc_2`, deprecated: false },
    { key: `show_stat_group_STROKE_cdc_2`, deprecated: false },
    { key: `show_stat_group_DISABILITY_cdc_2`, deprecated: false },
    { key: `show_stat_group_HEARING_cdc_2`, deprecated: false },
    { key: `show_stat_group_VISION_cdc_2`, deprecated: false },
    { key: `show_stat_group_COGNITION_cdc_2`, deprecated: false },
    { key: `show_stat_group_MOBILITY_cdc_2`, deprecated: false },
    { key: `show_stat_group_SELFCARE_cdc_2`, deprecated: false },
    { key: `show_stat_group_INDEPLIVE_cdc_2`, deprecated: false },
    { key: `show_stat_group_BINGE_cdc_2`, deprecated: false },
    { key: `show_stat_group_CSMOKING_cdc_2`, deprecated: false },
    { key: `show_stat_group_LPA_cdc_2`, deprecated: false },
    { key: `show_stat_group_SLEEP_cdc_2`, deprecated: false },
    { key: `show_stat_group_CHECKUP_cdc_2`, deprecated: false },
    { key: `show_stat_group_DENTAL_cdc_2`, deprecated: false },
    { key: `show_stat_group_CHOLSCREEN_cdc_2`, deprecated: false },
    { key: `show_stat_group_heating_utility_gas`, deprecated: false },
    { key: `show_stat_group_heating_electricity`, deprecated: false },
    { key: `show_stat_group_heating_bottled_tank_lp_gas`, deprecated: false },
    { key: `show_stat_group_heating_feul_oil_kerosene`, deprecated: false },
    { key: `show_stat_group_heating_other`, deprecated: false },
    { key: `show_stat_group_heating_no`, deprecated: false },
    { key: `show_stat_group_industry_agriculture,_forestry,_fishing_and_hunting`, deprecated: false },
    { key: `show_stat_group_industry_mining,_quarrying,_and_oil_and_gas_extraction`, deprecated: false },
    { key: `show_stat_group_industry_accommodation_and_food_services`, deprecated: false },
    { key: `show_stat_group_industry_arts,_entertainment,_and_recreation`, deprecated: false },
    { key: `show_stat_group_industry_construction`, deprecated: false },
    { key: `show_stat_group_industry_educational_services`, deprecated: false },
    { key: `show_stat_group_industry_health_care_and_social_assistance`, deprecated: false },
    { key: `show_stat_group_industry_finance_and_insurance`, deprecated: false },
    { key: `show_stat_group_industry_real_estate_and_rental_and_leasing`, deprecated: false },
    { key: `show_stat_group_industry_information`, deprecated: false },
    { key: `show_stat_group_industry_manufacturing`, deprecated: false },
    { key: `show_stat_group_industry_other_services,_except_public_administration`, deprecated: false },
    { key: `show_stat_group_industry_administrative_and_support_and_waste_management_services`, deprecated: false },
    { key: `show_stat_group_industry_management_of_companies_and_enterprises`, deprecated: false },
    { key: `show_stat_group_industry_professional,_scientific,_and_technical_services`, deprecated: false },
    { key: `show_stat_group_industry_public_administration`, deprecated: false },
    { key: `show_stat_group_industry_retail_trade`, deprecated: false },
    { key: `show_stat_group_industry_transportation_and_warehousing`, deprecated: false },
    { key: `show_stat_group_industry_utilities`, deprecated: false },
    { key: `show_stat_group_industry_wholesale_trade`, deprecated: false },
    { key: `show_stat_group_occupation_architecture_and_engineering_occupations`, deprecated: false },
    { key: `show_stat_group_occupation_computer_and_mathematical_occupations`, deprecated: false },
    { key: `show_stat_group_occupation_life,_physical,_and_social_science_occupations`, deprecated: false },
    { key: `show_stat_group_occupation_arts,_design,_entertainment,_sports,_and_media_occupations`, deprecated: false },
    { key: `show_stat_group_occupation_community_and_social_service_occupations`, deprecated: false },
    { key: `show_stat_group_occupation_educational_instruction,_and_library_occupations`, deprecated: false },
    { key: `show_stat_group_occupation_legal_occupations`, deprecated: false },
    { key: `show_stat_group_occupation_health_diagnosing_and_treating_practitioners_and_other_technical_occupations`, deprecated: false },
    { key: `show_stat_group_occupation_health_technologists_and_technicians`, deprecated: false },
    { key: `show_stat_group_occupation_business_and_financial_operations_occupations`, deprecated: false },
    { key: `show_stat_group_occupation_management_occupations`, deprecated: false },
    { key: `show_stat_group_occupation_construction_and_extraction_occupations`, deprecated: false },
    { key: `show_stat_group_occupation_farming,_fishing,_and_forestry_occupations`, deprecated: false },
    { key: `show_stat_group_occupation_installation,_maintenance,_and_repair_occupations`, deprecated: false },
    { key: `show_stat_group_occupation_material_moving_occupations`, deprecated: false },
    { key: `show_stat_group_occupation_production_occupations`, deprecated: false },
    { key: `show_stat_group_occupation_transportation_occupations`, deprecated: false },
    { key: `show_stat_group_occupation_office_and_administrative_support_occupations`, deprecated: false },
    { key: `show_stat_group_occupation_sales_and_related_occupations`, deprecated: false },
    { key: `show_stat_group_occupation_building_and_grounds_cleaning_and_maintenance_occupations`, deprecated: false },
    { key: `show_stat_group_occupation_food_preparation_and_serving_related_occupations`, deprecated: false },
    { key: `show_stat_group_occupation_healthcare_support_occupations`, deprecated: false },
    { key: `show_stat_group_occupation_personal_care_and_service_occupations`, deprecated: false },
    { key: `show_stat_group_occupation_firefighting_and_prevention,_and_other_protective_service_workers_including_supervisors`, deprecated: false },
    { key: `show_stat_group_occupation_law_enforcement_workers_including_supervisors`, deprecated: false },
    { key: `show_stat_group_sors_unpartnered_householder`, deprecated: false },
    { key: `show_stat_group_sors_cohabiting_partnered_gay`, deprecated: false },
    { key: `show_stat_group_sors_cohabiting_partnered_straight`, deprecated: false },
    { key: `show_stat_group_sors_child`, deprecated: false },
    { key: `show_stat_group_sors_other`, deprecated: false },
    { key: `show_stat_group_marriage_never_married`, deprecated: false },
    { key: `show_stat_group_marriage_married_not_divorced`, deprecated: false },
    { key: `show_stat_group_marriage_divorced`, deprecated: false },
    { key: `show_stat_group_2020 Presidential Election-margin`, deprecated: false },
    { key: `show_stat_group_2016 Presidential Election-margin`, deprecated: false },
    { key: `show_stat_group_2016-2020 Swing-margin`, deprecated: false },
    { key: `show_stat_group_park_percent_1km_v2`, deprecated: false },
    { key: `show_stat_group_within_Hospital_10`, deprecated: false },
    { key: `show_stat_group_mean_dist_Hospital_updated`, deprecated: false },
    { key: `show_stat_group_within_Public School_2`, deprecated: false },
    { key: `show_stat_group_mean_dist_Public School_updated`, deprecated: false },
    { key: `show_stat_group_within_Airport_30`, deprecated: false },
    { key: `show_stat_group_mean_dist_Airport_updated`, deprecated: false },
    { key: `show_stat_group_within_Active Superfund Site_10`, deprecated: false },
    { key: `show_stat_group_mean_dist_Active Superfund Site_updated`, deprecated: false },
    { key: `show_stat_group_lapophalfshare_usda_fra_1`, deprecated: false },
    { key: `show_stat_group_lapop1share_usda_fra_1`, deprecated: false },
    { key: `show_stat_group_lapop10share_usda_fra_1`, deprecated: false },
    { key: `show_stat_group_lapop20share_usda_fra_1`, deprecated: false },
    { key: `show_stat_group_mean_high_temp_4`, deprecated: false },
    { key: `show_stat_group_mean_high_heat_index_4`, deprecated: false },
    { key: `show_stat_group_mean_high_dewpoint_4`, deprecated: false },
    { key: `show_stat_group_days_above_90_4`, deprecated: false },
    { key: `show_stat_group_days_between_40_and_90_4`, deprecated: false },
    { key: `show_stat_group_days_below_40_4`, deprecated: false },
    { key: `show_stat_group_days_dewpoint_70_inf_4`, deprecated: false },
    { key: `show_stat_group_days_dewpoint_50_70_4`, deprecated: false },
    { key: `show_stat_group_days_dewpoint_-inf_50_4`, deprecated: false },
    { key: `show_stat_group_hours_sunny_4`, deprecated: false },
    { key: `show_stat_group_rainfall_4`, deprecated: false },
    { key: `show_stat_group_snowfall_4`, deprecated: false },
    { key: `show_stat_group_wind_speed_over_10mph_4`, deprecated: false },
    { key: `show_stat_group_mean_high_temp_summer_4`, deprecated: false },
    { key: `show_stat_group_mean_high_temp_winter_4`, deprecated: false },
    { key: `show_stat_group_mean_high_temp_fall_4`, deprecated: false },
    { key: `show_stat_group_mean_high_temp_spring_4`, deprecated: false },
    { key: `show_stat_group_internet_no_access`, deprecated: false },
    { key: `show_stat_group_insurance_coverage_none`, deprecated: false },
    { key: `show_stat_group_insurance_coverage_govt`, deprecated: false },
    { key: `show_stat_group_insurance_coverage_private`, deprecated: false },
    { key: `show_stat_group_ad_0.25`, deprecated: false },
    { key: `show_stat_group_ad_0.5`, deprecated: false },
    { key: `show_stat_group_ad_2`, deprecated: false },
    { key: `show_stat_group_ad_4`, deprecated: false },
    { key: `show_stat_group_gpw_pw_density_2`, deprecated: false },
    { key: `show_stat_group_gpw_pw_density_4`, deprecated: false },
    { key: `show_stat_year_2020`, deprecated: false },
    { key: `show_stat_year_2010`, deprecated: false },
    { key: `show_stat_year_2000`, deprecated: false },
    { key: `show_historical_cds`, deprecated: false },
    { key: `simple_ordinals`, deprecated: false },
    { key: `use_imperial`, deprecated: false },
] satisfies ({ key: BooleanSettingKey, deprecated: false } | { key: string, deprecated: true })[]

type NotIncludedInSettingsVector = (
    RelationshipKey
    | StatCategorySavedIndeterminateKey
    | StatCategoryExpandedKey
    | 'histogram_type' | 'histogram_relative'
    | 'theme' | 'colorblind_mode' | 'clean_background'
    // placeholder, remove!
    | 'show_stat_source_Placeholder_Placeholder'
)

// eslint-disable-next-line @typescript-eslint/no-unnecessary-condition -- No deprecations yet
const activeVectorKeys = settingsVector.flatMap(setting => setting.deprecated ? [] : [setting.key])

export type VectorSettingKey = typeof activeVectorKeys[number]

// eslint-disable-next-line @typescript-eslint/no-unused-vars -- Just for checking type
function justForCheckingType(): (VectorSettingKey | NotIncludedInSettingsVector)[] {
    return (defaultSettingsList.map(([x]) => x) satisfies (VectorSettingKey | NotIncludedInSettingsVector)[])
}

export function useVector(): string {
    const settings = useSettings(activeVectorKeys)
    const booleans = settingsVector.map((setting) => {
        // eslint-disable-next-line @typescript-eslint/no-unnecessary-condition -- No deprecations yet
        if (setting.deprecated) {
            return false
        }
        return settings[setting.key]
    })
    return base58.binary_to_base58(compressBooleans(booleans))
}

export function fromVector(vector: string, settings: Settings): Record<VectorSettingKey, boolean> {
    const array = decompressBooleans(base58.base58_to_binary(vector))
<<<<<<< HEAD
    const result = settingsVector.map((setting, i) => {
=======
    const result = settingsVector.flatMap((setting, i) => {
>>>>>>> 6dd4ed82
        let value: boolean
        // eslint-disable-next-line @typescript-eslint/no-unnecessary-condition -- No deprecations yet
        if (setting.deprecated) {
            return []
        }
        else if (i < array.length) {
            value = array[i]
        }
        else {
            value = settings.get(setting.key)
        }
        return [[setting.key, value]] satisfies [VectorSettingKey, boolean][]
    })
<<<<<<< HEAD
    return Object.fromEntries(result.flat())
=======
    return Object.fromEntries(result)
>>>>>>> 6dd4ed82
}

/*
 * Compression encoding (little endian):
 * Byte that starts with 0 represents 7 bits in sequence (the rest of the the byte)
 * Byte that starts with 1 represents x bits with value v, where v is the second bit of the byte, and x is the number made out of the last 6 bits
 */
function compressBooleans(booleans: boolean[]): number[] {
    const result: number[] = []
    const paddedBooleans = [...booleans, true] // Add a true to the end so we know when to stop when decompressing
    let i = 0
    let bit = 8
    while (i < paddedBooleans.length) {
        if (bit === 8) {
            const value = paddedBooleans[i]
            let run = i + 1
            while (paddedBooleans[run] === value && run - i < 63) {
                run++
            }
            if (run - i > 7) {
                result.push(1 | ((value ? 1 : 0) << 1) | (run - i) << 2)
                i = run
                continue
            }
        }

        if (bit === 8) {
            result.push(0)
            bit = 1 // since this is a heterogeneous byte that starts with 0
        }
        result[result.length - 1] |= (paddedBooleans[i] ? 1 : 0) << bit
        i++
        bit++
    }
    return result
}

function decompressBooleans(bytes: Uint8Array): boolean[] {
    const result: boolean[] = []
    for (const byte of bytes) {
        if ((byte & 1) === 1) {
            const value = ((byte >> 1) & 1) === 1
            const num = byte >> 2
            for (let i = 0; i < num; i++) {
                result.push(value)
            }
        }
        else {
            for (let bit = 1; bit < 8; bit++) {
                result.push(((byte >> bit) & 1) === 1)
            }
        }
    }
    return result.slice(0, result.lastIndexOf(true))
}<|MERGE_RESOLUTION|>--- conflicted
+++ resolved
@@ -267,11 +267,7 @@
 
 export function fromVector(vector: string, settings: Settings): Record<VectorSettingKey, boolean> {
     const array = decompressBooleans(base58.base58_to_binary(vector))
-<<<<<<< HEAD
-    const result = settingsVector.map((setting, i) => {
-=======
     const result = settingsVector.flatMap((setting, i) => {
->>>>>>> 6dd4ed82
         let value: boolean
         // eslint-disable-next-line @typescript-eslint/no-unnecessary-condition -- No deprecations yet
         if (setting.deprecated) {
@@ -285,11 +281,7 @@
         }
         return [[setting.key, value]] satisfies [VectorSettingKey, boolean][]
     })
-<<<<<<< HEAD
-    return Object.fromEntries(result.flat())
-=======
     return Object.fromEntries(result)
->>>>>>> 6dd4ed82
 }
 
 /*
