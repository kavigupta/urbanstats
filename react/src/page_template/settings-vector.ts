/**
 * When we save settings, we put them in a bit vector
 */

import * as base58 from 'base58-js'

import { defaultSettingsList, RelationshipKey, Settings, SettingsDictionary, StatCategoryExpandedKey, StatCategorySavedIndeterminateKey, useSettings } from './settings'

const underflow = Symbol()

class ActiveSetting<const K extends keyof SettingsDictionary> {
    constructor(readonly props: { key: K, coder: SettingCoder<SettingsDictionary[K]> }) {}

    readonly deprecated = false

    encode(value: SettingsDictionary[K]): boolean[] {
        return this.props.coder.encode(value)
    }

    decode(bits: boolean[], settings: Settings): SettingsDictionary[K] {
        const result = this.props.coder.decode(bits)
        if (result === underflow) {
            return settings.get(this.props.key)
        }
        return result
    }

    get key(): K { return this.props.key }
}

class DeprecatedSetting<const K extends string> {
    // eslint-disable-next-line @typescript-eslint/no-explicit-any -- Necessary use of any
    constructor(readonly props: { key: K, coder: SettingCoder<any> }) {}

    encode(): boolean[] {
        return this.props.coder.encode()
    }

    decode(bits: boolean[]): void {
        // Need to use the bits, but don't care about the result
        this.props.coder.decode(bits)
    }

    get key(): K {
        return this.props.key
    }

    readonly deprecated = true
}

interface SettingCoder<T> {
    encode: (value?: T) => boolean[]
    decode: (bits: boolean[]) => T | typeof underflow
}

const BooleanSettingCoder: SettingCoder<boolean> = {
    encode(value = false) {
        return [value]
    },
    decode(bits) {
        const result = bits.shift()
        if (result === undefined) {
            return underflow
        }
        return result
    },
}

type Double<T extends readonly unknown[]> = [...T, ...T]
type Min2<T extends readonly unknown[]> = [...T] extends [unknown, infer X, ...infer R] ? T | Min2<[X, ...R]> : never

/**
 * Do not modify `bits` once deployed.
 * Only append to `array` once deployed.
 */
class BitmapCoder<const Value> implements SettingCoder<Value> {
    constructor(bits: 1, array: [Value, Value])
    constructor(bits: 2, array: Min2<Double<[Value, Value]>>)
    constructor(bits: 3, array: Min2<Double<Double<[Value, Value]>>>)
    constructor(bits: 4, array: Min2<Double<Double<Double<[Value, Value]>>>>)
    constructor(readonly numBits: number, readonly array: Value[]) {}

    encode(value: Value = this.array[0]): boolean[] {
        const number = this.array.indexOf(value)
        const result: boolean[] = []
        for (let b = this.numBits - 1; b >= 0; b--) {
            result.push(((number >> b) & 1) === 1 ? true : false)
        }
        return result
    }

    decode(bits: boolean[]): Value | typeof underflow {
        if (bits.length === 0) {
            return underflow
        }
        if (bits.length < this.numBits) {
            throw new Error('Something bad has happened with settings decoding')
        }
        let number = 0
        for (let b = this.numBits - 1; b >= 0; b--) {
            number |= (bits.shift() ? 1 : 0) << b
        }
        return this.array[number] ?? underflow
    }
}

<<<<<<< HEAD
// Too many bits for expansion
const MobileArticlePointersCoder = new BitmapCoder(2, ['in_class', 'overall'])
=======
const HistogramTypeSettingCoder = new BitmapCoder(2, [
    'Line',
    'Line (cumulative)',
    'Bar',
])

const TemperatureUnitCoder = new BitmapCoder(1, ['fahrenheit', 'celsius'])
>>>>>>> 88ea695f

/**
 * DO NOT REORDER, ONLY ADD
 *
 * This vector represents setting values encoded as bit vectors in hyperlinks.
 */
const settingsVector = [
    new ActiveSetting({ key: 'show_stat_group_population', coder: BooleanSettingCoder }),
    new ActiveSetting({ key: 'show_stat_group_ad_1', coder: BooleanSettingCoder }),
    new ActiveSetting({ key: 'show_stat_group_sd', coder: BooleanSettingCoder }),
    new ActiveSetting({ key: 'show_stat_group_area', coder: BooleanSettingCoder }),
    new ActiveSetting({ key: 'show_stat_group_compactness', coder: BooleanSettingCoder }),
    new DeprecatedSetting({ key: 'show_stat_group_gpw_population', coder: BooleanSettingCoder }),
    new DeprecatedSetting({ key: 'show_stat_group_gpw_pw_density_1', coder: BooleanSettingCoder }),
    new DeprecatedSetting({ key: 'show_stat_group_gpw_aw_density', coder: BooleanSettingCoder }),
    new ActiveSetting({ key: 'show_stat_group_white', coder: BooleanSettingCoder }),
    new ActiveSetting({ key: 'show_stat_group_hispanic', coder: BooleanSettingCoder }),
    new ActiveSetting({ key: 'show_stat_group_black', coder: BooleanSettingCoder }),
    new ActiveSetting({ key: 'show_stat_group_asian', coder: BooleanSettingCoder }),
    new ActiveSetting({ key: 'show_stat_group_native', coder: BooleanSettingCoder }),
    new ActiveSetting({ key: 'show_stat_group_hawaiian_pi', coder: BooleanSettingCoder }),
    new ActiveSetting({ key: 'show_stat_group_other  slash  mixed', coder: BooleanSettingCoder }),
    new ActiveSetting({ key: 'show_stat_group_homogeneity_250', coder: BooleanSettingCoder }),
    new ActiveSetting({ key: 'show_stat_group_segregation_250', coder: BooleanSettingCoder }),
    new ActiveSetting({ key: 'show_stat_group_segregation_250_10', coder: BooleanSettingCoder }),
    new ActiveSetting({ key: 'show_stat_group_citizenship_citizen_by_birth', coder: BooleanSettingCoder }),
    new ActiveSetting({ key: 'show_stat_group_citizenship_citizen_by_naturalization', coder: BooleanSettingCoder }),
    new ActiveSetting({ key: 'show_stat_group_citizenship_not_citizen', coder: BooleanSettingCoder }),
    new ActiveSetting({ key: 'show_stat_group_birthplace_non_us', coder: BooleanSettingCoder }),
    new ActiveSetting({ key: 'show_stat_group_birthplace_us_not_state', coder: BooleanSettingCoder }),
    new ActiveSetting({ key: 'show_stat_group_birthplace_us_state', coder: BooleanSettingCoder }),
    new ActiveSetting({ key: 'show_stat_group_language_english_only', coder: BooleanSettingCoder }),
    new ActiveSetting({ key: 'show_stat_group_language_spanish', coder: BooleanSettingCoder }),
    new ActiveSetting({ key: 'show_stat_group_language_other', coder: BooleanSettingCoder }),
    new ActiveSetting({ key: 'show_stat_group_education_high_school', coder: BooleanSettingCoder }),
    new ActiveSetting({ key: 'show_stat_group_education_ugrad', coder: BooleanSettingCoder }),
    new ActiveSetting({ key: 'show_stat_group_education_grad', coder: BooleanSettingCoder }),
    new ActiveSetting({ key: 'show_stat_group_education_field_stem', coder: BooleanSettingCoder }),
    new ActiveSetting({ key: 'show_stat_group_education_field_humanities', coder: BooleanSettingCoder }),
    new ActiveSetting({ key: 'show_stat_group_education_field_business', coder: BooleanSettingCoder }),
    new ActiveSetting({ key: 'show_stat_group_female_hs_gap_4', coder: BooleanSettingCoder }),
    new ActiveSetting({ key: 'show_stat_group_female_ugrad_gap_4', coder: BooleanSettingCoder }),
    new ActiveSetting({ key: 'show_stat_group_female_grad_gap_4', coder: BooleanSettingCoder }),
    new ActiveSetting({ key: 'show_stat_group_generation_silent', coder: BooleanSettingCoder }),
    new ActiveSetting({ key: 'show_stat_group_generation_boomer', coder: BooleanSettingCoder }),
    new ActiveSetting({ key: 'show_stat_group_generation_genx', coder: BooleanSettingCoder }),
    new ActiveSetting({ key: 'show_stat_group_generation_millenial', coder: BooleanSettingCoder }),
    new ActiveSetting({ key: 'show_stat_group_generation_genz', coder: BooleanSettingCoder }),
    new ActiveSetting({ key: 'show_stat_group_generation_genalpha', coder: BooleanSettingCoder }),
    new ActiveSetting({ key: 'show_stat_group_poverty_below_line', coder: BooleanSettingCoder }),
    new ActiveSetting({ key: 'show_stat_group_household_income_under_50k', coder: BooleanSettingCoder }),
    new ActiveSetting({ key: 'show_stat_group_household_income_50k_to_100k', coder: BooleanSettingCoder }),
    new ActiveSetting({ key: 'show_stat_group_household_income_over_100k', coder: BooleanSettingCoder }),
    new ActiveSetting({ key: 'show_stat_group_individual_income_under_50k', coder: BooleanSettingCoder }),
    new ActiveSetting({ key: 'show_stat_group_individual_income_50k_to_100k', coder: BooleanSettingCoder }),
    new ActiveSetting({ key: 'show_stat_group_individual_income_over_100k', coder: BooleanSettingCoder }),
    new ActiveSetting({ key: 'show_stat_group_housing_per_pop', coder: BooleanSettingCoder }),
    new ActiveSetting({ key: 'show_stat_group_vacancy', coder: BooleanSettingCoder }),
    new ActiveSetting({ key: 'show_stat_group_rent_burden_under_20', coder: BooleanSettingCoder }),
    new ActiveSetting({ key: 'show_stat_group_rent_burden_20_to_40', coder: BooleanSettingCoder }),
    new ActiveSetting({ key: 'show_stat_group_rent_burden_over_40', coder: BooleanSettingCoder }),
    new ActiveSetting({ key: 'show_stat_group_rent_1br_under_750', coder: BooleanSettingCoder }),
    new ActiveSetting({ key: 'show_stat_group_rent_1br_750_to_1500', coder: BooleanSettingCoder }),
    new ActiveSetting({ key: 'show_stat_group_rent_1br_over_1500', coder: BooleanSettingCoder }),
    new ActiveSetting({ key: 'show_stat_group_rent_2br_under_750', coder: BooleanSettingCoder }),
    new ActiveSetting({ key: 'show_stat_group_rent_2br_750_to_1500', coder: BooleanSettingCoder }),
    new ActiveSetting({ key: 'show_stat_group_rent_2br_over_1500', coder: BooleanSettingCoder }),
    new ActiveSetting({ key: 'show_stat_group_year_built_1969_or_earlier', coder: BooleanSettingCoder }),
    new ActiveSetting({ key: 'show_stat_group_year_built_1970_to_1979', coder: BooleanSettingCoder }),
    new ActiveSetting({ key: 'show_stat_group_year_built_1980_to_1989', coder: BooleanSettingCoder }),
    new ActiveSetting({ key: 'show_stat_group_year_built_1990_to_1999', coder: BooleanSettingCoder }),
    new ActiveSetting({ key: 'show_stat_group_year_built_2000_to_2009', coder: BooleanSettingCoder }),
    new ActiveSetting({ key: 'show_stat_group_year_built_2010_or_later', coder: BooleanSettingCoder }),
    new ActiveSetting({ key: 'show_stat_group_rent_or_own_rent', coder: BooleanSettingCoder }),
    new ActiveSetting({ key: 'show_stat_group_transportation_means_car', coder: BooleanSettingCoder }),
    new ActiveSetting({ key: 'show_stat_group_transportation_means_bike', coder: BooleanSettingCoder }),
    new ActiveSetting({ key: 'show_stat_group_transportation_means_walk', coder: BooleanSettingCoder }),
    new ActiveSetting({ key: 'show_stat_group_transportation_means_transit', coder: BooleanSettingCoder }),
    new ActiveSetting({ key: 'show_stat_group_transportation_means_worked_at_home', coder: BooleanSettingCoder }),
    new ActiveSetting({ key: 'show_stat_group_transportation_commute_time_under_15', coder: BooleanSettingCoder }),
    new ActiveSetting({ key: 'show_stat_group_transportation_commute_time_15_to_29', coder: BooleanSettingCoder }),
    new ActiveSetting({ key: 'show_stat_group_transportation_commute_time_30_to_59', coder: BooleanSettingCoder }),
    new ActiveSetting({ key: 'show_stat_group_transportation_commute_time_over_60', coder: BooleanSettingCoder }),
    new ActiveSetting({ key: 'show_stat_group_vehicle_ownership_none', coder: BooleanSettingCoder }),
    new ActiveSetting({ key: 'show_stat_group_vehicle_ownership_at_least_1', coder: BooleanSettingCoder }),
    new ActiveSetting({ key: 'show_stat_group_vehicle_ownership_at_least_2', coder: BooleanSettingCoder }),
    new ActiveSetting({ key: 'show_stat_group_traffic_fatalities_last_decade_per_capita', coder: BooleanSettingCoder }),
    new ActiveSetting({ key: 'show_stat_group_traffic_fatalities_ped_last_decade_per_capita', coder: BooleanSettingCoder }),
    new ActiveSetting({ key: 'show_stat_group_traffic_fatalities_last_decade', coder: BooleanSettingCoder }),
    new ActiveSetting({ key: 'show_stat_group_traffic_fatalities_ped_last_decade', coder: BooleanSettingCoder }),
    new ActiveSetting({ key: 'show_stat_group_GHLTH_cdc_2', coder: BooleanSettingCoder }),
    new ActiveSetting({ key: 'show_stat_group_PHLTH_cdc_2', coder: BooleanSettingCoder }),
    new ActiveSetting({ key: 'show_stat_group_ARTHRITIS_cdc_2', coder: BooleanSettingCoder }),
    new ActiveSetting({ key: 'show_stat_group_CASTHMA_cdc_2', coder: BooleanSettingCoder }),
    new ActiveSetting({ key: 'show_stat_group_BPHIGH_cdc_2', coder: BooleanSettingCoder }),
    new ActiveSetting({ key: 'show_stat_group_CANCER_cdc_2', coder: BooleanSettingCoder }),
    new ActiveSetting({ key: 'show_stat_group_KIDNEY_cdc_2', coder: BooleanSettingCoder }),
    new ActiveSetting({ key: 'show_stat_group_COPD_cdc_2', coder: BooleanSettingCoder }),
    new ActiveSetting({ key: 'show_stat_group_CHD_cdc_2', coder: BooleanSettingCoder }),
    new ActiveSetting({ key: 'show_stat_group_DIABETES_cdc_2', coder: BooleanSettingCoder }),
    new ActiveSetting({ key: 'show_stat_group_OBESITY_cdc_2', coder: BooleanSettingCoder }),
    new ActiveSetting({ key: 'show_stat_group_STROKE_cdc_2', coder: BooleanSettingCoder }),
    new ActiveSetting({ key: 'show_stat_group_DISABILITY_cdc_2', coder: BooleanSettingCoder }),
    new ActiveSetting({ key: 'show_stat_group_HEARING_cdc_2', coder: BooleanSettingCoder }),
    new ActiveSetting({ key: 'show_stat_group_VISION_cdc_2', coder: BooleanSettingCoder }),
    new ActiveSetting({ key: 'show_stat_group_COGNITION_cdc_2', coder: BooleanSettingCoder }),
    new ActiveSetting({ key: 'show_stat_group_MOBILITY_cdc_2', coder: BooleanSettingCoder }),
    new ActiveSetting({ key: 'show_stat_group_SELFCARE_cdc_2', coder: BooleanSettingCoder }),
    new ActiveSetting({ key: 'show_stat_group_INDEPLIVE_cdc_2', coder: BooleanSettingCoder }),
    new ActiveSetting({ key: 'show_stat_group_BINGE_cdc_2', coder: BooleanSettingCoder }),
    new ActiveSetting({ key: 'show_stat_group_CSMOKING_cdc_2', coder: BooleanSettingCoder }),
    new ActiveSetting({ key: 'show_stat_group_LPA_cdc_2', coder: BooleanSettingCoder }),
    new ActiveSetting({ key: 'show_stat_group_SLEEP_cdc_2', coder: BooleanSettingCoder }),
    new ActiveSetting({ key: 'show_stat_group_CHECKUP_cdc_2', coder: BooleanSettingCoder }),
    new ActiveSetting({ key: 'show_stat_group_DENTAL_cdc_2', coder: BooleanSettingCoder }),
    new ActiveSetting({ key: 'show_stat_group_CHOLSCREEN_cdc_2', coder: BooleanSettingCoder }),
    new ActiveSetting({ key: 'show_stat_group_heating_utility_gas', coder: BooleanSettingCoder }),
    new ActiveSetting({ key: 'show_stat_group_heating_electricity', coder: BooleanSettingCoder }),
    new ActiveSetting({ key: 'show_stat_group_heating_bottled_tank_lp_gas', coder: BooleanSettingCoder }),
    new ActiveSetting({ key: 'show_stat_group_heating_feul_oil_kerosene', coder: BooleanSettingCoder }),
    new ActiveSetting({ key: 'show_stat_group_heating_other', coder: BooleanSettingCoder }),
    new ActiveSetting({ key: 'show_stat_group_heating_no', coder: BooleanSettingCoder }),
    new ActiveSetting({ key: 'show_stat_group_industry_agriculture,_forestry,_fishing_and_hunting', coder: BooleanSettingCoder }),
    new ActiveSetting({ key: 'show_stat_group_industry_mining,_quarrying,_and_oil_and_gas_extraction', coder: BooleanSettingCoder }),
    new ActiveSetting({ key: 'show_stat_group_industry_accommodation_and_food_services', coder: BooleanSettingCoder }),
    new ActiveSetting({ key: 'show_stat_group_industry_arts,_entertainment,_and_recreation', coder: BooleanSettingCoder }),
    new ActiveSetting({ key: 'show_stat_group_industry_construction', coder: BooleanSettingCoder }),
    new ActiveSetting({ key: 'show_stat_group_industry_educational_services', coder: BooleanSettingCoder }),
    new ActiveSetting({ key: 'show_stat_group_industry_health_care_and_social_assistance', coder: BooleanSettingCoder }),
    new ActiveSetting({ key: 'show_stat_group_industry_finance_and_insurance', coder: BooleanSettingCoder }),
    new ActiveSetting({ key: 'show_stat_group_industry_real_estate_and_rental_and_leasing', coder: BooleanSettingCoder }),
    new ActiveSetting({ key: 'show_stat_group_industry_information', coder: BooleanSettingCoder }),
    new ActiveSetting({ key: 'show_stat_group_industry_manufacturing', coder: BooleanSettingCoder }),
    new ActiveSetting({ key: 'show_stat_group_industry_other_services,_except_public_administration', coder: BooleanSettingCoder }),
    new ActiveSetting({ key: 'show_stat_group_industry_administrative_and_support_and_waste_management_services', coder: BooleanSettingCoder }),
    new ActiveSetting({ key: 'show_stat_group_industry_management_of_companies_and_enterprises', coder: BooleanSettingCoder }),
    new ActiveSetting({ key: 'show_stat_group_industry_professional,_scientific,_and_technical_services', coder: BooleanSettingCoder }),
    new ActiveSetting({ key: 'show_stat_group_industry_public_administration', coder: BooleanSettingCoder }),
    new ActiveSetting({ key: 'show_stat_group_industry_retail_trade', coder: BooleanSettingCoder }),
    new ActiveSetting({ key: 'show_stat_group_industry_transportation_and_warehousing', coder: BooleanSettingCoder }),
    new ActiveSetting({ key: 'show_stat_group_industry_utilities', coder: BooleanSettingCoder }),
    new ActiveSetting({ key: 'show_stat_group_industry_wholesale_trade', coder: BooleanSettingCoder }),
    new ActiveSetting({ key: 'show_stat_group_occupation_architecture_and_engineering_occupations', coder: BooleanSettingCoder }),
    new ActiveSetting({ key: 'show_stat_group_occupation_computer_and_mathematical_occupations', coder: BooleanSettingCoder }),
    new ActiveSetting({ key: 'show_stat_group_occupation_life,_physical,_and_social_science_occupations', coder: BooleanSettingCoder }),
    new ActiveSetting({ key: 'show_stat_group_occupation_arts,_design,_entertainment,_sports,_and_media_occupations', coder: BooleanSettingCoder }),
    new ActiveSetting({ key: 'show_stat_group_occupation_community_and_social_service_occupations', coder: BooleanSettingCoder }),
    new ActiveSetting({ key: 'show_stat_group_occupation_educational_instruction,_and_library_occupations', coder: BooleanSettingCoder }),
    new ActiveSetting({ key: 'show_stat_group_occupation_legal_occupations', coder: BooleanSettingCoder }),
    new ActiveSetting({ key: 'show_stat_group_occupation_health_diagnosing_and_treating_practitioners_and_other_technical_occupations', coder: BooleanSettingCoder }),
    new ActiveSetting({ key: 'show_stat_group_occupation_health_technologists_and_technicians', coder: BooleanSettingCoder }),
    new ActiveSetting({ key: 'show_stat_group_occupation_business_and_financial_operations_occupations', coder: BooleanSettingCoder }),
    new ActiveSetting({ key: 'show_stat_group_occupation_management_occupations', coder: BooleanSettingCoder }),
    new ActiveSetting({ key: 'show_stat_group_occupation_construction_and_extraction_occupations', coder: BooleanSettingCoder }),
    new ActiveSetting({ key: 'show_stat_group_occupation_farming,_fishing,_and_forestry_occupations', coder: BooleanSettingCoder }),
    new ActiveSetting({ key: 'show_stat_group_occupation_installation,_maintenance,_and_repair_occupations', coder: BooleanSettingCoder }),
    new ActiveSetting({ key: 'show_stat_group_occupation_material_moving_occupations', coder: BooleanSettingCoder }),
    new ActiveSetting({ key: 'show_stat_group_occupation_production_occupations', coder: BooleanSettingCoder }),
    new ActiveSetting({ key: 'show_stat_group_occupation_transportation_occupations', coder: BooleanSettingCoder }),
    new ActiveSetting({ key: 'show_stat_group_occupation_office_and_administrative_support_occupations', coder: BooleanSettingCoder }),
    new ActiveSetting({ key: 'show_stat_group_occupation_sales_and_related_occupations', coder: BooleanSettingCoder }),
    new ActiveSetting({ key: 'show_stat_group_occupation_building_and_grounds_cleaning_and_maintenance_occupations', coder: BooleanSettingCoder }),
    new ActiveSetting({ key: 'show_stat_group_occupation_food_preparation_and_serving_related_occupations', coder: BooleanSettingCoder }),
    new ActiveSetting({ key: 'show_stat_group_occupation_healthcare_support_occupations', coder: BooleanSettingCoder }),
    new ActiveSetting({ key: 'show_stat_group_occupation_personal_care_and_service_occupations', coder: BooleanSettingCoder }),
    new ActiveSetting({ key: 'show_stat_group_occupation_firefighting_and_prevention,_and_other_protective_service_workers_including_supervisors', coder: BooleanSettingCoder }),
    new ActiveSetting({ key: 'show_stat_group_occupation_law_enforcement_workers_including_supervisors', coder: BooleanSettingCoder }),
    new ActiveSetting({ key: 'show_stat_group_sors_unpartnered_householder', coder: BooleanSettingCoder }),
    new ActiveSetting({ key: 'show_stat_group_sors_cohabiting_partnered_gay', coder: BooleanSettingCoder }),
    new ActiveSetting({ key: 'show_stat_group_sors_cohabiting_partnered_straight', coder: BooleanSettingCoder }),
    new ActiveSetting({ key: 'show_stat_group_sors_child', coder: BooleanSettingCoder }),
    new ActiveSetting({ key: 'show_stat_group_sors_other', coder: BooleanSettingCoder }),
    new ActiveSetting({ key: 'show_stat_group_marriage_never_married', coder: BooleanSettingCoder }),
    new ActiveSetting({ key: 'show_stat_group_marriage_married_not_divorced', coder: BooleanSettingCoder }),
    new ActiveSetting({ key: 'show_stat_group_marriage_divorced', coder: BooleanSettingCoder }),
    new ActiveSetting({ key: 'show_stat_group_2020 Presidential Election-margin', coder: BooleanSettingCoder }),
    new ActiveSetting({ key: 'show_stat_group_2016 Presidential Election-margin', coder: BooleanSettingCoder }),
    new ActiveSetting({ key: 'show_stat_group_2016-2020 Swing-margin', coder: BooleanSettingCoder }),
    new ActiveSetting({ key: 'show_stat_group_park_percent_1km_v2', coder: BooleanSettingCoder }),
    new ActiveSetting({ key: 'show_stat_group_within_Hospital_10', coder: BooleanSettingCoder }),
    new ActiveSetting({ key: 'show_stat_group_mean_dist_Hospital_updated', coder: BooleanSettingCoder }),
    new ActiveSetting({ key: 'show_stat_group_within_Public School_2', coder: BooleanSettingCoder }),
    new ActiveSetting({ key: 'show_stat_group_mean_dist_Public School_updated', coder: BooleanSettingCoder }),
    new ActiveSetting({ key: 'show_stat_group_within_Airport_30', coder: BooleanSettingCoder }),
    new ActiveSetting({ key: 'show_stat_group_mean_dist_Airport_updated', coder: BooleanSettingCoder }),
    new ActiveSetting({ key: 'show_stat_group_within_Active Superfund Site_10', coder: BooleanSettingCoder }),
    new ActiveSetting({ key: 'show_stat_group_mean_dist_Active Superfund Site_updated', coder: BooleanSettingCoder }),
    new ActiveSetting({ key: 'show_stat_group_lapophalfshare_usda_fra_1', coder: BooleanSettingCoder }),
    new ActiveSetting({ key: 'show_stat_group_lapop1share_usda_fra_1', coder: BooleanSettingCoder }),
    new ActiveSetting({ key: 'show_stat_group_lapop10share_usda_fra_1', coder: BooleanSettingCoder }),
    new ActiveSetting({ key: 'show_stat_group_lapop20share_usda_fra_1', coder: BooleanSettingCoder }),
    new ActiveSetting({ key: 'show_stat_group_mean_high_temp_4', coder: BooleanSettingCoder }),
    new ActiveSetting({ key: 'show_stat_group_mean_high_heat_index_4', coder: BooleanSettingCoder }),
    new ActiveSetting({ key: 'show_stat_group_mean_high_dewpoint_4', coder: BooleanSettingCoder }),
    new ActiveSetting({ key: 'show_stat_group_days_above_90_4', coder: BooleanSettingCoder }),
    new ActiveSetting({ key: 'show_stat_group_days_between_40_and_90_4', coder: BooleanSettingCoder }),
    new ActiveSetting({ key: 'show_stat_group_days_below_40_4', coder: BooleanSettingCoder }),
    new ActiveSetting({ key: 'show_stat_group_days_dewpoint_70_inf_4', coder: BooleanSettingCoder }),
    new ActiveSetting({ key: 'show_stat_group_days_dewpoint_50_70_4', coder: BooleanSettingCoder }),
    new ActiveSetting({ key: 'show_stat_group_days_dewpoint_-inf_50_4', coder: BooleanSettingCoder }),
    new ActiveSetting({ key: 'show_stat_group_hours_sunny_4', coder: BooleanSettingCoder }),
    new ActiveSetting({ key: 'show_stat_group_rainfall_4', coder: BooleanSettingCoder }),
    new ActiveSetting({ key: 'show_stat_group_snowfall_4', coder: BooleanSettingCoder }),
    new ActiveSetting({ key: 'show_stat_group_wind_speed_over_10mph_4', coder: BooleanSettingCoder }),
    new ActiveSetting({ key: 'show_stat_group_mean_high_temp_summer_4', coder: BooleanSettingCoder }),
    new ActiveSetting({ key: 'show_stat_group_mean_high_temp_winter_4', coder: BooleanSettingCoder }),
    new ActiveSetting({ key: 'show_stat_group_mean_high_temp_fall_4', coder: BooleanSettingCoder }),
    new ActiveSetting({ key: 'show_stat_group_mean_high_temp_spring_4', coder: BooleanSettingCoder }),
    new ActiveSetting({ key: 'show_stat_group_internet_no_access', coder: BooleanSettingCoder }),
    new ActiveSetting({ key: 'show_stat_group_insurance_coverage_none', coder: BooleanSettingCoder }),
    new ActiveSetting({ key: 'show_stat_group_insurance_coverage_govt', coder: BooleanSettingCoder }),
    new ActiveSetting({ key: 'show_stat_group_insurance_coverage_private', coder: BooleanSettingCoder }),
    new ActiveSetting({ key: 'show_stat_group_ad_0.25', coder: BooleanSettingCoder }),
    new ActiveSetting({ key: 'show_stat_group_ad_0.5', coder: BooleanSettingCoder }),
    new ActiveSetting({ key: 'show_stat_group_ad_2', coder: BooleanSettingCoder }),
    new ActiveSetting({ key: 'show_stat_group_ad_4', coder: BooleanSettingCoder }),
    new DeprecatedSetting({ key: 'show_stat_group_gpw_pw_density_2', coder: BooleanSettingCoder }),
    new DeprecatedSetting({ key: 'show_stat_group_gpw_pw_density_4', coder: BooleanSettingCoder }),
    new ActiveSetting({ key: 'show_stat_year_2020', coder: BooleanSettingCoder }),
    new ActiveSetting({ key: 'show_stat_year_2010', coder: BooleanSettingCoder }),
    new ActiveSetting({ key: 'show_stat_year_2000', coder: BooleanSettingCoder }),
    new ActiveSetting({ key: 'show_historical_cds', coder: BooleanSettingCoder }),
    new ActiveSetting({ key: 'simple_ordinals', coder: BooleanSettingCoder }),
    new ActiveSetting({ key: 'use_imperial', coder: BooleanSettingCoder }),
    new ActiveSetting({ key: 'show_stat_source_Population_US Census', coder: BooleanSettingCoder }),
    new ActiveSetting({ key: 'show_stat_source_Population_GHSL', coder: BooleanSettingCoder }),
    new ActiveSetting({ key: 'expanded__ad_0.25', coder: BooleanSettingCoder }),
    new ActiveSetting({ key: 'expanded__ad_0.25_2000', coder: BooleanSettingCoder }),
    new ActiveSetting({ key: 'expanded__ad_0.25_2010', coder: BooleanSettingCoder }),
    new ActiveSetting({ key: 'expanded__ad_0.5', coder: BooleanSettingCoder }),
    new ActiveSetting({ key: 'expanded__ad_0.5_2000', coder: BooleanSettingCoder }),
    new ActiveSetting({ key: 'expanded__ad_0.5_2010', coder: BooleanSettingCoder }),
    new ActiveSetting({ key: 'expanded__ad_1', coder: BooleanSettingCoder }),
    new ActiveSetting({ key: 'expanded__ad_1_2000', coder: BooleanSettingCoder }),
    new ActiveSetting({ key: 'expanded__ad_1_2010', coder: BooleanSettingCoder }),
    new ActiveSetting({ key: 'expanded__ad_2', coder: BooleanSettingCoder }),
    new ActiveSetting({ key: 'expanded__ad_2_2000', coder: BooleanSettingCoder }),
    new ActiveSetting({ key: 'expanded__ad_2_2010', coder: BooleanSettingCoder }),
    new ActiveSetting({ key: 'expanded__ad_4', coder: BooleanSettingCoder }),
    new ActiveSetting({ key: 'expanded__ad_4_2000', coder: BooleanSettingCoder }),
    new ActiveSetting({ key: 'expanded__ad_4_2010', coder: BooleanSettingCoder }),
    new ActiveSetting({ key: 'expanded__gpw_pw_density_1', coder: BooleanSettingCoder }),
    new ActiveSetting({ key: 'expanded__gpw_pw_density_2', coder: BooleanSettingCoder }),
    new ActiveSetting({ key: 'expanded__gpw_pw_density_4', coder: BooleanSettingCoder }),
    new ActiveSetting({ key: 'histogram_relative', coder: BooleanSettingCoder }),
    new ActiveSetting({ key: 'histogram_type', coder: HistogramTypeSettingCoder }),
    new ActiveSetting({ key: 'temperature_unit', coder: TemperatureUnitCoder }),
<<<<<<< HEAD
    new ActiveSetting({ key: 'mobile_article_pointers', coder: MobileArticlePointersCoder }),
] satisfies (ActiveSetting<keyof SettingsDictionary> | DeprecatedSetting<string>)[]
=======
    new ActiveSetting({ key: 'show_stat_group_gridded_elevation', coder: BooleanSettingCoder }),
    new ActiveSetting({ key: 'show_stat_group_gridded_hilliness', coder: BooleanSettingCoder }),
// eslint-disable-next-line @typescript-eslint/no-explicit-any -- Necessary use of any
] satisfies (ActiveSetting<any> | DeprecatedSetting<string>)[]
>>>>>>> 88ea695f

type NotIncludedInSettingsVector = (
    RelationshipKey
    | StatCategorySavedIndeterminateKey
    | StatCategoryExpandedKey
    | 'theme' | 'colorblind_mode' | 'clean_background'
)

// eslint-disable-next-line @typescript-eslint/no-unnecessary-condition -- No deprecations yet
const activeVectorKeys = settingsVector.flatMap(setting => setting.deprecated ? [] : [setting.key])

export type VectorSettingKey = typeof activeVectorKeys[number]

// eslint-disable-next-line @typescript-eslint/no-unused-vars -- Just for checking type
function justForCheckingType(): (VectorSettingKey | NotIncludedInSettingsVector)[] {
    return (defaultSettingsList.map(([x]) => x) satisfies (VectorSettingKey | NotIncludedInSettingsVector)[])
}

type Overlap = VectorSettingKey & NotIncludedInSettingsVector
type CheckOverlap = [Overlap] extends [never] ? 'no overlap' : 'overlap'

// eslint-disable-next-line @typescript-eslint/no-unused-vars -- Just for checking type
const checkOverlap: CheckOverlap = 'no overlap'

export function useVector(): string {
    const settings = useSettings(activeVectorKeys)
    const booleans = settingsVector.flatMap((coder) => {
        if (coder.deprecated) {
            return coder.encode()
        }
        return coder.encode(settings[coder.key] as never)
    })
    return base58.binary_to_base58(compressBooleans(booleans))
}

export function fromVector(vector: string, settings: Settings): { [K in VectorSettingKey]: SettingsDictionary[K] } {
    const array = decompressBooleans(base58.base58_to_binary(vector))
    const result = {} as { [K in VectorSettingKey]: SettingsDictionary[K] }
    for (const setting of settingsVector) {
        if (setting.deprecated) {
            setting.decode(array)
        }
        else {
            result[setting.key] = setting.decode(array, settings) as never
        }
    }
    return result
}

/*
 * Compression encoding (little endian):
 * Byte that starts with 0 represents 7 bits in sequence (the rest of the the byte)
 * Byte that starts with 1 represents x bits with value v, where v is the second bit of the byte, and x is the number made out of the last 6 bits
 */
function compressBooleans(booleans: boolean[]): number[] {
    const result: number[] = []
    const paddedBooleans = [...booleans, true] // Add a true to the end so we know when to stop when decompressing
    let i = 0
    let bit = 8
    while (i < paddedBooleans.length) {
        if (bit === 8) {
            const value = paddedBooleans[i]
            let run = i + 1
            while (paddedBooleans[run] === value && run - i < 63) {
                run++
            }
            if (run - i > 7) {
                result.push(1 | ((value ? 1 : 0) << 1) | (run - i) << 2)
                i = run
                continue
            }
        }

        if (bit === 8) {
            result.push(0)
            bit = 1 // since this is a heterogeneous byte that starts with 0
        }
        result[result.length - 1] |= (paddedBooleans[i] ? 1 : 0) << bit
        i++
        bit++
    }
    return result
}

function decompressBooleans(bytes: Uint8Array): boolean[] {
    const result: boolean[] = []
    for (const byte of bytes) {
        if ((byte & 1) === 1) {
            const value = ((byte >> 1) & 1) === 1
            const num = byte >> 2
            for (let i = 0; i < num; i++) {
                result.push(value)
            }
        }
        else {
            for (let bit = 1; bit < 8; bit++) {
                result.push(((byte >> bit) & 1) === 1)
            }
        }
    }
    return result.slice(0, result.lastIndexOf(true))
}<|MERGE_RESOLUTION|>--- conflicted
+++ resolved
@@ -104,10 +104,6 @@
     }
 }
 
-<<<<<<< HEAD
-// Too many bits for expansion
-const MobileArticlePointersCoder = new BitmapCoder(2, ['in_class', 'overall'])
-=======
 const HistogramTypeSettingCoder = new BitmapCoder(2, [
     'Line',
     'Line (cumulative)',
@@ -115,7 +111,9 @@
 ])
 
 const TemperatureUnitCoder = new BitmapCoder(1, ['fahrenheit', 'celsius'])
->>>>>>> 88ea695f
+
+// Too many bits for expansion
+const MobileArticlePointersCoder = new BitmapCoder(2, ['in_class', 'overall'])
 
 /**
  * DO NOT REORDER, ONLY ADD
@@ -363,15 +361,11 @@
     new ActiveSetting({ key: 'histogram_relative', coder: BooleanSettingCoder }),
     new ActiveSetting({ key: 'histogram_type', coder: HistogramTypeSettingCoder }),
     new ActiveSetting({ key: 'temperature_unit', coder: TemperatureUnitCoder }),
-<<<<<<< HEAD
-    new ActiveSetting({ key: 'mobile_article_pointers', coder: MobileArticlePointersCoder }),
-] satisfies (ActiveSetting<keyof SettingsDictionary> | DeprecatedSetting<string>)[]
-=======
     new ActiveSetting({ key: 'show_stat_group_gridded_elevation', coder: BooleanSettingCoder }),
     new ActiveSetting({ key: 'show_stat_group_gridded_hilliness', coder: BooleanSettingCoder }),
+    new ActiveSetting({ key: 'mobile_article_pointers', coder: MobileArticlePointersCoder }),
 // eslint-disable-next-line @typescript-eslint/no-explicit-any -- Necessary use of any
 ] satisfies (ActiveSetting<any> | DeprecatedSetting<string>)[]
->>>>>>> 88ea695f
 
 type NotIncludedInSettingsVector = (
     RelationshipKey
