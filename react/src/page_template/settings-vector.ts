--- conflicted
+++ resolved
@@ -231,7 +231,8 @@
     { key: `show_historical_cds`, deprecated: false },
     { key: `simple_ordinals`, deprecated: false },
     { key: `use_imperial`, deprecated: false },
-<<<<<<< HEAD
+    { key: `show_stat_source_Population_US Census`, deprecated: false },
+    { key: `show_stat_source_Population_GHSL`, deprecated: false },
     { key: 'expanded__ad_0.25', deprecated: false },
     { key: 'expanded__ad_0.25_2000', deprecated: false },
     { key: 'expanded__ad_0.25_2010', deprecated: false },
@@ -250,10 +251,6 @@
     { key: 'expanded__gpw_pw_density_1', deprecated: false },
     { key: 'expanded__gpw_pw_density_2', deprecated: false },
     { key: 'expanded__gpw_pw_density_4', deprecated: false },
-=======
-    { key: `show_stat_source_Population_US Census`, deprecated: false },
-    { key: `show_stat_source_Population_GHSL`, deprecated: false },
->>>>>>> c684dda3
 ] satisfies ({ key: BooleanSettingKey, deprecated: false } | { key: string, deprecated: true })[]
 
 type NotIncludedInSettingsVector = (
@@ -262,12 +259,7 @@
     | StatCategoryExpandedKey
     | 'histogram_type' | 'histogram_relative'
     | 'theme' | 'colorblind_mode' | 'clean_background'
-<<<<<<< HEAD
     | 'always_false_setting'
-    // placeholder, remove!
-    | 'show_stat_source_Placeholder_Placeholder'
-=======
->>>>>>> c684dda3
 )
 
 // eslint-disable-next-line @typescript-eslint/no-unnecessary-condition -- No deprecations yet
