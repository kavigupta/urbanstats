export { PageTemplate };

import React, { Fragment } from 'react';

import { Header } from "../components/header.js";
import { Sidebar } from "../components/sidebar.js";
import "../common.css";
import "../components/article.css";
import { load_settings } from './settings.js';
import { mobileLayout } from '../utils/responsive.js';
import { create_screenshot } from '../components/screenshot.js';
import { get_universe, set_universe } from '../universe.js';


class PageTemplate extends React.Component {
    constructor(props) {
        super(props);

        const [settings, statistic_category_metadata_checkboxes] = load_settings();

        this.statistic_category_metadata_checkboxes = statistic_category_metadata_checkboxes;

        // get from url field
        this.set_universe = universe => {
            this.setState({ current_universe: universe });
            set_universe(universe);
        }

        this.all_universes = this.props.universes;

        this.state = {
            settings: settings,
            hamburger_open: false,
            screenshot_mode: false,
            current_universe: get_universe(),
        }
    }

    render() {
        const self = this;
        return (
            <Fragment>
                <meta name="viewport" content="width=600" />
                <div className={mobileLayout() ? "main_panel_mobile" : "main_panel"}>
                    <Header
                        settings={this.state.settings}
                        hamburger_open={this.state.hamburger_open}
                        set_hamburger_open={x => this.setState({ hamburger_open: x })}
                        has_screenshot={this.has_screenshot_button()}
                        has_universe_selector={this.has_universe_selector()}
                        current_universe={this.state.current_universe}
                        all_universes={this.all_universes}
                        on_universe_update={universe => this.set_universe(universe)}
                        screenshot_mode={this.state.screenshot_mode}
                        initiate_screenshot={() => this.initiate_screenshot()}
                    />
                    <div className="gap"></div>
                    {this.bodyPanel()}
                </div>
            </Fragment>
        );
    }

    bodyPanel() {
        if (this.state.hamburger_open) {
            return this.leftPanel();
        }
        return <div className="body_panel">
            {mobileLayout() ? undefined : this.leftPanel()}
            <div className={mobileLayout() ? "content_panel_mobile" : "right_panel"}>
                {this.main_content()}
                <div className="gap"></div>
                <TemplateFooter />
            </div>
        </div>
    }

    leftPanel() {
        const self = this;
        return (
            <div className={mobileLayout() ? "left_panel_mobile" : "left_panel"}>
                <Sidebar
                    shortname={this.props.shortname}
                    source={this.props.source}
                    settings={this.state.settings}
                    set_setting={(key, value) => self.set_setting(key, value)}
                    statistic_category_metadata_checkboxes={this.statistic_category_metadata_checkboxes} />
            </div>
        )
    }

    set_setting(key, value) {
        let settings = this.state.settings;
        settings[key] = value;
        this.setState({ settings: settings });
        localStorage.setItem("settings", JSON.stringify(settings));
    }

    has_screenshot_button() {
        return false;
    }

    has_universe_selector() {
        return false;
    }

    screencap_elements() {
        // not implemented, should be overridden
        return {
            path: undefined,
            overall_width: undefined,
            elements_to_render: undefined,
        }
    }

    async screencap() {
        const config = this.screencap_elements();

<<<<<<< HEAD
        await create_screenshot(config, this.has_universe_selector() ? this.state.current_universe : undefined);
=======
        try {
            await create_screenshot(config);
        } catch (e) {
            console.error(e);
        }
>>>>>>> fee04e84
    }

    async initiate_screenshot() {
        this.setState({ screenshot_mode: true });
        setTimeout(async () => {
            await this.screencap();
            this.setState({ screenshot_mode: false });
        })
    }

    main_content() {
        // not implemented, should be overridden
        return (<div></div>);
    }
}

function TemplateFooter() {
    return <div className="centered_text">
        Urban Stats Version <Version /> by <MainCredits />. Last updated <LastUpdated />. <OtherCredits /> Not for commercial use.
    </div>
}

function Version() {
    return <span id="current-version">11.1.0</span>
}

function LastUpdated() {
    return <span id="last-updated">2024-03-31</span>
}

function MainCredits() {
    return <span id="main-credits">Kavi Gupta</span>
}

function OtherCredits() {
    return <span>
        Significant help with weather data from <a href="https://twitter.com/OklahomaPerson">OklahomaPerson</a>.
    </span>
}<|MERGE_RESOLUTION|>--- conflicted
+++ resolved
@@ -116,15 +116,11 @@
     async screencap() {
         const config = this.screencap_elements();
 
-<<<<<<< HEAD
-        await create_screenshot(config, this.has_universe_selector() ? this.state.current_universe : undefined);
-=======
         try {
-            await create_screenshot(config);
+            await create_screenshot(config, this.has_universe_selector() ? this.state.current_universe : undefined);
         } catch (e) {
             console.error(e);
         }
->>>>>>> fee04e84
     }
 
     async initiate_screenshot() {
