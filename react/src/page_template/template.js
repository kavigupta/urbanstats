--- conflicted
+++ resolved
@@ -149,7 +149,6 @@
     </span>
 }
 
-<<<<<<< HEAD
 function BodyPanel(props) {
     if (props.hamburger_open) {
         return <LeftPanel
@@ -181,10 +180,10 @@
                 statistic_category_metadata_checkboxes={props.statistic_category_metadata_checkboxes} />
         </div>
     )
-=======
+}
+
 function Support() {
     return <span>
         If you find urbanstats useful, please donate on <a href="https://ko-fi.com/notkavi">kofi</a>!
     </span>
->>>>>>> 56f6948a
 }