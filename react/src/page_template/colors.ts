import { useSetting } from './settings'

export interface HueColors {
    blue: string
    orange: string
    darkOrange: string
    purple: string
    red: string
    grey: string
    darkGrey: string
    pink: string
    yellow: string
    green: string
    cyan: string
}

export interface Colors {
    background: string
    slightlyDifferentBackground: string
    slightlyDifferentBackgroundFocused: string
    highlight: string
    textMain: string
    textMainOpposite: string
    textPointer: string
    borderShadow: string
    borderNonShadow: string
    ordinalTextColor: string
    unselectedButton: string
    selectedButton: string
    selectedButtonText: string
    blueLink: string
    bannerURL: string
    mixPct: number
    hueColors: HueColors
}

export interface JuxtastatColors {
    correct: string
    incorrect: string
    correctEmoji: string
    incorrectEmoji: string
}

const defaultHueColors: HueColors = {
    blue: '#5a7dc3',
    orange: '#f7aa41',
    darkOrange: '#af6707',
    purple: '#975ac3',
    red: '#f96d6d',
    grey: '#8e8e8e',
    darkGrey: '#4e525a',
    pink: '#c767b0',
    yellow: '#b8a32f',
    green: '#8ac35a',
    cyan: '#07a5af',
}

export type Theme = 'Light Mode' | 'Dark Mode'

export const colorThemes: Record<Theme, Colors> = {
    'Light Mode': {
        background: '#fff8f0',
        slightlyDifferentBackground: '#f7f1e8',
        slightlyDifferentBackgroundFocused: '#ffe0e0',
        highlight: '#d4b5e2',
        textMain: '#000000',
        textMainOpposite: '#ffffff',
        textPointer: '#222222',
        borderShadow: '#333333',
        borderNonShadow: '#cccccc',
        ordinalTextColor: '#444444',
        unselectedButton: '#e6e9ef',
        selectedButton: '#4e525a',
        selectedButtonText: '#ffffff',
        blueLink: '#22f',
        bannerURL: '/banner.png',
        mixPct: 70,
        hueColors: defaultHueColors,
    },
    'Dark Mode': {
        background: '#081000',
        slightlyDifferentBackground: '#101808',
        slightlyDifferentBackgroundFocused: '#181000',
        highlight: '#3b1d49',
        textMain: '#dddddd',
        textMainOpposite: '#000000',
        textPointer: '#dddddd',
        borderShadow: '#cccccc',
        borderNonShadow: '#333333',
        ordinalTextColor: '#bbbbbb',
        unselectedButton: '#303030',
        selectedButton: '#a2a6ae',
        selectedButtonText: '#000000',
        blueLink: '#aaaaff',
        bannerURL: '/banner-dark.png',
        mixPct: 50,
        hueColors: defaultHueColors,
    },
}

export function useColors(): Colors {
    const [theme] = useSetting('theme')
    if (theme === 'System Theme') {
        const systemTheme = window.matchMedia('(prefers-color-scheme: dark)').matches ? 'Dark Mode' : 'Light Mode'
        return colorThemes[systemTheme]
    }
    return colorThemes[theme]
}

export function useJuxtastatColors(): JuxtastatColors {
    const colors = useColors()
    const [colorblind_mode] = useSetting('colorblind_mode')
    return {
<<<<<<< HEAD
        correct: colorblind_mode ? colors.hueColors.blue : colors.hueColors.green,
        incorrect: colorblind_mode ? colors.hueColors.darkOrange : colors.hueColors.red,
=======
        correct: colors.hueColors.green,
        incorrect: colors.hueColors.red,
        correctEmoji: '🟩',
        incorrectEmoji: '🟥',
>>>>>>> b7eb96b6
    }
}<|MERGE_RESOLUTION|>--- conflicted
+++ resolved
@@ -111,14 +111,9 @@
     const colors = useColors()
     const [colorblind_mode] = useSetting('colorblind_mode')
     return {
-<<<<<<< HEAD
         correct: colorblind_mode ? colors.hueColors.blue : colors.hueColors.green,
         incorrect: colorblind_mode ? colors.hueColors.darkOrange : colors.hueColors.red,
-=======
-        correct: colors.hueColors.green,
-        incorrect: colors.hueColors.red,
-        correctEmoji: '🟩',
-        incorrectEmoji: '🟥',
->>>>>>> b7eb96b6
+        correctEmoji: colorblind_mode ? '🟦' : '🟩',
+        incorrectEmoji: colorblind_mode ? '🟫' : '🟥',
     }
 }