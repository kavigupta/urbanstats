--- conflicted
+++ resolved
@@ -1,11 +1,8 @@
 import { createContext, useContext, useEffect, useState } from 'react'
 
-<<<<<<< HEAD
+import map_relationship from '../data/map_relationship'
 import { dataSources } from '../data/statistics_tree'
-=======
-import map_relationship from '../data/map_relationship'
 import article_types_other from '../data/type_to_type_category'
->>>>>>> ff785cf6
 import { DefaultMap } from '../utils/DefaultMap'
 
 import { Theme } from './colors'
