import { createContext, useContext, useEffect, useState } from 'react'

import { dataSources } from '../data/statistics_tree'
import { DefaultMap } from '../utils/DefaultMap'

import { Theme } from './colors'
import { fromVector } from './settings-vector'
import { allGroups, allYears, CategoryIdentifier, DataSource, GroupIdentifier, SourceCategoryIdentifier, SourceIdentifier, statsTree, Year } from './statistic-tree'

export type RelationshipKey = `related__${string}__${string}`
export type RowExpandedKey = `expanded__${string}`
export type HistogramType = 'Bar' | 'Line' | 'Line (cumulative)'

export type StatGroupKey<G extends GroupIdentifier = GroupIdentifier> = `show_stat_group_${G}`
export type StatCategorySavedIndeterminateKey<C extends CategoryIdentifier = CategoryIdentifier> = `stat_category_saved_indeterminate_${C}`
export type StatCategoryExpandedKey<C extends CategoryIdentifier = CategoryIdentifier> = `stat_category_expanded_${C}`
export type StatYearKey<Y extends Year = Year> = `show_stat_year_${Y}`
export type StatSourceKey<C extends SourceCategoryIdentifier = SourceCategoryIdentifier, S extends SourceIdentifier = SourceIdentifier> = `show_stat_source_${C}_${S}`

export type SettingsDictionary = {
    [relationshipKey: RelationshipKey]: boolean | undefined
    [rowExpandedKey: RowExpandedKey]: boolean | undefined
    show_historical_cds: boolean
    simple_ordinals: boolean
    use_imperial: boolean
    histogram_type: HistogramType
    histogram_relative: boolean
    theme: Theme | 'System Theme'
    colorblind_mode: boolean
    clean_background: boolean
}
& { [G in GroupIdentifier as StatGroupKey<G>]: boolean }
& { [C in CategoryIdentifier as StatCategorySavedIndeterminateKey<C>]: GroupIdentifier[] }
& { [C in CategoryIdentifier as StatCategoryExpandedKey<C>]: boolean }
& { [Y in Year as StatYearKey<Y>]: boolean }
& { [D in DataSource as StatSourceKey<D['category'], D['name']>]: boolean }

export function relationship_key(article_type: string, other_type: string): RelationshipKey {
    return `related__${article_type}__${other_type}`
}

export function row_expanded_key(row_statname: string): RowExpandedKey {
    return `expanded__${row_statname}`
}

export function source_enabled_key<C extends SourceCategoryIdentifier, S extends SourceIdentifier>(d: { category: C, name: S }): StatSourceKey<C, S> {
    return `show_stat_source_${d.category}_${d.name}`
}

export function checkbox_category_name(category: SourceCategoryIdentifier): string {
    return `${category} Sources`
}

const defaultCategorySelections = new Set(
    [
        'main',
        'race',
        'election',
    ] as CategoryIdentifier[],
)

const defaultEnabledYears = new Set(
    [2020],
)

const map_relationship = require('../data/map_relationship.json') as [string, string][]

export const defaultSettingsList = [
    ...map_relationship.map(
        ([article_type, other_type]) => [relationship_key(article_type, other_type), true] as const,
    ),
<<<<<<< HEAD
    ...Object.fromEntries(allGroups.map(group => [`show_stat_group_${group.id}` as const, defaultCategorySelections.has(group.parent.id)])),
    ...Object.fromEntries(statsTree.map(category => [`stat_category_saved_indeterminate_${category.id}` as const, []])),
    ...Object.fromEntries(statsTree.map(category => [`stat_category_expanded_${category.id}` as const, false])),
    ...Object.fromEntries(allYears.map(year => [`show_stat_year_${year}` as const, defaultEnabledYears.has(year)])),
    ...Object.fromEntries(dataSources
        .flatMap(({ category, sources }) => sources
            .map(({ source, is_default }) => [source_enabled_key({ category, name: source }), is_default]))),
    show_historical_cds: false,
    simple_ordinals: false,
    use_imperial: false,
    histogram_type: 'Line',
    histogram_relative: true,
    theme: 'System Theme',
    colorblind_mode: false,
    clean_background: false,
=======
    ...allGroups.map(group => [`show_stat_group_${group.id}` as const, defaultCategorySelections.has(group.parent.id)] as const),
    ...statsTree.map(category => [`stat_category_saved_indeterminate_${category.id}` as const, [] as GroupIdentifier[]] as const),
    ...statsTree.map(category => [`stat_category_expanded_${category.id}` as const, false] as const),
    ...allYears.map(year => [`show_stat_year_${year}` as const, defaultEnabledYears.has(year)] as const),
    ['show_historical_cds', false] as const,
    ['simple_ordinals', false] as const,
    ['use_imperial', false] as const,
    ['histogram_type', 'Line'] as const,
    ['histogram_relative', true] as const,
    ['theme', 'System Theme'] as const,
    ['colorblind_mode', false] as const,
    ['clean_background', false] as const,
>>>>>>> d8688d0d
    // placeholder. Remove!
    ['show_stat_source_Placeholder_Placeholder', true] as const,
] as const

// Having a default settings object allows us to statically check that we have default values for all settings
// It also makes visualizing the default setings easier
const defaultSettings = Object.fromEntries(defaultSettingsList) satisfies SettingsDictionary

export interface SettingInfo<K extends keyof SettingsDictionary> {
    persistedValue: SettingsDictionary[K]
    stagedValue?: SettingsDictionary[K]
}

export class Settings {
    /**
     * Basic Settings
     */
    private readonly settings: SettingsDictionary

    constructor() {
        const savedSettings = localStorage.getItem('settings')
        if (savedSettings === null) {
            this.settings = { ...defaultSettings }
            // Try loading from a link vector, if it exists
            const settingsVector = new URL(window.location.href).searchParams.get('s')
            if (settingsVector !== null) {
                const settingsFromQueryParams = fromVector(settingsVector, this)
                for (const [key, value] of Object.entries(settingsFromQueryParams)) {
                    this.settings[key as keyof SettingsDictionary] = value as never
                }
            }
        }
        else {
            const loadedSettings = JSON.parse(savedSettings) as Partial<SettingsDictionary>
            this.settings = { ...defaultSettings, ...loadedSettings }
        }
    }

    private readonly settingValueObservers = new DefaultMap<keyof SettingsDictionary, Set<() => void>>(() => new Set())

    useSettings<K extends keyof SettingsDictionary>(keys: K[]): Pick<SettingsDictionary, K> {
        // eslint-disable-next-line react-hooks/rules-of-hooks -- This is a custom hook
        const [result, setResult] = useState(this.getMultiple(keys))
        // eslint-disable-next-line react-hooks/rules-of-hooks -- This is a custom hook
        useEffect(() => {
            setResult(this.getMultiple(keys)) // So that if `key` changes we change our result immediately
            const observer = (): void => { setResult(this.getMultiple(keys)) }
            keys.forEach(key => this.settingValueObservers.get(key).add(observer))
            return () => {
                keys.forEach(key => this.settingValueObservers.get(key).delete(observer))
            }
        // eslint-disable-next-line react-hooks/exhaustive-deps -- Our dependencies are the keys
        }, keys)
        return result
    }

    setSetting<K extends keyof SettingsDictionary>(key: K, newValue: SettingsDictionary[K]): void {
        if (this.stagedSettings !== undefined && (key in this.stagedSettings)) {
            this.stagedSettings[key] = newValue
        }
        else {
            this.settings[key] = newValue
            localStorage.setItem('settings', JSON.stringify(this.settings))
        }
        this.settingValueObservers.get(key).forEach((observer) => { observer() })
    }

    updateSetting<K extends keyof SettingsDictionary>(key: K, makeNewValue: (oldValue: SettingsDictionary[K]) => SettingsDictionary[K]): void {
        this.setSetting(key, makeNewValue(this.get(key)))
    }

    get<K extends keyof SettingsDictionary>(key: K): SettingsDictionary[K] {
        if (this.stagedSettings !== undefined && (key in this.stagedSettings)) {
            return this.stagedSettings[key]!
        }
        return this.settings[key]
    }

    getMultiple<const Keys extends readonly (keyof SettingsDictionary)[]>(keys: Keys): Pick<SettingsDictionary, Keys[number]> {
        return Object.fromEntries(keys.map(key => [key, this.get(key)])) as Pick<SettingsDictionary, Keys[number]>
    }

    // Singular settings means we can use observers
    static Context = createContext(new Settings())

    /**
     * Staged Mode
     *
     * Allows the settings to enter a temporary mode where a subset of settings are not saved, and can be diffed with the saved settings
     */
    private stagedSettings?: Partial<SettingsDictionary>

    /**
     * Starts a "staging" mode for a subset of keys that are contained in this object with the values from this object
     */
    enterStagedMode(stagedSettings: Partial<SettingsDictionary>): void {
        if (this.stagedSettings !== undefined) {
            throw new Error('Already in staged mode')
        }
        this.stagedSettings = { ...stagedSettings }
        this.stagedKeysObservers.forEach((observer) => { observer() })
        for (const key of Object.keys(stagedSettings)) {
            // Need to update observers since the setting values have changed
            this.settingValueObservers.get(key as keyof SettingsDictionary).forEach((observer) => { observer() })
        }
    }

    exitStagedMode(action: 'apply' | 'discard'): void {
        if (this.stagedSettings === undefined) {
            throw new Error('Not in staged mode')
        }
        switch (action) {
            case 'apply':
                for (const [key, value] of Object.entries(this.stagedSettings)) {
                    this.settings[key as keyof SettingsDictionary] = value as never
                    // No need to update observers since these were already the values
                }
                localStorage.setItem('settings', JSON.stringify(this.settings))
                this.stagedSettings = undefined
                this.stagedKeysObservers.forEach((observer) => { observer() })
                break
            case 'discard':
                const stagedSettings = this.stagedSettings
                this.stagedSettings = undefined
                this.stagedKeysObservers.forEach((observer) => { observer() })
                for (const key of Object.keys(stagedSettings)) {
                    // Need to update observers since the setting values have changed
                    this.settingValueObservers.get(key as keyof SettingsDictionary).forEach((observer) => { observer() })
                }
                break
        }
    }

    getStagedKeys(): (keyof SettingsDictionary)[] | undefined {
        if (this.stagedSettings === undefined) {
            return undefined
        }
        return Object.keys(this.stagedSettings) as (keyof SettingsDictionary)[]
    }

    private readonly stagedKeysObservers = new Set<() => void>()

    useStagedKeys(): (keyof SettingsDictionary)[] | undefined {
        // eslint-disable-next-line react-hooks/rules-of-hooks -- This is a custom hook
        const [result, setResult] = useState(this.getStagedKeys())
        // eslint-disable-next-line react-hooks/rules-of-hooks -- This is a custom hook
        useEffect(() => {
            setResult(this.getStagedKeys())
            const observer = (): void => {
                setResult(this.getStagedKeys())
            }
            this.stagedKeysObservers.add(observer)
            return () => {
                this.stagedKeysObservers.delete(observer)
            }
        }, [])
        return result
    }

    getSettingInfo<K extends keyof SettingsDictionary>(key: K): SettingInfo<K> {
        if (this.stagedSettings !== undefined && (key in this.stagedSettings)) {
            return {
                stagedValue: this.stagedSettings[key],
                persistedValue: this.settings[key],
            }
        }
        return {
            persistedValue: this.settings[key],
        }
    }

    getSettingsInfo<const Keys extends readonly (keyof SettingsDictionary)[]>(keys: Keys): { [Key in Keys[number]]: SettingInfo<Key> } {
        return Object.fromEntries(keys.map(key => [
            key,
            this.getSettingInfo(key),
        ])) as unknown as { [Key in Keys[number]]: SettingInfo<Key> }
    }

    useSettingsInfo<K extends keyof SettingsDictionary>(keys: K[]): { [T in K]: SettingInfo<T> } {
        // eslint-disable-next-line react-hooks/rules-of-hooks -- This is a custom hook
        const [result, setResult] = useState(this.getSettingsInfo(keys))
        // eslint-disable-next-line react-hooks/rules-of-hooks -- This is a custom hook
        useEffect(() => {
            setResult(this.getSettingsInfo(keys)) // So that if `key` changes we change our result immediately
            const observer = (): void => { setResult(this.getSettingsInfo(keys)) }
            keys.forEach(key => this.settingValueObservers.get(key).add(observer))
            this.stagedKeysObservers.add(observer)
            return () => {
                keys.forEach(key => this.settingValueObservers.get(key).delete(observer))
                this.stagedKeysObservers.delete(observer)
            }
        // eslint-disable-next-line react-hooks/exhaustive-deps -- Our dependencies are the keys
        }, keys)
        return result
    }
}

export function useSetting<K extends keyof SettingsDictionary>(key: K): [SettingsDictionary[K], (newValue: SettingsDictionary[K]) => void] {
    const settings = useContext(Settings.Context)
    return [settings.useSettings([key])[key], (value) => { settings.setSetting(key, value) }]
}

export function useSettings<K extends keyof SettingsDictionary>(keys: K[]): Pick<SettingsDictionary, K> {
    const settings = useContext(Settings.Context)
    return settings.useSettings(keys)
}

export function relatedSettingsKeys(article_type_this: string): RelationshipKey[] {
    const article_types_other = require('../data/type_to_type_category.json') as Record<string, string>
    return Object.keys(article_types_other).map(article_type_other => relationship_key(article_type_this, article_type_other))
}

export function useSettingInfo<K extends keyof SettingsDictionary>(key: K): SettingInfo<K> {
    const settings = useContext(Settings.Context)
    return settings.useSettingsInfo([key])[key]
}

export function useSettingsInfo<K extends keyof SettingsDictionary>(keys: K[]): { [T in K]: SettingInfo<T> } {
    const settings = useContext(Settings.Context)
    return settings.useSettingsInfo(keys)
}

export function useStagedSettingKeys(): (keyof SettingsDictionary)[] | undefined {
    const settings = useContext(Settings.Context)
    return settings.useStagedKeys()
}<|MERGE_RESOLUTION|>--- conflicted
+++ resolved
@@ -69,27 +69,13 @@
     ...map_relationship.map(
         ([article_type, other_type]) => [relationship_key(article_type, other_type), true] as const,
     ),
-<<<<<<< HEAD
-    ...Object.fromEntries(allGroups.map(group => [`show_stat_group_${group.id}` as const, defaultCategorySelections.has(group.parent.id)])),
-    ...Object.fromEntries(statsTree.map(category => [`stat_category_saved_indeterminate_${category.id}` as const, []])),
-    ...Object.fromEntries(statsTree.map(category => [`stat_category_expanded_${category.id}` as const, false])),
-    ...Object.fromEntries(allYears.map(year => [`show_stat_year_${year}` as const, defaultEnabledYears.has(year)])),
-    ...Object.fromEntries(dataSources
-        .flatMap(({ category, sources }) => sources
-            .map(({ source, is_default }) => [source_enabled_key({ category, name: source }), is_default]))),
-    show_historical_cds: false,
-    simple_ordinals: false,
-    use_imperial: false,
-    histogram_type: 'Line',
-    histogram_relative: true,
-    theme: 'System Theme',
-    colorblind_mode: false,
-    clean_background: false,
-=======
     ...allGroups.map(group => [`show_stat_group_${group.id}` as const, defaultCategorySelections.has(group.parent.id)] as const),
     ...statsTree.map(category => [`stat_category_saved_indeterminate_${category.id}` as const, [] as GroupIdentifier[]] as const),
     ...statsTree.map(category => [`stat_category_expanded_${category.id}` as const, false] as const),
     ...allYears.map(year => [`show_stat_year_${year}` as const, defaultEnabledYears.has(year)] as const),
+    ...dataSources
+        .flatMap(({ category, sources }) => sources
+            .map(({ source, is_default }) => [source_enabled_key({ category, name: source }), is_default] as const)),
     ['show_historical_cds', false] as const,
     ['simple_ordinals', false] as const,
     ['use_imperial', false] as const,
@@ -98,9 +84,7 @@
     ['theme', 'System Theme'] as const,
     ['colorblind_mode', false] as const,
     ['clean_background', false] as const,
->>>>>>> d8688d0d
     // placeholder. Remove!
-    ['show_stat_source_Placeholder_Placeholder', true] as const,
 ] as const
 
 // Having a default settings object allows us to statically check that we have default values for all settings
