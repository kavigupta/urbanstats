--- conflicted
+++ resolved
@@ -70,43 +70,12 @@
     histogram_type: 'Line',
     histogram_relative: true,
     theme: 'System Theme',
+    colorblind_mode: false,
 } satisfies SettingsDictionary
 
 export function load_settings(): SettingsDictionary {
     const settings = JSON.parse(localStorage.getItem('settings') ?? '{}') as Partial<SettingsDictionary>
-<<<<<<< HEAD
     return { ...defaultSettings, ...settings }
-=======
-    const map_relationship = require('../data/map_relationship.json') as [string, string][]
-    for (const [article_type, other_type] of map_relationship) {
-        const key = relationship_key(article_type, other_type)
-        if (!(key in settings)) {
-            settings[key] = true
-        }
-    }
-    const statistic_category_metadata = require('../data/statistic_category_metadata.json') as { key: string, name: string, show_checkbox: boolean, default: boolean }[]
-    // list of {key, name, show_checkbox, default}
-    const statistic_category_metadata_checkboxes: StatisticCategoryMetadataCheckbox[] = []
-    for (const { key, default: defaultSetting, show_checkbox, name } of statistic_category_metadata) {
-        const setting_key = `show_statistic_${key}` as const
-        if (!(setting_key in settings)) {
-            settings[setting_key] = defaultSetting
-        }
-        if (show_checkbox) {
-            statistic_category_metadata_checkboxes.push({ setting_key, name })
-        }
-    }
-
-    settings.show_historical_cds = settings.show_historical_cds ?? false
-    settings.simple_ordinals = settings.simple_ordinals ?? false
-    settings.use_imperial = settings.use_imperial ?? false
-    settings.histogram_type = settings.histogram_type ?? 'Line'
-    settings.histogram_relative = settings.histogram_relative ?? true
-    settings.theme = settings.theme ?? 'System Theme'
-    settings.colorblind_mode = settings.colorblind_mode ?? false
-
-    return [settings as SettingsDictionary, statistic_category_metadata_checkboxes]
->>>>>>> 63ca79cd
 }
 
 export class Settings {
