/*eslint-disable block-scoped-var, id-length, no-control-regex, no-magic-numbers, no-prototype-builtins, no-redeclare, no-shadow, no-var, sort-vars*/
import $protobuf from "protobufjs/minimal";

// Common aliases
const $Reader = $protobuf.Reader, $Writer = $protobuf.Writer, $util = $protobuf.util;

// Exported root namespace
const $root = $protobuf.roots["default"] || ($protobuf.roots["default"] = {});

export const StatisticRow = $root.StatisticRow = (() => {

    /**
     * Properties of a StatisticRow.
     * @exports IStatisticRow
     * @interface IStatisticRow
     * @property {number|null} [statval] StatisticRow statval
     * @property {Array.<number>|null} [ordinalByUniverse] StatisticRow ordinalByUniverse
     * @property {Array.<number>|null} [percentileByPopulationByUniverse] StatisticRow percentileByPopulationByUniverse
     */

    /**
     * Constructs a new StatisticRow.
     * @exports StatisticRow
     * @classdesc Represents a StatisticRow.
     * @implements IStatisticRow
     * @constructor
     * @param {IStatisticRow=} [properties] Properties to set
     */
    function StatisticRow(properties) {
        this.ordinalByUniverse = [];
        this.percentileByPopulationByUniverse = [];
        if (properties)
            for (let keys = Object.keys(properties), i = 0; i < keys.length; ++i)
                if (properties[keys[i]] != null)
                    this[keys[i]] = properties[keys[i]];
    }

    /**
     * StatisticRow statval.
     * @member {number} statval
     * @memberof StatisticRow
     * @instance
     */
    StatisticRow.prototype.statval = 0;

    /**
     * StatisticRow ordinalByUniverse.
     * @member {Array.<number>} ordinalByUniverse
     * @memberof StatisticRow
     * @instance
     */
    StatisticRow.prototype.ordinalByUniverse = $util.emptyArray;

    /**
     * StatisticRow percentileByPopulationByUniverse.
     * @member {Array.<number>} percentileByPopulationByUniverse
     * @memberof StatisticRow
     * @instance
     */
    StatisticRow.prototype.percentileByPopulationByUniverse = $util.emptyArray;

    /**
     * Creates a new StatisticRow instance using the specified properties.
     * @function create
     * @memberof StatisticRow
     * @static
     * @param {IStatisticRow=} [properties] Properties to set
     * @returns {StatisticRow} StatisticRow instance
     */
    StatisticRow.create = function create(properties) {
        return new StatisticRow(properties);
    };

    /**
     * Encodes the specified StatisticRow message. Does not implicitly {@link StatisticRow.verify|verify} messages.
     * @function encode
     * @memberof StatisticRow
     * @static
     * @param {IStatisticRow} message StatisticRow message or plain object to encode
     * @param {$protobuf.Writer} [writer] Writer to encode to
     * @returns {$protobuf.Writer} Writer
     */
    StatisticRow.encode = function encode(message, writer) {
        if (!writer)
            writer = $Writer.create();
        if (message.statval != null && Object.hasOwnProperty.call(message, "statval"))
            writer.uint32(/* id 1, wireType 5 =*/13).float(message.statval);
        if (message.ordinalByUniverse != null && message.ordinalByUniverse.length) {
            writer.uint32(/* id 2, wireType 2 =*/18).fork();
            for (let i = 0; i < message.ordinalByUniverse.length; ++i)
                writer.int32(message.ordinalByUniverse[i]);
            writer.ldelim();
        }
        if (message.percentileByPopulationByUniverse != null && message.percentileByPopulationByUniverse.length) {
            writer.uint32(/* id 4, wireType 2 =*/34).fork();
            for (let i = 0; i < message.percentileByPopulationByUniverse.length; ++i)
                writer.int32(message.percentileByPopulationByUniverse[i]);
            writer.ldelim();
        }
        return writer;
    };

    /**
     * Encodes the specified StatisticRow message, length delimited. Does not implicitly {@link StatisticRow.verify|verify} messages.
     * @function encodeDelimited
     * @memberof StatisticRow
     * @static
     * @param {IStatisticRow} message StatisticRow message or plain object to encode
     * @param {$protobuf.Writer} [writer] Writer to encode to
     * @returns {$protobuf.Writer} Writer
     */
    StatisticRow.encodeDelimited = function encodeDelimited(message, writer) {
        return this.encode(message, writer).ldelim();
    };

    /**
     * Decodes a StatisticRow message from the specified reader or buffer.
     * @function decode
     * @memberof StatisticRow
     * @static
     * @param {$protobuf.Reader|Uint8Array} reader Reader or buffer to decode from
     * @param {number} [length] Message length if known beforehand
     * @returns {StatisticRow} StatisticRow
     * @throws {Error} If the payload is not a reader or valid buffer
     * @throws {$protobuf.util.ProtocolError} If required fields are missing
     */
    StatisticRow.decode = function decode(reader, length) {
        if (!(reader instanceof $Reader))
            reader = $Reader.create(reader);
        let end = length === undefined ? reader.len : reader.pos + length, message = new $root.StatisticRow();
        while (reader.pos < end) {
            let tag = reader.uint32();
            switch (tag >>> 3) {
            case 1: {
                    message.statval = reader.float();
                    break;
                }
            case 2: {
                    if (!(message.ordinalByUniverse && message.ordinalByUniverse.length))
                        message.ordinalByUniverse = [];
                    if ((tag & 7) === 2) {
                        let end2 = reader.uint32() + reader.pos;
                        while (reader.pos < end2)
                            message.ordinalByUniverse.push(reader.int32());
                    } else
                        message.ordinalByUniverse.push(reader.int32());
                    break;
                }
            case 4: {
                    if (!(message.percentileByPopulationByUniverse && message.percentileByPopulationByUniverse.length))
                        message.percentileByPopulationByUniverse = [];
                    if ((tag & 7) === 2) {
                        let end2 = reader.uint32() + reader.pos;
                        while (reader.pos < end2)
                            message.percentileByPopulationByUniverse.push(reader.int32());
                    } else
                        message.percentileByPopulationByUniverse.push(reader.int32());
                    break;
                }
            default:
                reader.skipType(tag & 7);
                break;
            }
        }
        return message;
    };

    /**
     * Decodes a StatisticRow message from the specified reader or buffer, length delimited.
     * @function decodeDelimited
     * @memberof StatisticRow
     * @static
     * @param {$protobuf.Reader|Uint8Array} reader Reader or buffer to decode from
     * @returns {StatisticRow} StatisticRow
     * @throws {Error} If the payload is not a reader or valid buffer
     * @throws {$protobuf.util.ProtocolError} If required fields are missing
     */
    StatisticRow.decodeDelimited = function decodeDelimited(reader) {
        if (!(reader instanceof $Reader))
            reader = new $Reader(reader);
        return this.decode(reader, reader.uint32());
    };

    /**
     * Verifies a StatisticRow message.
     * @function verify
     * @memberof StatisticRow
     * @static
     * @param {Object.<string,*>} message Plain object to verify
     * @returns {string|null} `null` if valid, otherwise the reason why it is not
     */
    StatisticRow.verify = function verify(message) {
        if (typeof message !== "object" || message === null)
            return "object expected";
        if (message.statval != null && message.hasOwnProperty("statval"))
            if (typeof message.statval !== "number")
                return "statval: number expected";
        if (message.ordinalByUniverse != null && message.hasOwnProperty("ordinalByUniverse")) {
            if (!Array.isArray(message.ordinalByUniverse))
                return "ordinalByUniverse: array expected";
            for (let i = 0; i < message.ordinalByUniverse.length; ++i)
                if (!$util.isInteger(message.ordinalByUniverse[i]))
                    return "ordinalByUniverse: integer[] expected";
        }
        if (message.percentileByPopulationByUniverse != null && message.hasOwnProperty("percentileByPopulationByUniverse")) {
            if (!Array.isArray(message.percentileByPopulationByUniverse))
                return "percentileByPopulationByUniverse: array expected";
            for (let i = 0; i < message.percentileByPopulationByUniverse.length; ++i)
                if (!$util.isInteger(message.percentileByPopulationByUniverse[i]))
                    return "percentileByPopulationByUniverse: integer[] expected";
        }
        return null;
    };

    /**
     * Creates a StatisticRow message from a plain object. Also converts values to their respective internal types.
     * @function fromObject
     * @memberof StatisticRow
     * @static
     * @param {Object.<string,*>} object Plain object
     * @returns {StatisticRow} StatisticRow
     */
    StatisticRow.fromObject = function fromObject(object) {
        if (object instanceof $root.StatisticRow)
            return object;
        let message = new $root.StatisticRow();
        if (object.statval != null)
            message.statval = Number(object.statval);
        if (object.ordinalByUniverse) {
            if (!Array.isArray(object.ordinalByUniverse))
                throw TypeError(".StatisticRow.ordinalByUniverse: array expected");
            message.ordinalByUniverse = [];
            for (let i = 0; i < object.ordinalByUniverse.length; ++i)
                message.ordinalByUniverse[i] = object.ordinalByUniverse[i] | 0;
        }
        if (object.percentileByPopulationByUniverse) {
            if (!Array.isArray(object.percentileByPopulationByUniverse))
                throw TypeError(".StatisticRow.percentileByPopulationByUniverse: array expected");
            message.percentileByPopulationByUniverse = [];
            for (let i = 0; i < object.percentileByPopulationByUniverse.length; ++i)
                message.percentileByPopulationByUniverse[i] = object.percentileByPopulationByUniverse[i] | 0;
        }
        return message;
    };

    /**
     * Creates a plain object from a StatisticRow message. Also converts values to other types if specified.
     * @function toObject
     * @memberof StatisticRow
     * @static
     * @param {StatisticRow} message StatisticRow
     * @param {$protobuf.IConversionOptions} [options] Conversion options
     * @returns {Object.<string,*>} Plain object
     */
    StatisticRow.toObject = function toObject(message, options) {
        if (!options)
            options = {};
        let object = {};
        if (options.arrays || options.defaults) {
            object.ordinalByUniverse = [];
            object.percentileByPopulationByUniverse = [];
        }
        if (options.defaults)
            object.statval = 0;
        if (message.statval != null && message.hasOwnProperty("statval"))
            object.statval = options.json && !isFinite(message.statval) ? String(message.statval) : message.statval;
        if (message.ordinalByUniverse && message.ordinalByUniverse.length) {
            object.ordinalByUniverse = [];
            for (let j = 0; j < message.ordinalByUniverse.length; ++j)
                object.ordinalByUniverse[j] = message.ordinalByUniverse[j];
        }
        if (message.percentileByPopulationByUniverse && message.percentileByPopulationByUniverse.length) {
            object.percentileByPopulationByUniverse = [];
            for (let j = 0; j < message.percentileByPopulationByUniverse.length; ++j)
                object.percentileByPopulationByUniverse[j] = message.percentileByPopulationByUniverse[j];
        }
        return object;
    };

    /**
     * Converts this StatisticRow to JSON.
     * @function toJSON
     * @memberof StatisticRow
     * @instance
     * @returns {Object.<string,*>} JSON object
     */
    StatisticRow.prototype.toJSON = function toJSON() {
        return this.constructor.toObject(this, $protobuf.util.toJSONOptions);
    };

    /**
     * Gets the default type url for StatisticRow
     * @function getTypeUrl
     * @memberof StatisticRow
     * @static
     * @param {string} [typeUrlPrefix] your custom typeUrlPrefix(default "type.googleapis.com")
     * @returns {string} The default type url
     */
    StatisticRow.getTypeUrl = function getTypeUrl(typeUrlPrefix) {
        if (typeUrlPrefix === undefined) {
            typeUrlPrefix = "type.googleapis.com";
        }
        return typeUrlPrefix + "/StatisticRow";
    };

    return StatisticRow;
})();

export const FirstOrLast = $root.FirstOrLast = (() => {

    /**
     * Properties of a FirstOrLast.
     * @exports IFirstOrLast
     * @interface IFirstOrLast
     * @property {number|null} [articleRowIdx] FirstOrLast articleRowIdx
     * @property {number|null} [articleUniversesIdx] FirstOrLast articleUniversesIdx
     * @property {boolean|null} [isFirst] FirstOrLast isFirst
     */

    /**
     * Constructs a new FirstOrLast.
     * @exports FirstOrLast
     * @classdesc Represents a FirstOrLast.
     * @implements IFirstOrLast
     * @constructor
     * @param {IFirstOrLast=} [properties] Properties to set
     */
    function FirstOrLast(properties) {
        if (properties)
            for (let keys = Object.keys(properties), i = 0; i < keys.length; ++i)
                if (properties[keys[i]] != null)
                    this[keys[i]] = properties[keys[i]];
    }

    /**
     * FirstOrLast articleRowIdx.
     * @member {number} articleRowIdx
     * @memberof FirstOrLast
     * @instance
     */
    FirstOrLast.prototype.articleRowIdx = 0;

    /**
     * FirstOrLast articleUniversesIdx.
     * @member {number} articleUniversesIdx
     * @memberof FirstOrLast
     * @instance
     */
    FirstOrLast.prototype.articleUniversesIdx = 0;

    /**
     * FirstOrLast isFirst.
     * @member {boolean} isFirst
     * @memberof FirstOrLast
     * @instance
     */
    FirstOrLast.prototype.isFirst = false;

    /**
     * Creates a new FirstOrLast instance using the specified properties.
     * @function create
     * @memberof FirstOrLast
     * @static
     * @param {IFirstOrLast=} [properties] Properties to set
     * @returns {FirstOrLast} FirstOrLast instance
     */
    FirstOrLast.create = function create(properties) {
        return new FirstOrLast(properties);
    };

    /**
     * Encodes the specified FirstOrLast message. Does not implicitly {@link FirstOrLast.verify|verify} messages.
     * @function encode
     * @memberof FirstOrLast
     * @static
     * @param {IFirstOrLast} message FirstOrLast message or plain object to encode
     * @param {$protobuf.Writer} [writer] Writer to encode to
     * @returns {$protobuf.Writer} Writer
     */
    FirstOrLast.encode = function encode(message, writer) {
        if (!writer)
            writer = $Writer.create();
        if (message.articleRowIdx != null && Object.hasOwnProperty.call(message, "articleRowIdx"))
            writer.uint32(/* id 1, wireType 0 =*/8).int32(message.articleRowIdx);
        if (message.articleUniversesIdx != null && Object.hasOwnProperty.call(message, "articleUniversesIdx"))
            writer.uint32(/* id 2, wireType 0 =*/16).int32(message.articleUniversesIdx);
        if (message.isFirst != null && Object.hasOwnProperty.call(message, "isFirst"))
            writer.uint32(/* id 3, wireType 0 =*/24).bool(message.isFirst);
        return writer;
    };

    /**
     * Encodes the specified FirstOrLast message, length delimited. Does not implicitly {@link FirstOrLast.verify|verify} messages.
     * @function encodeDelimited
     * @memberof FirstOrLast
     * @static
     * @param {IFirstOrLast} message FirstOrLast message or plain object to encode
     * @param {$protobuf.Writer} [writer] Writer to encode to
     * @returns {$protobuf.Writer} Writer
     */
    FirstOrLast.encodeDelimited = function encodeDelimited(message, writer) {
        return this.encode(message, writer).ldelim();
    };

    /**
     * Decodes a FirstOrLast message from the specified reader or buffer.
     * @function decode
     * @memberof FirstOrLast
     * @static
     * @param {$protobuf.Reader|Uint8Array} reader Reader or buffer to decode from
     * @param {number} [length] Message length if known beforehand
     * @returns {FirstOrLast} FirstOrLast
     * @throws {Error} If the payload is not a reader or valid buffer
     * @throws {$protobuf.util.ProtocolError} If required fields are missing
     */
    FirstOrLast.decode = function decode(reader, length) {
        if (!(reader instanceof $Reader))
            reader = $Reader.create(reader);
        let end = length === undefined ? reader.len : reader.pos + length, message = new $root.FirstOrLast();
        while (reader.pos < end) {
            let tag = reader.uint32();
            switch (tag >>> 3) {
            case 1: {
                    message.articleRowIdx = reader.int32();
                    break;
                }
            case 2: {
                    message.articleUniversesIdx = reader.int32();
                    break;
                }
            case 3: {
                    message.isFirst = reader.bool();
                    break;
                }
            default:
                reader.skipType(tag & 7);
                break;
            }
        }
        return message;
    };

    /**
     * Decodes a FirstOrLast message from the specified reader or buffer, length delimited.
     * @function decodeDelimited
     * @memberof FirstOrLast
     * @static
     * @param {$protobuf.Reader|Uint8Array} reader Reader or buffer to decode from
     * @returns {FirstOrLast} FirstOrLast
     * @throws {Error} If the payload is not a reader or valid buffer
     * @throws {$protobuf.util.ProtocolError} If required fields are missing
     */
    FirstOrLast.decodeDelimited = function decodeDelimited(reader) {
        if (!(reader instanceof $Reader))
            reader = new $Reader(reader);
        return this.decode(reader, reader.uint32());
    };

    /**
     * Verifies a FirstOrLast message.
     * @function verify
     * @memberof FirstOrLast
     * @static
     * @param {Object.<string,*>} message Plain object to verify
     * @returns {string|null} `null` if valid, otherwise the reason why it is not
     */
    FirstOrLast.verify = function verify(message) {
        if (typeof message !== "object" || message === null)
            return "object expected";
        if (message.articleRowIdx != null && message.hasOwnProperty("articleRowIdx"))
            if (!$util.isInteger(message.articleRowIdx))
                return "articleRowIdx: integer expected";
        if (message.articleUniversesIdx != null && message.hasOwnProperty("articleUniversesIdx"))
            if (!$util.isInteger(message.articleUniversesIdx))
                return "articleUniversesIdx: integer expected";
        if (message.isFirst != null && message.hasOwnProperty("isFirst"))
            if (typeof message.isFirst !== "boolean")
                return "isFirst: boolean expected";
        return null;
    };

    /**
     * Creates a FirstOrLast message from a plain object. Also converts values to their respective internal types.
     * @function fromObject
     * @memberof FirstOrLast
     * @static
     * @param {Object.<string,*>} object Plain object
     * @returns {FirstOrLast} FirstOrLast
     */
    FirstOrLast.fromObject = function fromObject(object) {
        if (object instanceof $root.FirstOrLast)
            return object;
        let message = new $root.FirstOrLast();
        if (object.articleRowIdx != null)
            message.articleRowIdx = object.articleRowIdx | 0;
        if (object.articleUniversesIdx != null)
            message.articleUniversesIdx = object.articleUniversesIdx | 0;
        if (object.isFirst != null)
            message.isFirst = Boolean(object.isFirst);
        return message;
    };

    /**
     * Creates a plain object from a FirstOrLast message. Also converts values to other types if specified.
     * @function toObject
     * @memberof FirstOrLast
     * @static
     * @param {FirstOrLast} message FirstOrLast
     * @param {$protobuf.IConversionOptions} [options] Conversion options
     * @returns {Object.<string,*>} Plain object
     */
    FirstOrLast.toObject = function toObject(message, options) {
        if (!options)
            options = {};
        let object = {};
        if (options.defaults) {
            object.articleRowIdx = 0;
            object.articleUniversesIdx = 0;
            object.isFirst = false;
        }
        if (message.articleRowIdx != null && message.hasOwnProperty("articleRowIdx"))
            object.articleRowIdx = message.articleRowIdx;
        if (message.articleUniversesIdx != null && message.hasOwnProperty("articleUniversesIdx"))
            object.articleUniversesIdx = message.articleUniversesIdx;
        if (message.isFirst != null && message.hasOwnProperty("isFirst"))
            object.isFirst = message.isFirst;
        return object;
    };

    /**
     * Converts this FirstOrLast to JSON.
     * @function toJSON
     * @memberof FirstOrLast
     * @instance
     * @returns {Object.<string,*>} JSON object
     */
    FirstOrLast.prototype.toJSON = function toJSON() {
        return this.constructor.toObject(this, $protobuf.util.toJSONOptions);
    };

    /**
     * Gets the default type url for FirstOrLast
     * @function getTypeUrl
     * @memberof FirstOrLast
     * @static
     * @param {string} [typeUrlPrefix] your custom typeUrlPrefix(default "type.googleapis.com")
     * @returns {string} The default type url
     */
    FirstOrLast.getTypeUrl = function getTypeUrl(typeUrlPrefix) {
        if (typeUrlPrefix === undefined) {
            typeUrlPrefix = "type.googleapis.com";
        }
        return typeUrlPrefix + "/FirstOrLast";
    };

    return FirstOrLast;
})();

export const RelatedButton = $root.RelatedButton = (() => {

    /**
     * Properties of a RelatedButton.
     * @exports IRelatedButton
     * @interface IRelatedButton
     * @property {string|null} [longname] RelatedButton longname
     * @property {string|null} [shortname] RelatedButton shortname
     * @property {string|null} [rowType] RelatedButton rowType
     */

    /**
     * Constructs a new RelatedButton.
     * @exports RelatedButton
     * @classdesc Represents a RelatedButton.
     * @implements IRelatedButton
     * @constructor
     * @param {IRelatedButton=} [properties] Properties to set
     */
    function RelatedButton(properties) {
        if (properties)
            for (let keys = Object.keys(properties), i = 0; i < keys.length; ++i)
                if (properties[keys[i]] != null)
                    this[keys[i]] = properties[keys[i]];
    }

    /**
     * RelatedButton longname.
     * @member {string} longname
     * @memberof RelatedButton
     * @instance
     */
    RelatedButton.prototype.longname = "";

    /**
     * RelatedButton shortname.
     * @member {string} shortname
     * @memberof RelatedButton
     * @instance
     */
    RelatedButton.prototype.shortname = "";

    /**
     * RelatedButton rowType.
     * @member {string} rowType
     * @memberof RelatedButton
     * @instance
     */
    RelatedButton.prototype.rowType = "";

    /**
     * Creates a new RelatedButton instance using the specified properties.
     * @function create
     * @memberof RelatedButton
     * @static
     * @param {IRelatedButton=} [properties] Properties to set
     * @returns {RelatedButton} RelatedButton instance
     */
    RelatedButton.create = function create(properties) {
        return new RelatedButton(properties);
    };

    /**
     * Encodes the specified RelatedButton message. Does not implicitly {@link RelatedButton.verify|verify} messages.
     * @function encode
     * @memberof RelatedButton
     * @static
     * @param {IRelatedButton} message RelatedButton message or plain object to encode
     * @param {$protobuf.Writer} [writer] Writer to encode to
     * @returns {$protobuf.Writer} Writer
     */
    RelatedButton.encode = function encode(message, writer) {
        if (!writer)
            writer = $Writer.create();
        if (message.longname != null && Object.hasOwnProperty.call(message, "longname"))
            writer.uint32(/* id 1, wireType 2 =*/10).string(message.longname);
        if (message.shortname != null && Object.hasOwnProperty.call(message, "shortname"))
            writer.uint32(/* id 2, wireType 2 =*/18).string(message.shortname);
        if (message.rowType != null && Object.hasOwnProperty.call(message, "rowType"))
            writer.uint32(/* id 3, wireType 2 =*/26).string(message.rowType);
        return writer;
    };

    /**
     * Encodes the specified RelatedButton message, length delimited. Does not implicitly {@link RelatedButton.verify|verify} messages.
     * @function encodeDelimited
     * @memberof RelatedButton
     * @static
     * @param {IRelatedButton} message RelatedButton message or plain object to encode
     * @param {$protobuf.Writer} [writer] Writer to encode to
     * @returns {$protobuf.Writer} Writer
     */
    RelatedButton.encodeDelimited = function encodeDelimited(message, writer) {
        return this.encode(message, writer).ldelim();
    };

    /**
     * Decodes a RelatedButton message from the specified reader or buffer.
     * @function decode
     * @memberof RelatedButton
     * @static
     * @param {$protobuf.Reader|Uint8Array} reader Reader or buffer to decode from
     * @param {number} [length] Message length if known beforehand
     * @returns {RelatedButton} RelatedButton
     * @throws {Error} If the payload is not a reader or valid buffer
     * @throws {$protobuf.util.ProtocolError} If required fields are missing
     */
    RelatedButton.decode = function decode(reader, length) {
        if (!(reader instanceof $Reader))
            reader = $Reader.create(reader);
        let end = length === undefined ? reader.len : reader.pos + length, message = new $root.RelatedButton();
        while (reader.pos < end) {
            let tag = reader.uint32();
            switch (tag >>> 3) {
            case 1: {
                    message.longname = reader.string();
                    break;
                }
            case 2: {
                    message.shortname = reader.string();
                    break;
                }
            case 3: {
                    message.rowType = reader.string();
                    break;
                }
            default:
                reader.skipType(tag & 7);
                break;
            }
        }
        return message;
    };

    /**
     * Decodes a RelatedButton message from the specified reader or buffer, length delimited.
     * @function decodeDelimited
     * @memberof RelatedButton
     * @static
     * @param {$protobuf.Reader|Uint8Array} reader Reader or buffer to decode from
     * @returns {RelatedButton} RelatedButton
     * @throws {Error} If the payload is not a reader or valid buffer
     * @throws {$protobuf.util.ProtocolError} If required fields are missing
     */
    RelatedButton.decodeDelimited = function decodeDelimited(reader) {
        if (!(reader instanceof $Reader))
            reader = new $Reader(reader);
        return this.decode(reader, reader.uint32());
    };

    /**
     * Verifies a RelatedButton message.
     * @function verify
     * @memberof RelatedButton
     * @static
     * @param {Object.<string,*>} message Plain object to verify
     * @returns {string|null} `null` if valid, otherwise the reason why it is not
     */
    RelatedButton.verify = function verify(message) {
        if (typeof message !== "object" || message === null)
            return "object expected";
        if (message.longname != null && message.hasOwnProperty("longname"))
            if (!$util.isString(message.longname))
                return "longname: string expected";
        if (message.shortname != null && message.hasOwnProperty("shortname"))
            if (!$util.isString(message.shortname))
                return "shortname: string expected";
        if (message.rowType != null && message.hasOwnProperty("rowType"))
            if (!$util.isString(message.rowType))
                return "rowType: string expected";
        return null;
    };

    /**
     * Creates a RelatedButton message from a plain object. Also converts values to their respective internal types.
     * @function fromObject
     * @memberof RelatedButton
     * @static
     * @param {Object.<string,*>} object Plain object
     * @returns {RelatedButton} RelatedButton
     */
    RelatedButton.fromObject = function fromObject(object) {
        if (object instanceof $root.RelatedButton)
            return object;
        let message = new $root.RelatedButton();
        if (object.longname != null)
            message.longname = String(object.longname);
        if (object.shortname != null)
            message.shortname = String(object.shortname);
        if (object.rowType != null)
            message.rowType = String(object.rowType);
        return message;
    };

    /**
     * Creates a plain object from a RelatedButton message. Also converts values to other types if specified.
     * @function toObject
     * @memberof RelatedButton
     * @static
     * @param {RelatedButton} message RelatedButton
     * @param {$protobuf.IConversionOptions} [options] Conversion options
     * @returns {Object.<string,*>} Plain object
     */
    RelatedButton.toObject = function toObject(message, options) {
        if (!options)
            options = {};
        let object = {};
        if (options.defaults) {
            object.longname = "";
            object.shortname = "";
            object.rowType = "";
        }
        if (message.longname != null && message.hasOwnProperty("longname"))
            object.longname = message.longname;
        if (message.shortname != null && message.hasOwnProperty("shortname"))
            object.shortname = message.shortname;
        if (message.rowType != null && message.hasOwnProperty("rowType"))
            object.rowType = message.rowType;
        return object;
    };

    /**
     * Converts this RelatedButton to JSON.
     * @function toJSON
     * @memberof RelatedButton
     * @instance
     * @returns {Object.<string,*>} JSON object
     */
    RelatedButton.prototype.toJSON = function toJSON() {
        return this.constructor.toObject(this, $protobuf.util.toJSONOptions);
    };

    /**
     * Gets the default type url for RelatedButton
     * @function getTypeUrl
     * @memberof RelatedButton
     * @static
     * @param {string} [typeUrlPrefix] your custom typeUrlPrefix(default "type.googleapis.com")
     * @returns {string} The default type url
     */
    RelatedButton.getTypeUrl = function getTypeUrl(typeUrlPrefix) {
        if (typeUrlPrefix === undefined) {
            typeUrlPrefix = "type.googleapis.com";
        }
        return typeUrlPrefix + "/RelatedButton";
    };

    return RelatedButton;
})();

export const RelatedButtons = $root.RelatedButtons = (() => {

    /**
     * Properties of a RelatedButtons.
     * @exports IRelatedButtons
     * @interface IRelatedButtons
     * @property {string|null} [relationshipType] RelatedButtons relationshipType
     * @property {Array.<IRelatedButton>|null} [buttons] RelatedButtons buttons
     */

    /**
     * Constructs a new RelatedButtons.
     * @exports RelatedButtons
     * @classdesc Represents a RelatedButtons.
     * @implements IRelatedButtons
     * @constructor
     * @param {IRelatedButtons=} [properties] Properties to set
     */
    function RelatedButtons(properties) {
        this.buttons = [];
        if (properties)
            for (let keys = Object.keys(properties), i = 0; i < keys.length; ++i)
                if (properties[keys[i]] != null)
                    this[keys[i]] = properties[keys[i]];
    }

    /**
     * RelatedButtons relationshipType.
     * @member {string} relationshipType
     * @memberof RelatedButtons
     * @instance
     */
    RelatedButtons.prototype.relationshipType = "";

    /**
     * RelatedButtons buttons.
     * @member {Array.<IRelatedButton>} buttons
     * @memberof RelatedButtons
     * @instance
     */
    RelatedButtons.prototype.buttons = $util.emptyArray;

    /**
     * Creates a new RelatedButtons instance using the specified properties.
     * @function create
     * @memberof RelatedButtons
     * @static
     * @param {IRelatedButtons=} [properties] Properties to set
     * @returns {RelatedButtons} RelatedButtons instance
     */
    RelatedButtons.create = function create(properties) {
        return new RelatedButtons(properties);
    };

    /**
     * Encodes the specified RelatedButtons message. Does not implicitly {@link RelatedButtons.verify|verify} messages.
     * @function encode
     * @memberof RelatedButtons
     * @static
     * @param {IRelatedButtons} message RelatedButtons message or plain object to encode
     * @param {$protobuf.Writer} [writer] Writer to encode to
     * @returns {$protobuf.Writer} Writer
     */
    RelatedButtons.encode = function encode(message, writer) {
        if (!writer)
            writer = $Writer.create();
        if (message.relationshipType != null && Object.hasOwnProperty.call(message, "relationshipType"))
            writer.uint32(/* id 1, wireType 2 =*/10).string(message.relationshipType);
        if (message.buttons != null && message.buttons.length)
            for (let i = 0; i < message.buttons.length; ++i)
                $root.RelatedButton.encode(message.buttons[i], writer.uint32(/* id 2, wireType 2 =*/18).fork()).ldelim();
        return writer;
    };

    /**
     * Encodes the specified RelatedButtons message, length delimited. Does not implicitly {@link RelatedButtons.verify|verify} messages.
     * @function encodeDelimited
     * @memberof RelatedButtons
     * @static
     * @param {IRelatedButtons} message RelatedButtons message or plain object to encode
     * @param {$protobuf.Writer} [writer] Writer to encode to
     * @returns {$protobuf.Writer} Writer
     */
    RelatedButtons.encodeDelimited = function encodeDelimited(message, writer) {
        return this.encode(message, writer).ldelim();
    };

    /**
     * Decodes a RelatedButtons message from the specified reader or buffer.
     * @function decode
     * @memberof RelatedButtons
     * @static
     * @param {$protobuf.Reader|Uint8Array} reader Reader or buffer to decode from
     * @param {number} [length] Message length if known beforehand
     * @returns {RelatedButtons} RelatedButtons
     * @throws {Error} If the payload is not a reader or valid buffer
     * @throws {$protobuf.util.ProtocolError} If required fields are missing
     */
    RelatedButtons.decode = function decode(reader, length) {
        if (!(reader instanceof $Reader))
            reader = $Reader.create(reader);
        let end = length === undefined ? reader.len : reader.pos + length, message = new $root.RelatedButtons();
        while (reader.pos < end) {
            let tag = reader.uint32();
            switch (tag >>> 3) {
            case 1: {
                    message.relationshipType = reader.string();
                    break;
                }
            case 2: {
                    if (!(message.buttons && message.buttons.length))
                        message.buttons = [];
                    message.buttons.push($root.RelatedButton.decode(reader, reader.uint32()));
                    break;
                }
            default:
                reader.skipType(tag & 7);
                break;
            }
        }
        return message;
    };

    /**
     * Decodes a RelatedButtons message from the specified reader or buffer, length delimited.
     * @function decodeDelimited
     * @memberof RelatedButtons
     * @static
     * @param {$protobuf.Reader|Uint8Array} reader Reader or buffer to decode from
     * @returns {RelatedButtons} RelatedButtons
     * @throws {Error} If the payload is not a reader or valid buffer
     * @throws {$protobuf.util.ProtocolError} If required fields are missing
     */
    RelatedButtons.decodeDelimited = function decodeDelimited(reader) {
        if (!(reader instanceof $Reader))
            reader = new $Reader(reader);
        return this.decode(reader, reader.uint32());
    };

    /**
     * Verifies a RelatedButtons message.
     * @function verify
     * @memberof RelatedButtons
     * @static
     * @param {Object.<string,*>} message Plain object to verify
     * @returns {string|null} `null` if valid, otherwise the reason why it is not
     */
    RelatedButtons.verify = function verify(message) {
        if (typeof message !== "object" || message === null)
            return "object expected";
        if (message.relationshipType != null && message.hasOwnProperty("relationshipType"))
            if (!$util.isString(message.relationshipType))
                return "relationshipType: string expected";
        if (message.buttons != null && message.hasOwnProperty("buttons")) {
            if (!Array.isArray(message.buttons))
                return "buttons: array expected";
            for (let i = 0; i < message.buttons.length; ++i) {
                let error = $root.RelatedButton.verify(message.buttons[i]);
                if (error)
                    return "buttons." + error;
            }
        }
        return null;
    };

    /**
     * Creates a RelatedButtons message from a plain object. Also converts values to their respective internal types.
     * @function fromObject
     * @memberof RelatedButtons
     * @static
     * @param {Object.<string,*>} object Plain object
     * @returns {RelatedButtons} RelatedButtons
     */
    RelatedButtons.fromObject = function fromObject(object) {
        if (object instanceof $root.RelatedButtons)
            return object;
        let message = new $root.RelatedButtons();
        if (object.relationshipType != null)
            message.relationshipType = String(object.relationshipType);
        if (object.buttons) {
            if (!Array.isArray(object.buttons))
                throw TypeError(".RelatedButtons.buttons: array expected");
            message.buttons = [];
            for (let i = 0; i < object.buttons.length; ++i) {
                if (typeof object.buttons[i] !== "object")
                    throw TypeError(".RelatedButtons.buttons: object expected");
                message.buttons[i] = $root.RelatedButton.fromObject(object.buttons[i]);
            }
        }
        return message;
    };

    /**
     * Creates a plain object from a RelatedButtons message. Also converts values to other types if specified.
     * @function toObject
     * @memberof RelatedButtons
     * @static
     * @param {RelatedButtons} message RelatedButtons
     * @param {$protobuf.IConversionOptions} [options] Conversion options
     * @returns {Object.<string,*>} Plain object
     */
    RelatedButtons.toObject = function toObject(message, options) {
        if (!options)
            options = {};
        let object = {};
        if (options.arrays || options.defaults)
            object.buttons = [];
        if (options.defaults)
            object.relationshipType = "";
        if (message.relationshipType != null && message.hasOwnProperty("relationshipType"))
            object.relationshipType = message.relationshipType;
        if (message.buttons && message.buttons.length) {
            object.buttons = [];
            for (let j = 0; j < message.buttons.length; ++j)
                object.buttons[j] = $root.RelatedButton.toObject(message.buttons[j], options);
        }
        return object;
    };

    /**
     * Converts this RelatedButtons to JSON.
     * @function toJSON
     * @memberof RelatedButtons
     * @instance
     * @returns {Object.<string,*>} JSON object
     */
    RelatedButtons.prototype.toJSON = function toJSON() {
        return this.constructor.toObject(this, $protobuf.util.toJSONOptions);
    };

    /**
     * Gets the default type url for RelatedButtons
     * @function getTypeUrl
     * @memberof RelatedButtons
     * @static
     * @param {string} [typeUrlPrefix] your custom typeUrlPrefix(default "type.googleapis.com")
     * @returns {string} The default type url
     */
    RelatedButtons.getTypeUrl = function getTypeUrl(typeUrlPrefix) {
        if (typeUrlPrefix === undefined) {
            typeUrlPrefix = "type.googleapis.com";
        }
        return typeUrlPrefix + "/RelatedButtons";
    };

    return RelatedButtons;
})();

export const Histogram = $root.Histogram = (() => {

    /**
     * Properties of a Histogram.
     * @exports IHistogram
     * @interface IHistogram
     * @property {number|null} [binMin] Histogram binMin
     * @property {number|null} [binSize] Histogram binSize
     * @property {Array.<number>|null} [counts] Histogram counts
     */

    /**
     * Constructs a new Histogram.
     * @exports Histogram
     * @classdesc Represents a Histogram.
     * @implements IHistogram
     * @constructor
     * @param {IHistogram=} [properties] Properties to set
     */
    function Histogram(properties) {
        this.counts = [];
        if (properties)
            for (let keys = Object.keys(properties), i = 0; i < keys.length; ++i)
                if (properties[keys[i]] != null)
                    this[keys[i]] = properties[keys[i]];
    }

    /**
     * Histogram binMin.
     * @member {number} binMin
     * @memberof Histogram
     * @instance
     */
    Histogram.prototype.binMin = 0;

    /**
     * Histogram binSize.
     * @member {number} binSize
     * @memberof Histogram
     * @instance
     */
    Histogram.prototype.binSize = 0;

    /**
     * Histogram counts.
     * @member {Array.<number>} counts
     * @memberof Histogram
     * @instance
     */
    Histogram.prototype.counts = $util.emptyArray;

    /**
     * Creates a new Histogram instance using the specified properties.
     * @function create
     * @memberof Histogram
     * @static
     * @param {IHistogram=} [properties] Properties to set
     * @returns {Histogram} Histogram instance
     */
    Histogram.create = function create(properties) {
        return new Histogram(properties);
    };

    /**
     * Encodes the specified Histogram message. Does not implicitly {@link Histogram.verify|verify} messages.
     * @function encode
     * @memberof Histogram
     * @static
     * @param {IHistogram} message Histogram message or plain object to encode
     * @param {$protobuf.Writer} [writer] Writer to encode to
     * @returns {$protobuf.Writer} Writer
     */
    Histogram.encode = function encode(message, writer) {
        if (!writer)
            writer = $Writer.create();
        if (message.binMin != null && Object.hasOwnProperty.call(message, "binMin"))
            writer.uint32(/* id 1, wireType 5 =*/13).float(message.binMin);
        if (message.binSize != null && Object.hasOwnProperty.call(message, "binSize"))
            writer.uint32(/* id 2, wireType 5 =*/21).float(message.binSize);
        if (message.counts != null && message.counts.length) {
            writer.uint32(/* id 3, wireType 2 =*/26).fork();
            for (let i = 0; i < message.counts.length; ++i)
                writer.int32(message.counts[i]);
            writer.ldelim();
        }
        return writer;
    };

    /**
     * Encodes the specified Histogram message, length delimited. Does not implicitly {@link Histogram.verify|verify} messages.
     * @function encodeDelimited
     * @memberof Histogram
     * @static
     * @param {IHistogram} message Histogram message or plain object to encode
     * @param {$protobuf.Writer} [writer] Writer to encode to
     * @returns {$protobuf.Writer} Writer
     */
    Histogram.encodeDelimited = function encodeDelimited(message, writer) {
        return this.encode(message, writer).ldelim();
    };

    /**
     * Decodes a Histogram message from the specified reader or buffer.
     * @function decode
     * @memberof Histogram
     * @static
     * @param {$protobuf.Reader|Uint8Array} reader Reader or buffer to decode from
     * @param {number} [length] Message length if known beforehand
     * @returns {Histogram} Histogram
     * @throws {Error} If the payload is not a reader or valid buffer
     * @throws {$protobuf.util.ProtocolError} If required fields are missing
     */
    Histogram.decode = function decode(reader, length) {
        if (!(reader instanceof $Reader))
            reader = $Reader.create(reader);
        let end = length === undefined ? reader.len : reader.pos + length, message = new $root.Histogram();
        while (reader.pos < end) {
            let tag = reader.uint32();
            switch (tag >>> 3) {
            case 1: {
                    message.binMin = reader.float();
                    break;
                }
            case 2: {
                    message.binSize = reader.float();
                    break;
                }
            case 3: {
                    if (!(message.counts && message.counts.length))
                        message.counts = [];
                    if ((tag & 7) === 2) {
                        let end2 = reader.uint32() + reader.pos;
                        while (reader.pos < end2)
                            message.counts.push(reader.int32());
                    } else
                        message.counts.push(reader.int32());
                    break;
                }
            default:
                reader.skipType(tag & 7);
                break;
            }
        }
        return message;
    };

    /**
     * Decodes a Histogram message from the specified reader or buffer, length delimited.
     * @function decodeDelimited
     * @memberof Histogram
     * @static
     * @param {$protobuf.Reader|Uint8Array} reader Reader or buffer to decode from
     * @returns {Histogram} Histogram
     * @throws {Error} If the payload is not a reader or valid buffer
     * @throws {$protobuf.util.ProtocolError} If required fields are missing
     */
    Histogram.decodeDelimited = function decodeDelimited(reader) {
        if (!(reader instanceof $Reader))
            reader = new $Reader(reader);
        return this.decode(reader, reader.uint32());
    };

    /**
     * Verifies a Histogram message.
     * @function verify
     * @memberof Histogram
     * @static
     * @param {Object.<string,*>} message Plain object to verify
     * @returns {string|null} `null` if valid, otherwise the reason why it is not
     */
    Histogram.verify = function verify(message) {
        if (typeof message !== "object" || message === null)
            return "object expected";
        if (message.binMin != null && message.hasOwnProperty("binMin"))
            if (typeof message.binMin !== "number")
                return "binMin: number expected";
        if (message.binSize != null && message.hasOwnProperty("binSize"))
            if (typeof message.binSize !== "number")
                return "binSize: number expected";
        if (message.counts != null && message.hasOwnProperty("counts")) {
            if (!Array.isArray(message.counts))
                return "counts: array expected";
            for (let i = 0; i < message.counts.length; ++i)
                if (!$util.isInteger(message.counts[i]))
                    return "counts: integer[] expected";
        }
        return null;
    };

    /**
     * Creates a Histogram message from a plain object. Also converts values to their respective internal types.
     * @function fromObject
     * @memberof Histogram
     * @static
     * @param {Object.<string,*>} object Plain object
     * @returns {Histogram} Histogram
     */
    Histogram.fromObject = function fromObject(object) {
        if (object instanceof $root.Histogram)
            return object;
        let message = new $root.Histogram();
        if (object.binMin != null)
            message.binMin = Number(object.binMin);
        if (object.binSize != null)
            message.binSize = Number(object.binSize);
        if (object.counts) {
            if (!Array.isArray(object.counts))
                throw TypeError(".Histogram.counts: array expected");
            message.counts = [];
            for (let i = 0; i < object.counts.length; ++i)
                message.counts[i] = object.counts[i] | 0;
        }
        return message;
    };

    /**
     * Creates a plain object from a Histogram message. Also converts values to other types if specified.
     * @function toObject
     * @memberof Histogram
     * @static
     * @param {Histogram} message Histogram
     * @param {$protobuf.IConversionOptions} [options] Conversion options
     * @returns {Object.<string,*>} Plain object
     */
    Histogram.toObject = function toObject(message, options) {
        if (!options)
            options = {};
        let object = {};
        if (options.arrays || options.defaults)
            object.counts = [];
        if (options.defaults) {
            object.binMin = 0;
            object.binSize = 0;
        }
        if (message.binMin != null && message.hasOwnProperty("binMin"))
            object.binMin = options.json && !isFinite(message.binMin) ? String(message.binMin) : message.binMin;
        if (message.binSize != null && message.hasOwnProperty("binSize"))
            object.binSize = options.json && !isFinite(message.binSize) ? String(message.binSize) : message.binSize;
        if (message.counts && message.counts.length) {
            object.counts = [];
            for (let j = 0; j < message.counts.length; ++j)
                object.counts[j] = message.counts[j];
        }
        return object;
    };

    /**
     * Converts this Histogram to JSON.
     * @function toJSON
     * @memberof Histogram
     * @instance
     * @returns {Object.<string,*>} JSON object
     */
    Histogram.prototype.toJSON = function toJSON() {
        return this.constructor.toObject(this, $protobuf.util.toJSONOptions);
    };

    /**
     * Gets the default type url for Histogram
     * @function getTypeUrl
     * @memberof Histogram
     * @static
     * @param {string} [typeUrlPrefix] your custom typeUrlPrefix(default "type.googleapis.com")
     * @returns {string} The default type url
     */
    Histogram.getTypeUrl = function getTypeUrl(typeUrlPrefix) {
        if (typeUrlPrefix === undefined) {
            typeUrlPrefix = "type.googleapis.com";
        }
        return typeUrlPrefix + "/Histogram";
    };

    return Histogram;
})();

export const TimeSeries = $root.TimeSeries = (() => {

    /**
     * Properties of a TimeSeries.
     * @exports ITimeSeries
     * @interface ITimeSeries
     * @property {Array.<number>|null} [values] TimeSeries values
     */

    /**
     * Constructs a new TimeSeries.
     * @exports TimeSeries
     * @classdesc Represents a TimeSeries.
     * @implements ITimeSeries
     * @constructor
     * @param {ITimeSeries=} [properties] Properties to set
     */
    function TimeSeries(properties) {
        this.values = [];
        if (properties)
            for (let keys = Object.keys(properties), i = 0; i < keys.length; ++i)
                if (properties[keys[i]] != null)
                    this[keys[i]] = properties[keys[i]];
    }

    /**
     * TimeSeries values.
     * @member {Array.<number>} values
     * @memberof TimeSeries
     * @instance
     */
    TimeSeries.prototype.values = $util.emptyArray;

    /**
     * Creates a new TimeSeries instance using the specified properties.
     * @function create
     * @memberof TimeSeries
     * @static
     * @param {ITimeSeries=} [properties] Properties to set
     * @returns {TimeSeries} TimeSeries instance
     */
    TimeSeries.create = function create(properties) {
        return new TimeSeries(properties);
    };

    /**
     * Encodes the specified TimeSeries message. Does not implicitly {@link TimeSeries.verify|verify} messages.
     * @function encode
     * @memberof TimeSeries
     * @static
     * @param {ITimeSeries} message TimeSeries message or plain object to encode
     * @param {$protobuf.Writer} [writer] Writer to encode to
     * @returns {$protobuf.Writer} Writer
     */
    TimeSeries.encode = function encode(message, writer) {
        if (!writer)
            writer = $Writer.create();
        if (message.values != null && message.values.length) {
            writer.uint32(/* id 1, wireType 2 =*/10).fork();
            for (let i = 0; i < message.values.length; ++i)
                writer.float(message.values[i]);
            writer.ldelim();
        }
        return writer;
    };

    /**
     * Encodes the specified TimeSeries message, length delimited. Does not implicitly {@link TimeSeries.verify|verify} messages.
     * @function encodeDelimited
     * @memberof TimeSeries
     * @static
     * @param {ITimeSeries} message TimeSeries message or plain object to encode
     * @param {$protobuf.Writer} [writer] Writer to encode to
     * @returns {$protobuf.Writer} Writer
     */
    TimeSeries.encodeDelimited = function encodeDelimited(message, writer) {
        return this.encode(message, writer).ldelim();
    };

    /**
     * Decodes a TimeSeries message from the specified reader or buffer.
     * @function decode
     * @memberof TimeSeries
     * @static
     * @param {$protobuf.Reader|Uint8Array} reader Reader or buffer to decode from
     * @param {number} [length] Message length if known beforehand
     * @returns {TimeSeries} TimeSeries
     * @throws {Error} If the payload is not a reader or valid buffer
     * @throws {$protobuf.util.ProtocolError} If required fields are missing
     */
    TimeSeries.decode = function decode(reader, length) {
        if (!(reader instanceof $Reader))
            reader = $Reader.create(reader);
        let end = length === undefined ? reader.len : reader.pos + length, message = new $root.TimeSeries();
        while (reader.pos < end) {
            let tag = reader.uint32();
            switch (tag >>> 3) {
            case 1: {
                    if (!(message.values && message.values.length))
                        message.values = [];
                    if ((tag & 7) === 2) {
                        let end2 = reader.uint32() + reader.pos;
                        while (reader.pos < end2)
                            message.values.push(reader.float());
                    } else
                        message.values.push(reader.float());
                    break;
                }
            default:
                reader.skipType(tag & 7);
                break;
            }
        }
        return message;
    };

    /**
     * Decodes a TimeSeries message from the specified reader or buffer, length delimited.
     * @function decodeDelimited
     * @memberof TimeSeries
     * @static
     * @param {$protobuf.Reader|Uint8Array} reader Reader or buffer to decode from
     * @returns {TimeSeries} TimeSeries
     * @throws {Error} If the payload is not a reader or valid buffer
     * @throws {$protobuf.util.ProtocolError} If required fields are missing
     */
    TimeSeries.decodeDelimited = function decodeDelimited(reader) {
        if (!(reader instanceof $Reader))
            reader = new $Reader(reader);
        return this.decode(reader, reader.uint32());
    };

    /**
     * Verifies a TimeSeries message.
     * @function verify
     * @memberof TimeSeries
     * @static
     * @param {Object.<string,*>} message Plain object to verify
     * @returns {string|null} `null` if valid, otherwise the reason why it is not
     */
    TimeSeries.verify = function verify(message) {
        if (typeof message !== "object" || message === null)
            return "object expected";
        if (message.values != null && message.hasOwnProperty("values")) {
            if (!Array.isArray(message.values))
                return "values: array expected";
            for (let i = 0; i < message.values.length; ++i)
                if (typeof message.values[i] !== "number")
                    return "values: number[] expected";
        }
        return null;
    };

    /**
     * Creates a TimeSeries message from a plain object. Also converts values to their respective internal types.
     * @function fromObject
     * @memberof TimeSeries
     * @static
     * @param {Object.<string,*>} object Plain object
     * @returns {TimeSeries} TimeSeries
     */
    TimeSeries.fromObject = function fromObject(object) {
        if (object instanceof $root.TimeSeries)
            return object;
        let message = new $root.TimeSeries();
        if (object.values) {
            if (!Array.isArray(object.values))
                throw TypeError(".TimeSeries.values: array expected");
            message.values = [];
            for (let i = 0; i < object.values.length; ++i)
                message.values[i] = Number(object.values[i]);
        }
        return message;
    };

    /**
     * Creates a plain object from a TimeSeries message. Also converts values to other types if specified.
     * @function toObject
     * @memberof TimeSeries
     * @static
     * @param {TimeSeries} message TimeSeries
     * @param {$protobuf.IConversionOptions} [options] Conversion options
     * @returns {Object.<string,*>} Plain object
     */
    TimeSeries.toObject = function toObject(message, options) {
        if (!options)
            options = {};
        let object = {};
        if (options.arrays || options.defaults)
            object.values = [];
        if (message.values && message.values.length) {
            object.values = [];
            for (let j = 0; j < message.values.length; ++j)
                object.values[j] = options.json && !isFinite(message.values[j]) ? String(message.values[j]) : message.values[j];
        }
        return object;
    };

    /**
     * Converts this TimeSeries to JSON.
     * @function toJSON
     * @memberof TimeSeries
     * @instance
     * @returns {Object.<string,*>} JSON object
     */
    TimeSeries.prototype.toJSON = function toJSON() {
        return this.constructor.toObject(this, $protobuf.util.toJSONOptions);
    };

    /**
     * Gets the default type url for TimeSeries
     * @function getTypeUrl
     * @memberof TimeSeries
     * @static
     * @param {string} [typeUrlPrefix] your custom typeUrlPrefix(default "type.googleapis.com")
     * @returns {string} The default type url
     */
    TimeSeries.getTypeUrl = function getTypeUrl(typeUrlPrefix) {
        if (typeUrlPrefix === undefined) {
            typeUrlPrefix = "type.googleapis.com";
        }
        return typeUrlPrefix + "/TimeSeries";
    };

    return TimeSeries;
})();

export const ExtraStatistic = $root.ExtraStatistic = (() => {

    /**
     * Properties of an ExtraStatistic.
     * @exports IExtraStatistic
     * @interface IExtraStatistic
     * @property {IHistogram|null} [histogram] ExtraStatistic histogram
     * @property {ITimeSeries|null} [timeseries] ExtraStatistic timeseries
     */

    /**
     * Constructs a new ExtraStatistic.
     * @exports ExtraStatistic
     * @classdesc Represents an ExtraStatistic.
     * @implements IExtraStatistic
     * @constructor
     * @param {IExtraStatistic=} [properties] Properties to set
     */
    function ExtraStatistic(properties) {
        if (properties)
            for (let keys = Object.keys(properties), i = 0; i < keys.length; ++i)
                if (properties[keys[i]] != null)
                    this[keys[i]] = properties[keys[i]];
    }

    /**
     * ExtraStatistic histogram.
     * @member {IHistogram|null|undefined} histogram
     * @memberof ExtraStatistic
     * @instance
     */
    ExtraStatistic.prototype.histogram = null;

    /**
     * ExtraStatistic timeseries.
     * @member {ITimeSeries|null|undefined} timeseries
     * @memberof ExtraStatistic
     * @instance
     */
    ExtraStatistic.prototype.timeseries = null;

    // OneOf field names bound to virtual getters and setters
    let $oneOfFields;

    /**
     * ExtraStatistic _histogram.
     * @member {"histogram"|undefined} _histogram
     * @memberof ExtraStatistic
     * @instance
     */
    Object.defineProperty(ExtraStatistic.prototype, "_histogram", {
        get: $util.oneOfGetter($oneOfFields = ["histogram"]),
        set: $util.oneOfSetter($oneOfFields)
    });

    /**
     * ExtraStatistic _timeseries.
     * @member {"timeseries"|undefined} _timeseries
     * @memberof ExtraStatistic
     * @instance
     */
    Object.defineProperty(ExtraStatistic.prototype, "_timeseries", {
        get: $util.oneOfGetter($oneOfFields = ["timeseries"]),
        set: $util.oneOfSetter($oneOfFields)
    });

    /**
     * Creates a new ExtraStatistic instance using the specified properties.
     * @function create
     * @memberof ExtraStatistic
     * @static
     * @param {IExtraStatistic=} [properties] Properties to set
     * @returns {ExtraStatistic} ExtraStatistic instance
     */
    ExtraStatistic.create = function create(properties) {
        return new ExtraStatistic(properties);
    };

    /**
     * Encodes the specified ExtraStatistic message. Does not implicitly {@link ExtraStatistic.verify|verify} messages.
     * @function encode
     * @memberof ExtraStatistic
     * @static
     * @param {IExtraStatistic} message ExtraStatistic message or plain object to encode
     * @param {$protobuf.Writer} [writer] Writer to encode to
     * @returns {$protobuf.Writer} Writer
     */
    ExtraStatistic.encode = function encode(message, writer) {
        if (!writer)
            writer = $Writer.create();
        if (message.histogram != null && Object.hasOwnProperty.call(message, "histogram"))
            $root.Histogram.encode(message.histogram, writer.uint32(/* id 1, wireType 2 =*/10).fork()).ldelim();
        if (message.timeseries != null && Object.hasOwnProperty.call(message, "timeseries"))
            $root.TimeSeries.encode(message.timeseries, writer.uint32(/* id 2, wireType 2 =*/18).fork()).ldelim();
        return writer;
    };

    /**
     * Encodes the specified ExtraStatistic message, length delimited. Does not implicitly {@link ExtraStatistic.verify|verify} messages.
     * @function encodeDelimited
     * @memberof ExtraStatistic
     * @static
     * @param {IExtraStatistic} message ExtraStatistic message or plain object to encode
     * @param {$protobuf.Writer} [writer] Writer to encode to
     * @returns {$protobuf.Writer} Writer
     */
    ExtraStatistic.encodeDelimited = function encodeDelimited(message, writer) {
        return this.encode(message, writer).ldelim();
    };

    /**
     * Decodes an ExtraStatistic message from the specified reader or buffer.
     * @function decode
     * @memberof ExtraStatistic
     * @static
     * @param {$protobuf.Reader|Uint8Array} reader Reader or buffer to decode from
     * @param {number} [length] Message length if known beforehand
     * @returns {ExtraStatistic} ExtraStatistic
     * @throws {Error} If the payload is not a reader or valid buffer
     * @throws {$protobuf.util.ProtocolError} If required fields are missing
     */
    ExtraStatistic.decode = function decode(reader, length) {
        if (!(reader instanceof $Reader))
            reader = $Reader.create(reader);
        let end = length === undefined ? reader.len : reader.pos + length, message = new $root.ExtraStatistic();
        while (reader.pos < end) {
            let tag = reader.uint32();
            switch (tag >>> 3) {
            case 1: {
                    message.histogram = $root.Histogram.decode(reader, reader.uint32());
                    break;
                }
            case 2: {
                    message.timeseries = $root.TimeSeries.decode(reader, reader.uint32());
                    break;
                }
            default:
                reader.skipType(tag & 7);
                break;
            }
        }
        return message;
    };

    /**
     * Decodes an ExtraStatistic message from the specified reader or buffer, length delimited.
     * @function decodeDelimited
     * @memberof ExtraStatistic
     * @static
     * @param {$protobuf.Reader|Uint8Array} reader Reader or buffer to decode from
     * @returns {ExtraStatistic} ExtraStatistic
     * @throws {Error} If the payload is not a reader or valid buffer
     * @throws {$protobuf.util.ProtocolError} If required fields are missing
     */
    ExtraStatistic.decodeDelimited = function decodeDelimited(reader) {
        if (!(reader instanceof $Reader))
            reader = new $Reader(reader);
        return this.decode(reader, reader.uint32());
    };

    /**
     * Verifies an ExtraStatistic message.
     * @function verify
     * @memberof ExtraStatistic
     * @static
     * @param {Object.<string,*>} message Plain object to verify
     * @returns {string|null} `null` if valid, otherwise the reason why it is not
     */
    ExtraStatistic.verify = function verify(message) {
        if (typeof message !== "object" || message === null)
            return "object expected";
        let properties = {};
        if (message.histogram != null && message.hasOwnProperty("histogram")) {
            properties._histogram = 1;
            {
                let error = $root.Histogram.verify(message.histogram);
                if (error)
                    return "histogram." + error;
            }
        }
        if (message.timeseries != null && message.hasOwnProperty("timeseries")) {
            properties._timeseries = 1;
            {
                let error = $root.TimeSeries.verify(message.timeseries);
                if (error)
                    return "timeseries." + error;
            }
        }
        return null;
    };

    /**
     * Creates an ExtraStatistic message from a plain object. Also converts values to their respective internal types.
     * @function fromObject
     * @memberof ExtraStatistic
     * @static
     * @param {Object.<string,*>} object Plain object
     * @returns {ExtraStatistic} ExtraStatistic
     */
    ExtraStatistic.fromObject = function fromObject(object) {
        if (object instanceof $root.ExtraStatistic)
            return object;
        let message = new $root.ExtraStatistic();
        if (object.histogram != null) {
            if (typeof object.histogram !== "object")
                throw TypeError(".ExtraStatistic.histogram: object expected");
            message.histogram = $root.Histogram.fromObject(object.histogram);
        }
        if (object.timeseries != null) {
            if (typeof object.timeseries !== "object")
                throw TypeError(".ExtraStatistic.timeseries: object expected");
            message.timeseries = $root.TimeSeries.fromObject(object.timeseries);
        }
        return message;
    };

    /**
     * Creates a plain object from an ExtraStatistic message. Also converts values to other types if specified.
     * @function toObject
     * @memberof ExtraStatistic
     * @static
     * @param {ExtraStatistic} message ExtraStatistic
     * @param {$protobuf.IConversionOptions} [options] Conversion options
     * @returns {Object.<string,*>} Plain object
     */
    ExtraStatistic.toObject = function toObject(message, options) {
        if (!options)
            options = {};
        let object = {};
        if (message.histogram != null && message.hasOwnProperty("histogram")) {
            object.histogram = $root.Histogram.toObject(message.histogram, options);
            if (options.oneofs)
                object._histogram = "histogram";
        }
        if (message.timeseries != null && message.hasOwnProperty("timeseries")) {
            object.timeseries = $root.TimeSeries.toObject(message.timeseries, options);
            if (options.oneofs)
                object._timeseries = "timeseries";
        }
        return object;
    };

    /**
     * Converts this ExtraStatistic to JSON.
     * @function toJSON
     * @memberof ExtraStatistic
     * @instance
     * @returns {Object.<string,*>} JSON object
     */
    ExtraStatistic.prototype.toJSON = function toJSON() {
        return this.constructor.toObject(this, $protobuf.util.toJSONOptions);
    };

    /**
     * Gets the default type url for ExtraStatistic
     * @function getTypeUrl
     * @memberof ExtraStatistic
     * @static
     * @param {string} [typeUrlPrefix] your custom typeUrlPrefix(default "type.googleapis.com")
     * @returns {string} The default type url
     */
    ExtraStatistic.getTypeUrl = function getTypeUrl(typeUrlPrefix) {
        if (typeUrlPrefix === undefined) {
            typeUrlPrefix = "type.googleapis.com";
        }
        return typeUrlPrefix + "/ExtraStatistic";
    };

    return ExtraStatistic;
})();

export const Article = $root.Article = (() => {

    /**
     * Properties of an Article.
     * @exports IArticle
     * @interface IArticle
     * @property {string|null} [shortname] Article shortname
     * @property {string|null} [longname] Article longname
     * @property {string|null} [source] Article source
     * @property {string|null} [articleType] Article articleType
     * @property {Uint8Array|null} [statisticIndicesPacked] Article statisticIndicesPacked
     * @property {Array.<IStatisticRow>|null} [rows] Article rows
     * @property {Array.<IFirstOrLast>|null} [overallFirstOrLast] Article overallFirstOrLast
     * @property {Array.<IRelatedButtons>|null} [related] Article related
     * @property {Array.<string>|null} [universes] Article universes
     * @property {Array.<IExtraStatistic>|null} [extraStats] Article extraStats
     */

    /**
     * Constructs a new Article.
     * @exports Article
     * @classdesc Represents an Article.
     * @implements IArticle
     * @constructor
     * @param {IArticle=} [properties] Properties to set
     */
    function Article(properties) {
        this.rows = [];
        this.overallFirstOrLast = [];
        this.related = [];
        this.universes = [];
        this.extraStats = [];
        if (properties)
            for (let keys = Object.keys(properties), i = 0; i < keys.length; ++i)
                if (properties[keys[i]] != null)
                    this[keys[i]] = properties[keys[i]];
    }

    /**
     * Article shortname.
     * @member {string} shortname
     * @memberof Article
     * @instance
     */
    Article.prototype.shortname = "";

    /**
     * Article longname.
     * @member {string} longname
     * @memberof Article
     * @instance
     */
    Article.prototype.longname = "";

    /**
     * Article source.
     * @member {string} source
     * @memberof Article
     * @instance
     */
    Article.prototype.source = "";

    /**
     * Article articleType.
     * @member {string} articleType
     * @memberof Article
     * @instance
     */
    Article.prototype.articleType = "";

    /**
     * Article statisticIndicesPacked.
     * @member {Uint8Array} statisticIndicesPacked
     * @memberof Article
     * @instance
     */
    Article.prototype.statisticIndicesPacked = $util.newBuffer([]);

    /**
     * Article rows.
     * @member {Array.<IStatisticRow>} rows
     * @memberof Article
     * @instance
     */
    Article.prototype.rows = $util.emptyArray;

    /**
     * Article overallFirstOrLast.
     * @member {Array.<IFirstOrLast>} overallFirstOrLast
     * @memberof Article
     * @instance
     */
    Article.prototype.overallFirstOrLast = $util.emptyArray;

    /**
     * Article related.
     * @member {Array.<IRelatedButtons>} related
     * @memberof Article
     * @instance
     */
    Article.prototype.related = $util.emptyArray;

    /**
     * Article universes.
     * @member {Array.<string>} universes
     * @memberof Article
     * @instance
     */
    Article.prototype.universes = $util.emptyArray;

    /**
     * Article extraStats.
     * @member {Array.<IExtraStatistic>} extraStats
     * @memberof Article
     * @instance
     */
    Article.prototype.extraStats = $util.emptyArray;

    /**
     * Creates a new Article instance using the specified properties.
     * @function create
     * @memberof Article
     * @static
     * @param {IArticle=} [properties] Properties to set
     * @returns {Article} Article instance
     */
    Article.create = function create(properties) {
        return new Article(properties);
    };

    /**
     * Encodes the specified Article message. Does not implicitly {@link Article.verify|verify} messages.
     * @function encode
     * @memberof Article
     * @static
     * @param {IArticle} message Article message or plain object to encode
     * @param {$protobuf.Writer} [writer] Writer to encode to
     * @returns {$protobuf.Writer} Writer
     */
    Article.encode = function encode(message, writer) {
        if (!writer)
            writer = $Writer.create();
        if (message.shortname != null && Object.hasOwnProperty.call(message, "shortname"))
            writer.uint32(/* id 1, wireType 2 =*/10).string(message.shortname);
        if (message.longname != null && Object.hasOwnProperty.call(message, "longname"))
            writer.uint32(/* id 2, wireType 2 =*/18).string(message.longname);
        if (message.source != null && Object.hasOwnProperty.call(message, "source"))
            writer.uint32(/* id 3, wireType 2 =*/26).string(message.source);
        if (message.articleType != null && Object.hasOwnProperty.call(message, "articleType"))
            writer.uint32(/* id 4, wireType 2 =*/34).string(message.articleType);
        if (message.rows != null && message.rows.length)
            for (let i = 0; i < message.rows.length; ++i)
                $root.StatisticRow.encode(message.rows[i], writer.uint32(/* id 5, wireType 2 =*/42).fork()).ldelim();
        if (message.related != null && message.related.length)
            for (let i = 0; i < message.related.length; ++i)
                $root.RelatedButtons.encode(message.related[i], writer.uint32(/* id 6, wireType 2 =*/50).fork()).ldelim();
        if (message.universes != null && message.universes.length)
            for (let i = 0; i < message.universes.length; ++i)
                writer.uint32(/* id 7, wireType 2 =*/58).string(message.universes[i]);
        if (message.extraStats != null && message.extraStats.length)
            for (let i = 0; i < message.extraStats.length; ++i)
                $root.ExtraStatistic.encode(message.extraStats[i], writer.uint32(/* id 8, wireType 2 =*/66).fork()).ldelim();
        if (message.statisticIndicesPacked != null && Object.hasOwnProperty.call(message, "statisticIndicesPacked"))
            writer.uint32(/* id 9, wireType 2 =*/74).bytes(message.statisticIndicesPacked);
        if (message.overallFirstOrLast != null && message.overallFirstOrLast.length)
            for (let i = 0; i < message.overallFirstOrLast.length; ++i)
                $root.FirstOrLast.encode(message.overallFirstOrLast[i], writer.uint32(/* id 10, wireType 2 =*/82).fork()).ldelim();
        return writer;
    };

    /**
     * Encodes the specified Article message, length delimited. Does not implicitly {@link Article.verify|verify} messages.
     * @function encodeDelimited
     * @memberof Article
     * @static
     * @param {IArticle} message Article message or plain object to encode
     * @param {$protobuf.Writer} [writer] Writer to encode to
     * @returns {$protobuf.Writer} Writer
     */
    Article.encodeDelimited = function encodeDelimited(message, writer) {
        return this.encode(message, writer).ldelim();
    };

    /**
     * Decodes an Article message from the specified reader or buffer.
     * @function decode
     * @memberof Article
     * @static
     * @param {$protobuf.Reader|Uint8Array} reader Reader or buffer to decode from
     * @param {number} [length] Message length if known beforehand
     * @returns {Article} Article
     * @throws {Error} If the payload is not a reader or valid buffer
     * @throws {$protobuf.util.ProtocolError} If required fields are missing
     */
    Article.decode = function decode(reader, length) {
        if (!(reader instanceof $Reader))
            reader = $Reader.create(reader);
        let end = length === undefined ? reader.len : reader.pos + length, message = new $root.Article();
        while (reader.pos < end) {
            let tag = reader.uint32();
            switch (tag >>> 3) {
            case 1: {
                    message.shortname = reader.string();
                    break;
                }
            case 2: {
                    message.longname = reader.string();
                    break;
                }
            case 3: {
                    message.source = reader.string();
                    break;
                }
            case 4: {
                    message.articleType = reader.string();
                    break;
                }
            case 9: {
                    message.statisticIndicesPacked = reader.bytes();
                    break;
                }
            case 5: {
                    if (!(message.rows && message.rows.length))
                        message.rows = [];
                    message.rows.push($root.StatisticRow.decode(reader, reader.uint32()));
                    break;
                }
            case 10: {
                    if (!(message.overallFirstOrLast && message.overallFirstOrLast.length))
                        message.overallFirstOrLast = [];
                    message.overallFirstOrLast.push($root.FirstOrLast.decode(reader, reader.uint32()));
                    break;
                }
            case 6: {
                    if (!(message.related && message.related.length))
                        message.related = [];
                    message.related.push($root.RelatedButtons.decode(reader, reader.uint32()));
                    break;
                }
            case 7: {
                    if (!(message.universes && message.universes.length))
                        message.universes = [];
                    message.universes.push(reader.string());
                    break;
                }
            case 8: {
                    if (!(message.extraStats && message.extraStats.length))
                        message.extraStats = [];
                    message.extraStats.push($root.ExtraStatistic.decode(reader, reader.uint32()));
                    break;
                }
            default:
                reader.skipType(tag & 7);
                break;
            }
        }
        return message;
    };

    /**
     * Decodes an Article message from the specified reader or buffer, length delimited.
     * @function decodeDelimited
     * @memberof Article
     * @static
     * @param {$protobuf.Reader|Uint8Array} reader Reader or buffer to decode from
     * @returns {Article} Article
     * @throws {Error} If the payload is not a reader or valid buffer
     * @throws {$protobuf.util.ProtocolError} If required fields are missing
     */
    Article.decodeDelimited = function decodeDelimited(reader) {
        if (!(reader instanceof $Reader))
            reader = new $Reader(reader);
        return this.decode(reader, reader.uint32());
    };

    /**
     * Verifies an Article message.
     * @function verify
     * @memberof Article
     * @static
     * @param {Object.<string,*>} message Plain object to verify
     * @returns {string|null} `null` if valid, otherwise the reason why it is not
     */
    Article.verify = function verify(message) {
        if (typeof message !== "object" || message === null)
            return "object expected";
        if (message.shortname != null && message.hasOwnProperty("shortname"))
            if (!$util.isString(message.shortname))
                return "shortname: string expected";
        if (message.longname != null && message.hasOwnProperty("longname"))
            if (!$util.isString(message.longname))
                return "longname: string expected";
        if (message.source != null && message.hasOwnProperty("source"))
            if (!$util.isString(message.source))
                return "source: string expected";
        if (message.articleType != null && message.hasOwnProperty("articleType"))
            if (!$util.isString(message.articleType))
                return "articleType: string expected";
        if (message.statisticIndicesPacked != null && message.hasOwnProperty("statisticIndicesPacked"))
            if (!(message.statisticIndicesPacked && typeof message.statisticIndicesPacked.length === "number" || $util.isString(message.statisticIndicesPacked)))
                return "statisticIndicesPacked: buffer expected";
        if (message.rows != null && message.hasOwnProperty("rows")) {
            if (!Array.isArray(message.rows))
                return "rows: array expected";
            for (let i = 0; i < message.rows.length; ++i) {
                let error = $root.StatisticRow.verify(message.rows[i]);
                if (error)
                    return "rows." + error;
            }
        }
        if (message.overallFirstOrLast != null && message.hasOwnProperty("overallFirstOrLast")) {
            if (!Array.isArray(message.overallFirstOrLast))
                return "overallFirstOrLast: array expected";
            for (let i = 0; i < message.overallFirstOrLast.length; ++i) {
                let error = $root.FirstOrLast.verify(message.overallFirstOrLast[i]);
                if (error)
                    return "overallFirstOrLast." + error;
            }
        }
        if (message.related != null && message.hasOwnProperty("related")) {
            if (!Array.isArray(message.related))
                return "related: array expected";
            for (let i = 0; i < message.related.length; ++i) {
                let error = $root.RelatedButtons.verify(message.related[i]);
                if (error)
                    return "related." + error;
            }
        }
        if (message.universes != null && message.hasOwnProperty("universes")) {
            if (!Array.isArray(message.universes))
                return "universes: array expected";
            for (let i = 0; i < message.universes.length; ++i)
                if (!$util.isString(message.universes[i]))
                    return "universes: string[] expected";
        }
        if (message.extraStats != null && message.hasOwnProperty("extraStats")) {
            if (!Array.isArray(message.extraStats))
                return "extraStats: array expected";
            for (let i = 0; i < message.extraStats.length; ++i) {
                let error = $root.ExtraStatistic.verify(message.extraStats[i]);
                if (error)
                    return "extraStats." + error;
            }
        }
        return null;
    };

    /**
     * Creates an Article message from a plain object. Also converts values to their respective internal types.
     * @function fromObject
     * @memberof Article
     * @static
     * @param {Object.<string,*>} object Plain object
     * @returns {Article} Article
     */
    Article.fromObject = function fromObject(object) {
        if (object instanceof $root.Article)
            return object;
        let message = new $root.Article();
        if (object.shortname != null)
            message.shortname = String(object.shortname);
        if (object.longname != null)
            message.longname = String(object.longname);
        if (object.source != null)
            message.source = String(object.source);
        if (object.articleType != null)
            message.articleType = String(object.articleType);
        if (object.statisticIndicesPacked != null)
            if (typeof object.statisticIndicesPacked === "string")
                $util.base64.decode(object.statisticIndicesPacked, message.statisticIndicesPacked = $util.newBuffer($util.base64.length(object.statisticIndicesPacked)), 0);
            else if (object.statisticIndicesPacked.length >= 0)
                message.statisticIndicesPacked = object.statisticIndicesPacked;
        if (object.rows) {
            if (!Array.isArray(object.rows))
                throw TypeError(".Article.rows: array expected");
            message.rows = [];
            for (let i = 0; i < object.rows.length; ++i) {
                if (typeof object.rows[i] !== "object")
                    throw TypeError(".Article.rows: object expected");
                message.rows[i] = $root.StatisticRow.fromObject(object.rows[i]);
            }
        }
        if (object.overallFirstOrLast) {
            if (!Array.isArray(object.overallFirstOrLast))
                throw TypeError(".Article.overallFirstOrLast: array expected");
            message.overallFirstOrLast = [];
            for (let i = 0; i < object.overallFirstOrLast.length; ++i) {
                if (typeof object.overallFirstOrLast[i] !== "object")
                    throw TypeError(".Article.overallFirstOrLast: object expected");
                message.overallFirstOrLast[i] = $root.FirstOrLast.fromObject(object.overallFirstOrLast[i]);
            }
        }
        if (object.related) {
            if (!Array.isArray(object.related))
                throw TypeError(".Article.related: array expected");
            message.related = [];
            for (let i = 0; i < object.related.length; ++i) {
                if (typeof object.related[i] !== "object")
                    throw TypeError(".Article.related: object expected");
                message.related[i] = $root.RelatedButtons.fromObject(object.related[i]);
            }
        }
        if (object.universes) {
            if (!Array.isArray(object.universes))
                throw TypeError(".Article.universes: array expected");
            message.universes = [];
            for (let i = 0; i < object.universes.length; ++i)
                message.universes[i] = String(object.universes[i]);
        }
        if (object.extraStats) {
            if (!Array.isArray(object.extraStats))
                throw TypeError(".Article.extraStats: array expected");
            message.extraStats = [];
            for (let i = 0; i < object.extraStats.length; ++i) {
                if (typeof object.extraStats[i] !== "object")
                    throw TypeError(".Article.extraStats: object expected");
                message.extraStats[i] = $root.ExtraStatistic.fromObject(object.extraStats[i]);
            }
        }
        return message;
    };

    /**
     * Creates a plain object from an Article message. Also converts values to other types if specified.
     * @function toObject
     * @memberof Article
     * @static
     * @param {Article} message Article
     * @param {$protobuf.IConversionOptions} [options] Conversion options
     * @returns {Object.<string,*>} Plain object
     */
    Article.toObject = function toObject(message, options) {
        if (!options)
            options = {};
        let object = {};
        if (options.arrays || options.defaults) {
            object.rows = [];
            object.related = [];
            object.universes = [];
            object.extraStats = [];
            object.overallFirstOrLast = [];
        }
        if (options.defaults) {
            object.shortname = "";
            object.longname = "";
            object.source = "";
            object.articleType = "";
            if (options.bytes === String)
                object.statisticIndicesPacked = "";
            else {
                object.statisticIndicesPacked = [];
                if (options.bytes !== Array)
                    object.statisticIndicesPacked = $util.newBuffer(object.statisticIndicesPacked);
            }
        }
        if (message.shortname != null && message.hasOwnProperty("shortname"))
            object.shortname = message.shortname;
        if (message.longname != null && message.hasOwnProperty("longname"))
            object.longname = message.longname;
        if (message.source != null && message.hasOwnProperty("source"))
            object.source = message.source;
        if (message.articleType != null && message.hasOwnProperty("articleType"))
            object.articleType = message.articleType;
        if (message.rows && message.rows.length) {
            object.rows = [];
            for (let j = 0; j < message.rows.length; ++j)
                object.rows[j] = $root.StatisticRow.toObject(message.rows[j], options);
        }
        if (message.related && message.related.length) {
            object.related = [];
            for (let j = 0; j < message.related.length; ++j)
                object.related[j] = $root.RelatedButtons.toObject(message.related[j], options);
        }
        if (message.universes && message.universes.length) {
            object.universes = [];
            for (let j = 0; j < message.universes.length; ++j)
                object.universes[j] = message.universes[j];
        }
        if (message.extraStats && message.extraStats.length) {
            object.extraStats = [];
            for (let j = 0; j < message.extraStats.length; ++j)
                object.extraStats[j] = $root.ExtraStatistic.toObject(message.extraStats[j], options);
        }
        if (message.statisticIndicesPacked != null && message.hasOwnProperty("statisticIndicesPacked"))
            object.statisticIndicesPacked = options.bytes === String ? $util.base64.encode(message.statisticIndicesPacked, 0, message.statisticIndicesPacked.length) : options.bytes === Array ? Array.prototype.slice.call(message.statisticIndicesPacked) : message.statisticIndicesPacked;
        if (message.overallFirstOrLast && message.overallFirstOrLast.length) {
            object.overallFirstOrLast = [];
            for (let j = 0; j < message.overallFirstOrLast.length; ++j)
                object.overallFirstOrLast[j] = $root.FirstOrLast.toObject(message.overallFirstOrLast[j], options);
        }
        return object;
    };

    /**
     * Converts this Article to JSON.
     * @function toJSON
     * @memberof Article
     * @instance
     * @returns {Object.<string,*>} JSON object
     */
    Article.prototype.toJSON = function toJSON() {
        return this.constructor.toObject(this, $protobuf.util.toJSONOptions);
    };

    /**
     * Gets the default type url for Article
     * @function getTypeUrl
     * @memberof Article
     * @static
     * @param {string} [typeUrlPrefix] your custom typeUrlPrefix(default "type.googleapis.com")
     * @returns {string} The default type url
     */
    Article.getTypeUrl = function getTypeUrl(typeUrlPrefix) {
        if (typeUrlPrefix === undefined) {
            typeUrlPrefix = "type.googleapis.com";
        }
        return typeUrlPrefix + "/Article";
    };

    return Article;
})();

export const Coordinate = $root.Coordinate = (() => {

    /**
     * Properties of a Coordinate.
     * @exports ICoordinate
     * @interface ICoordinate
     * @property {number|null} [lon] Coordinate lon
     * @property {number|null} [lat] Coordinate lat
     */

    /**
     * Constructs a new Coordinate.
     * @exports Coordinate
     * @classdesc Represents a Coordinate.
     * @implements ICoordinate
     * @constructor
     * @param {ICoordinate=} [properties] Properties to set
     */
    function Coordinate(properties) {
        if (properties)
            for (let keys = Object.keys(properties), i = 0; i < keys.length; ++i)
                if (properties[keys[i]] != null)
                    this[keys[i]] = properties[keys[i]];
    }

    /**
     * Coordinate lon.
     * @member {number} lon
     * @memberof Coordinate
     * @instance
     */
    Coordinate.prototype.lon = 0;

    /**
     * Coordinate lat.
     * @member {number} lat
     * @memberof Coordinate
     * @instance
     */
    Coordinate.prototype.lat = 0;

    /**
     * Creates a new Coordinate instance using the specified properties.
     * @function create
     * @memberof Coordinate
     * @static
     * @param {ICoordinate=} [properties] Properties to set
     * @returns {Coordinate} Coordinate instance
     */
    Coordinate.create = function create(properties) {
        return new Coordinate(properties);
    };

    /**
     * Encodes the specified Coordinate message. Does not implicitly {@link Coordinate.verify|verify} messages.
     * @function encode
     * @memberof Coordinate
     * @static
     * @param {ICoordinate} message Coordinate message or plain object to encode
     * @param {$protobuf.Writer} [writer] Writer to encode to
     * @returns {$protobuf.Writer} Writer
     */
    Coordinate.encode = function encode(message, writer) {
        if (!writer)
            writer = $Writer.create();
        if (message.lon != null && Object.hasOwnProperty.call(message, "lon"))
            writer.uint32(/* id 1, wireType 5 =*/13).float(message.lon);
        if (message.lat != null && Object.hasOwnProperty.call(message, "lat"))
            writer.uint32(/* id 2, wireType 5 =*/21).float(message.lat);
        return writer;
    };

    /**
     * Encodes the specified Coordinate message, length delimited. Does not implicitly {@link Coordinate.verify|verify} messages.
     * @function encodeDelimited
     * @memberof Coordinate
     * @static
     * @param {ICoordinate} message Coordinate message or plain object to encode
     * @param {$protobuf.Writer} [writer] Writer to encode to
     * @returns {$protobuf.Writer} Writer
     */
    Coordinate.encodeDelimited = function encodeDelimited(message, writer) {
        return this.encode(message, writer).ldelim();
    };

    /**
     * Decodes a Coordinate message from the specified reader or buffer.
     * @function decode
     * @memberof Coordinate
     * @static
     * @param {$protobuf.Reader|Uint8Array} reader Reader or buffer to decode from
     * @param {number} [length] Message length if known beforehand
     * @returns {Coordinate} Coordinate
     * @throws {Error} If the payload is not a reader or valid buffer
     * @throws {$protobuf.util.ProtocolError} If required fields are missing
     */
    Coordinate.decode = function decode(reader, length) {
        if (!(reader instanceof $Reader))
            reader = $Reader.create(reader);
        let end = length === undefined ? reader.len : reader.pos + length, message = new $root.Coordinate();
        while (reader.pos < end) {
            let tag = reader.uint32();
            switch (tag >>> 3) {
            case 1: {
                    message.lon = reader.float();
                    break;
                }
            case 2: {
                    message.lat = reader.float();
                    break;
                }
            default:
                reader.skipType(tag & 7);
                break;
            }
        }
        return message;
    };

    /**
     * Decodes a Coordinate message from the specified reader or buffer, length delimited.
     * @function decodeDelimited
     * @memberof Coordinate
     * @static
     * @param {$protobuf.Reader|Uint8Array} reader Reader or buffer to decode from
     * @returns {Coordinate} Coordinate
     * @throws {Error} If the payload is not a reader or valid buffer
     * @throws {$protobuf.util.ProtocolError} If required fields are missing
     */
    Coordinate.decodeDelimited = function decodeDelimited(reader) {
        if (!(reader instanceof $Reader))
            reader = new $Reader(reader);
        return this.decode(reader, reader.uint32());
    };

    /**
     * Verifies a Coordinate message.
     * @function verify
     * @memberof Coordinate
     * @static
     * @param {Object.<string,*>} message Plain object to verify
     * @returns {string|null} `null` if valid, otherwise the reason why it is not
     */
    Coordinate.verify = function verify(message) {
        if (typeof message !== "object" || message === null)
            return "object expected";
        if (message.lon != null && message.hasOwnProperty("lon"))
            if (typeof message.lon !== "number")
                return "lon: number expected";
        if (message.lat != null && message.hasOwnProperty("lat"))
            if (typeof message.lat !== "number")
                return "lat: number expected";
        return null;
    };

    /**
     * Creates a Coordinate message from a plain object. Also converts values to their respective internal types.
     * @function fromObject
     * @memberof Coordinate
     * @static
     * @param {Object.<string,*>} object Plain object
     * @returns {Coordinate} Coordinate
     */
    Coordinate.fromObject = function fromObject(object) {
        if (object instanceof $root.Coordinate)
            return object;
        let message = new $root.Coordinate();
        if (object.lon != null)
            message.lon = Number(object.lon);
        if (object.lat != null)
            message.lat = Number(object.lat);
        return message;
    };

    /**
     * Creates a plain object from a Coordinate message. Also converts values to other types if specified.
     * @function toObject
     * @memberof Coordinate
     * @static
     * @param {Coordinate} message Coordinate
     * @param {$protobuf.IConversionOptions} [options] Conversion options
     * @returns {Object.<string,*>} Plain object
     */
    Coordinate.toObject = function toObject(message, options) {
        if (!options)
            options = {};
        let object = {};
        if (options.defaults) {
            object.lon = 0;
            object.lat = 0;
        }
        if (message.lon != null && message.hasOwnProperty("lon"))
            object.lon = options.json && !isFinite(message.lon) ? String(message.lon) : message.lon;
        if (message.lat != null && message.hasOwnProperty("lat"))
            object.lat = options.json && !isFinite(message.lat) ? String(message.lat) : message.lat;
        return object;
    };

    /**
     * Converts this Coordinate to JSON.
     * @function toJSON
     * @memberof Coordinate
     * @instance
     * @returns {Object.<string,*>} JSON object
     */
    Coordinate.prototype.toJSON = function toJSON() {
        return this.constructor.toObject(this, $protobuf.util.toJSONOptions);
    };

    /**
     * Gets the default type url for Coordinate
     * @function getTypeUrl
     * @memberof Coordinate
     * @static
     * @param {string} [typeUrlPrefix] your custom typeUrlPrefix(default "type.googleapis.com")
     * @returns {string} The default type url
     */
    Coordinate.getTypeUrl = function getTypeUrl(typeUrlPrefix) {
        if (typeUrlPrefix === undefined) {
            typeUrlPrefix = "type.googleapis.com";
        }
        return typeUrlPrefix + "/Coordinate";
    };

    return Coordinate;
})();

export const Ring = $root.Ring = (() => {

    /**
     * Properties of a Ring.
     * @exports IRing
     * @interface IRing
     * @property {Array.<ICoordinate>|null} [coords] Ring coords
     */

    /**
     * Constructs a new Ring.
     * @exports Ring
     * @classdesc Represents a Ring.
     * @implements IRing
     * @constructor
     * @param {IRing=} [properties] Properties to set
     */
    function Ring(properties) {
        this.coords = [];
        if (properties)
            for (let keys = Object.keys(properties), i = 0; i < keys.length; ++i)
                if (properties[keys[i]] != null)
                    this[keys[i]] = properties[keys[i]];
    }

    /**
     * Ring coords.
     * @member {Array.<ICoordinate>} coords
     * @memberof Ring
     * @instance
     */
    Ring.prototype.coords = $util.emptyArray;

    /**
     * Creates a new Ring instance using the specified properties.
     * @function create
     * @memberof Ring
     * @static
     * @param {IRing=} [properties] Properties to set
     * @returns {Ring} Ring instance
     */
    Ring.create = function create(properties) {
        return new Ring(properties);
    };

    /**
     * Encodes the specified Ring message. Does not implicitly {@link Ring.verify|verify} messages.
     * @function encode
     * @memberof Ring
     * @static
     * @param {IRing} message Ring message or plain object to encode
     * @param {$protobuf.Writer} [writer] Writer to encode to
     * @returns {$protobuf.Writer} Writer
     */
    Ring.encode = function encode(message, writer) {
        if (!writer)
            writer = $Writer.create();
        if (message.coords != null && message.coords.length)
            for (let i = 0; i < message.coords.length; ++i)
                $root.Coordinate.encode(message.coords[i], writer.uint32(/* id 1, wireType 2 =*/10).fork()).ldelim();
        return writer;
    };

    /**
     * Encodes the specified Ring message, length delimited. Does not implicitly {@link Ring.verify|verify} messages.
     * @function encodeDelimited
     * @memberof Ring
     * @static
     * @param {IRing} message Ring message or plain object to encode
     * @param {$protobuf.Writer} [writer] Writer to encode to
     * @returns {$protobuf.Writer} Writer
     */
    Ring.encodeDelimited = function encodeDelimited(message, writer) {
        return this.encode(message, writer).ldelim();
    };

    /**
     * Decodes a Ring message from the specified reader or buffer.
     * @function decode
     * @memberof Ring
     * @static
     * @param {$protobuf.Reader|Uint8Array} reader Reader or buffer to decode from
     * @param {number} [length] Message length if known beforehand
     * @returns {Ring} Ring
     * @throws {Error} If the payload is not a reader or valid buffer
     * @throws {$protobuf.util.ProtocolError} If required fields are missing
     */
    Ring.decode = function decode(reader, length) {
        if (!(reader instanceof $Reader))
            reader = $Reader.create(reader);
        let end = length === undefined ? reader.len : reader.pos + length, message = new $root.Ring();
        while (reader.pos < end) {
            let tag = reader.uint32();
            switch (tag >>> 3) {
            case 1: {
                    if (!(message.coords && message.coords.length))
                        message.coords = [];
                    message.coords.push($root.Coordinate.decode(reader, reader.uint32()));
                    break;
                }
            default:
                reader.skipType(tag & 7);
                break;
            }
        }
        return message;
    };

    /**
     * Decodes a Ring message from the specified reader or buffer, length delimited.
     * @function decodeDelimited
     * @memberof Ring
     * @static
     * @param {$protobuf.Reader|Uint8Array} reader Reader or buffer to decode from
     * @returns {Ring} Ring
     * @throws {Error} If the payload is not a reader or valid buffer
     * @throws {$protobuf.util.ProtocolError} If required fields are missing
     */
    Ring.decodeDelimited = function decodeDelimited(reader) {
        if (!(reader instanceof $Reader))
            reader = new $Reader(reader);
        return this.decode(reader, reader.uint32());
    };

    /**
     * Verifies a Ring message.
     * @function verify
     * @memberof Ring
     * @static
     * @param {Object.<string,*>} message Plain object to verify
     * @returns {string|null} `null` if valid, otherwise the reason why it is not
     */
    Ring.verify = function verify(message) {
        if (typeof message !== "object" || message === null)
            return "object expected";
        if (message.coords != null && message.hasOwnProperty("coords")) {
            if (!Array.isArray(message.coords))
                return "coords: array expected";
            for (let i = 0; i < message.coords.length; ++i) {
                let error = $root.Coordinate.verify(message.coords[i]);
                if (error)
                    return "coords." + error;
            }
        }
        return null;
    };

    /**
     * Creates a Ring message from a plain object. Also converts values to their respective internal types.
     * @function fromObject
     * @memberof Ring
     * @static
     * @param {Object.<string,*>} object Plain object
     * @returns {Ring} Ring
     */
    Ring.fromObject = function fromObject(object) {
        if (object instanceof $root.Ring)
            return object;
        let message = new $root.Ring();
        if (object.coords) {
            if (!Array.isArray(object.coords))
                throw TypeError(".Ring.coords: array expected");
            message.coords = [];
            for (let i = 0; i < object.coords.length; ++i) {
                if (typeof object.coords[i] !== "object")
                    throw TypeError(".Ring.coords: object expected");
                message.coords[i] = $root.Coordinate.fromObject(object.coords[i]);
            }
        }
        return message;
    };

    /**
     * Creates a plain object from a Ring message. Also converts values to other types if specified.
     * @function toObject
     * @memberof Ring
     * @static
     * @param {Ring} message Ring
     * @param {$protobuf.IConversionOptions} [options] Conversion options
     * @returns {Object.<string,*>} Plain object
     */
    Ring.toObject = function toObject(message, options) {
        if (!options)
            options = {};
        let object = {};
        if (options.arrays || options.defaults)
            object.coords = [];
        if (message.coords && message.coords.length) {
            object.coords = [];
            for (let j = 0; j < message.coords.length; ++j)
                object.coords[j] = $root.Coordinate.toObject(message.coords[j], options);
        }
        return object;
    };

    /**
     * Converts this Ring to JSON.
     * @function toJSON
     * @memberof Ring
     * @instance
     * @returns {Object.<string,*>} JSON object
     */
    Ring.prototype.toJSON = function toJSON() {
        return this.constructor.toObject(this, $protobuf.util.toJSONOptions);
    };

    /**
     * Gets the default type url for Ring
     * @function getTypeUrl
     * @memberof Ring
     * @static
     * @param {string} [typeUrlPrefix] your custom typeUrlPrefix(default "type.googleapis.com")
     * @returns {string} The default type url
     */
    Ring.getTypeUrl = function getTypeUrl(typeUrlPrefix) {
        if (typeUrlPrefix === undefined) {
            typeUrlPrefix = "type.googleapis.com";
        }
        return typeUrlPrefix + "/Ring";
    };

    return Ring;
})();

export const Polygon = $root.Polygon = (() => {

    /**
     * Properties of a Polygon.
     * @exports IPolygon
     * @interface IPolygon
     * @property {Array.<IRing>|null} [rings] Polygon rings
     */

    /**
     * Constructs a new Polygon.
     * @exports Polygon
     * @classdesc Represents a Polygon.
     * @implements IPolygon
     * @constructor
     * @param {IPolygon=} [properties] Properties to set
     */
    function Polygon(properties) {
        this.rings = [];
        if (properties)
            for (let keys = Object.keys(properties), i = 0; i < keys.length; ++i)
                if (properties[keys[i]] != null)
                    this[keys[i]] = properties[keys[i]];
    }

    /**
     * Polygon rings.
     * @member {Array.<IRing>} rings
     * @memberof Polygon
     * @instance
     */
    Polygon.prototype.rings = $util.emptyArray;

    /**
     * Creates a new Polygon instance using the specified properties.
     * @function create
     * @memberof Polygon
     * @static
     * @param {IPolygon=} [properties] Properties to set
     * @returns {Polygon} Polygon instance
     */
    Polygon.create = function create(properties) {
        return new Polygon(properties);
    };

    /**
     * Encodes the specified Polygon message. Does not implicitly {@link Polygon.verify|verify} messages.
     * @function encode
     * @memberof Polygon
     * @static
     * @param {IPolygon} message Polygon message or plain object to encode
     * @param {$protobuf.Writer} [writer] Writer to encode to
     * @returns {$protobuf.Writer} Writer
     */
    Polygon.encode = function encode(message, writer) {
        if (!writer)
            writer = $Writer.create();
        if (message.rings != null && message.rings.length)
            for (let i = 0; i < message.rings.length; ++i)
                $root.Ring.encode(message.rings[i], writer.uint32(/* id 1, wireType 2 =*/10).fork()).ldelim();
        return writer;
    };

    /**
     * Encodes the specified Polygon message, length delimited. Does not implicitly {@link Polygon.verify|verify} messages.
     * @function encodeDelimited
     * @memberof Polygon
     * @static
     * @param {IPolygon} message Polygon message or plain object to encode
     * @param {$protobuf.Writer} [writer] Writer to encode to
     * @returns {$protobuf.Writer} Writer
     */
    Polygon.encodeDelimited = function encodeDelimited(message, writer) {
        return this.encode(message, writer).ldelim();
    };

    /**
     * Decodes a Polygon message from the specified reader or buffer.
     * @function decode
     * @memberof Polygon
     * @static
     * @param {$protobuf.Reader|Uint8Array} reader Reader or buffer to decode from
     * @param {number} [length] Message length if known beforehand
     * @returns {Polygon} Polygon
     * @throws {Error} If the payload is not a reader or valid buffer
     * @throws {$protobuf.util.ProtocolError} If required fields are missing
     */
    Polygon.decode = function decode(reader, length) {
        if (!(reader instanceof $Reader))
            reader = $Reader.create(reader);
        let end = length === undefined ? reader.len : reader.pos + length, message = new $root.Polygon();
        while (reader.pos < end) {
            let tag = reader.uint32();
            switch (tag >>> 3) {
            case 1: {
                    if (!(message.rings && message.rings.length))
                        message.rings = [];
                    message.rings.push($root.Ring.decode(reader, reader.uint32()));
                    break;
                }
            default:
                reader.skipType(tag & 7);
                break;
            }
        }
        return message;
    };

    /**
     * Decodes a Polygon message from the specified reader or buffer, length delimited.
     * @function decodeDelimited
     * @memberof Polygon
     * @static
     * @param {$protobuf.Reader|Uint8Array} reader Reader or buffer to decode from
     * @returns {Polygon} Polygon
     * @throws {Error} If the payload is not a reader or valid buffer
     * @throws {$protobuf.util.ProtocolError} If required fields are missing
     */
    Polygon.decodeDelimited = function decodeDelimited(reader) {
        if (!(reader instanceof $Reader))
            reader = new $Reader(reader);
        return this.decode(reader, reader.uint32());
    };

    /**
     * Verifies a Polygon message.
     * @function verify
     * @memberof Polygon
     * @static
     * @param {Object.<string,*>} message Plain object to verify
     * @returns {string|null} `null` if valid, otherwise the reason why it is not
     */
    Polygon.verify = function verify(message) {
        if (typeof message !== "object" || message === null)
            return "object expected";
        if (message.rings != null && message.hasOwnProperty("rings")) {
            if (!Array.isArray(message.rings))
                return "rings: array expected";
            for (let i = 0; i < message.rings.length; ++i) {
                let error = $root.Ring.verify(message.rings[i]);
                if (error)
                    return "rings." + error;
            }
        }
        return null;
    };

    /**
     * Creates a Polygon message from a plain object. Also converts values to their respective internal types.
     * @function fromObject
     * @memberof Polygon
     * @static
     * @param {Object.<string,*>} object Plain object
     * @returns {Polygon} Polygon
     */
    Polygon.fromObject = function fromObject(object) {
        if (object instanceof $root.Polygon)
            return object;
        let message = new $root.Polygon();
        if (object.rings) {
            if (!Array.isArray(object.rings))
                throw TypeError(".Polygon.rings: array expected");
            message.rings = [];
            for (let i = 0; i < object.rings.length; ++i) {
                if (typeof object.rings[i] !== "object")
                    throw TypeError(".Polygon.rings: object expected");
                message.rings[i] = $root.Ring.fromObject(object.rings[i]);
            }
        }
        return message;
    };

    /**
     * Creates a plain object from a Polygon message. Also converts values to other types if specified.
     * @function toObject
     * @memberof Polygon
     * @static
     * @param {Polygon} message Polygon
     * @param {$protobuf.IConversionOptions} [options] Conversion options
     * @returns {Object.<string,*>} Plain object
     */
    Polygon.toObject = function toObject(message, options) {
        if (!options)
            options = {};
        let object = {};
        if (options.arrays || options.defaults)
            object.rings = [];
        if (message.rings && message.rings.length) {
            object.rings = [];
            for (let j = 0; j < message.rings.length; ++j)
                object.rings[j] = $root.Ring.toObject(message.rings[j], options);
        }
        return object;
    };

    /**
     * Converts this Polygon to JSON.
     * @function toJSON
     * @memberof Polygon
     * @instance
     * @returns {Object.<string,*>} JSON object
     */
    Polygon.prototype.toJSON = function toJSON() {
        return this.constructor.toObject(this, $protobuf.util.toJSONOptions);
    };

    /**
     * Gets the default type url for Polygon
     * @function getTypeUrl
     * @memberof Polygon
     * @static
     * @param {string} [typeUrlPrefix] your custom typeUrlPrefix(default "type.googleapis.com")
     * @returns {string} The default type url
     */
    Polygon.getTypeUrl = function getTypeUrl(typeUrlPrefix) {
        if (typeUrlPrefix === undefined) {
            typeUrlPrefix = "type.googleapis.com";
        }
        return typeUrlPrefix + "/Polygon";
    };

    return Polygon;
})();

export const MultiPolygon = $root.MultiPolygon = (() => {

    /**
     * Properties of a MultiPolygon.
     * @exports IMultiPolygon
     * @interface IMultiPolygon
     * @property {Array.<IPolygon>|null} [polygons] MultiPolygon polygons
     */

    /**
     * Constructs a new MultiPolygon.
     * @exports MultiPolygon
     * @classdesc Represents a MultiPolygon.
     * @implements IMultiPolygon
     * @constructor
     * @param {IMultiPolygon=} [properties] Properties to set
     */
    function MultiPolygon(properties) {
        this.polygons = [];
        if (properties)
            for (let keys = Object.keys(properties), i = 0; i < keys.length; ++i)
                if (properties[keys[i]] != null)
                    this[keys[i]] = properties[keys[i]];
    }

    /**
     * MultiPolygon polygons.
     * @member {Array.<IPolygon>} polygons
     * @memberof MultiPolygon
     * @instance
     */
    MultiPolygon.prototype.polygons = $util.emptyArray;

    /**
     * Creates a new MultiPolygon instance using the specified properties.
     * @function create
     * @memberof MultiPolygon
     * @static
     * @param {IMultiPolygon=} [properties] Properties to set
     * @returns {MultiPolygon} MultiPolygon instance
     */
    MultiPolygon.create = function create(properties) {
        return new MultiPolygon(properties);
    };

    /**
     * Encodes the specified MultiPolygon message. Does not implicitly {@link MultiPolygon.verify|verify} messages.
     * @function encode
     * @memberof MultiPolygon
     * @static
     * @param {IMultiPolygon} message MultiPolygon message or plain object to encode
     * @param {$protobuf.Writer} [writer] Writer to encode to
     * @returns {$protobuf.Writer} Writer
     */
    MultiPolygon.encode = function encode(message, writer) {
        if (!writer)
            writer = $Writer.create();
        if (message.polygons != null && message.polygons.length)
            for (let i = 0; i < message.polygons.length; ++i)
                $root.Polygon.encode(message.polygons[i], writer.uint32(/* id 1, wireType 2 =*/10).fork()).ldelim();
        return writer;
    };

    /**
     * Encodes the specified MultiPolygon message, length delimited. Does not implicitly {@link MultiPolygon.verify|verify} messages.
     * @function encodeDelimited
     * @memberof MultiPolygon
     * @static
     * @param {IMultiPolygon} message MultiPolygon message or plain object to encode
     * @param {$protobuf.Writer} [writer] Writer to encode to
     * @returns {$protobuf.Writer} Writer
     */
    MultiPolygon.encodeDelimited = function encodeDelimited(message, writer) {
        return this.encode(message, writer).ldelim();
    };

    /**
     * Decodes a MultiPolygon message from the specified reader or buffer.
     * @function decode
     * @memberof MultiPolygon
     * @static
     * @param {$protobuf.Reader|Uint8Array} reader Reader or buffer to decode from
     * @param {number} [length] Message length if known beforehand
     * @returns {MultiPolygon} MultiPolygon
     * @throws {Error} If the payload is not a reader or valid buffer
     * @throws {$protobuf.util.ProtocolError} If required fields are missing
     */
    MultiPolygon.decode = function decode(reader, length) {
        if (!(reader instanceof $Reader))
            reader = $Reader.create(reader);
        let end = length === undefined ? reader.len : reader.pos + length, message = new $root.MultiPolygon();
        while (reader.pos < end) {
            let tag = reader.uint32();
            switch (tag >>> 3) {
            case 1: {
                    if (!(message.polygons && message.polygons.length))
                        message.polygons = [];
                    message.polygons.push($root.Polygon.decode(reader, reader.uint32()));
                    break;
                }
            default:
                reader.skipType(tag & 7);
                break;
            }
        }
        return message;
    };

    /**
     * Decodes a MultiPolygon message from the specified reader or buffer, length delimited.
     * @function decodeDelimited
     * @memberof MultiPolygon
     * @static
     * @param {$protobuf.Reader|Uint8Array} reader Reader or buffer to decode from
     * @returns {MultiPolygon} MultiPolygon
     * @throws {Error} If the payload is not a reader or valid buffer
     * @throws {$protobuf.util.ProtocolError} If required fields are missing
     */
    MultiPolygon.decodeDelimited = function decodeDelimited(reader) {
        if (!(reader instanceof $Reader))
            reader = new $Reader(reader);
        return this.decode(reader, reader.uint32());
    };

    /**
     * Verifies a MultiPolygon message.
     * @function verify
     * @memberof MultiPolygon
     * @static
     * @param {Object.<string,*>} message Plain object to verify
     * @returns {string|null} `null` if valid, otherwise the reason why it is not
     */
    MultiPolygon.verify = function verify(message) {
        if (typeof message !== "object" || message === null)
            return "object expected";
        if (message.polygons != null && message.hasOwnProperty("polygons")) {
            if (!Array.isArray(message.polygons))
                return "polygons: array expected";
            for (let i = 0; i < message.polygons.length; ++i) {
                let error = $root.Polygon.verify(message.polygons[i]);
                if (error)
                    return "polygons." + error;
            }
        }
        return null;
    };

    /**
     * Creates a MultiPolygon message from a plain object. Also converts values to their respective internal types.
     * @function fromObject
     * @memberof MultiPolygon
     * @static
     * @param {Object.<string,*>} object Plain object
     * @returns {MultiPolygon} MultiPolygon
     */
    MultiPolygon.fromObject = function fromObject(object) {
        if (object instanceof $root.MultiPolygon)
            return object;
        let message = new $root.MultiPolygon();
        if (object.polygons) {
            if (!Array.isArray(object.polygons))
                throw TypeError(".MultiPolygon.polygons: array expected");
            message.polygons = [];
            for (let i = 0; i < object.polygons.length; ++i) {
                if (typeof object.polygons[i] !== "object")
                    throw TypeError(".MultiPolygon.polygons: object expected");
                message.polygons[i] = $root.Polygon.fromObject(object.polygons[i]);
            }
        }
        return message;
    };

    /**
     * Creates a plain object from a MultiPolygon message. Also converts values to other types if specified.
     * @function toObject
     * @memberof MultiPolygon
     * @static
     * @param {MultiPolygon} message MultiPolygon
     * @param {$protobuf.IConversionOptions} [options] Conversion options
     * @returns {Object.<string,*>} Plain object
     */
    MultiPolygon.toObject = function toObject(message, options) {
        if (!options)
            options = {};
        let object = {};
        if (options.arrays || options.defaults)
            object.polygons = [];
        if (message.polygons && message.polygons.length) {
            object.polygons = [];
            for (let j = 0; j < message.polygons.length; ++j)
                object.polygons[j] = $root.Polygon.toObject(message.polygons[j], options);
        }
        return object;
    };

    /**
     * Converts this MultiPolygon to JSON.
     * @function toJSON
     * @memberof MultiPolygon
     * @instance
     * @returns {Object.<string,*>} JSON object
     */
    MultiPolygon.prototype.toJSON = function toJSON() {
        return this.constructor.toObject(this, $protobuf.util.toJSONOptions);
    };

    /**
     * Gets the default type url for MultiPolygon
     * @function getTypeUrl
     * @memberof MultiPolygon
     * @static
     * @param {string} [typeUrlPrefix] your custom typeUrlPrefix(default "type.googleapis.com")
     * @returns {string} The default type url
     */
    MultiPolygon.getTypeUrl = function getTypeUrl(typeUrlPrefix) {
        if (typeUrlPrefix === undefined) {
            typeUrlPrefix = "type.googleapis.com";
        }
        return typeUrlPrefix + "/MultiPolygon";
    };

    return MultiPolygon;
})();

export const Feature = $root.Feature = (() => {

    /**
     * Properties of a Feature.
     * @exports IFeature
     * @interface IFeature
     * @property {IPolygon|null} [polygon] Feature polygon
     * @property {IMultiPolygon|null} [multipolygon] Feature multipolygon
     * @property {Array.<number>|null} [zones] Feature zones
     * @property {number|null} [centerLon] Feature centerLon
     */

    /**
     * Constructs a new Feature.
     * @exports Feature
     * @classdesc Represents a Feature.
     * @implements IFeature
     * @constructor
     * @param {IFeature=} [properties] Properties to set
     */
    function Feature(properties) {
        this.zones = [];
        if (properties)
            for (let keys = Object.keys(properties), i = 0; i < keys.length; ++i)
                if (properties[keys[i]] != null)
                    this[keys[i]] = properties[keys[i]];
    }

    /**
     * Feature polygon.
     * @member {IPolygon|null|undefined} polygon
     * @memberof Feature
     * @instance
     */
    Feature.prototype.polygon = null;

    /**
     * Feature multipolygon.
     * @member {IMultiPolygon|null|undefined} multipolygon
     * @memberof Feature
     * @instance
     */
    Feature.prototype.multipolygon = null;

    /**
     * Feature zones.
     * @member {Array.<number>} zones
     * @memberof Feature
     * @instance
     */
    Feature.prototype.zones = $util.emptyArray;

    /**
     * Feature centerLon.
     * @member {number} centerLon
     * @memberof Feature
     * @instance
     */
    Feature.prototype.centerLon = 0;

    // OneOf field names bound to virtual getters and setters
    let $oneOfFields;

    /**
     * Feature geometry.
     * @member {"polygon"|"multipolygon"|undefined} geometry
     * @memberof Feature
     * @instance
     */
    Object.defineProperty(Feature.prototype, "geometry", {
        get: $util.oneOfGetter($oneOfFields = ["polygon", "multipolygon"]),
        set: $util.oneOfSetter($oneOfFields)
    });

    /**
     * Creates a new Feature instance using the specified properties.
     * @function create
     * @memberof Feature
     * @static
     * @param {IFeature=} [properties] Properties to set
     * @returns {Feature} Feature instance
     */
    Feature.create = function create(properties) {
        return new Feature(properties);
    };

    /**
     * Encodes the specified Feature message. Does not implicitly {@link Feature.verify|verify} messages.
     * @function encode
     * @memberof Feature
     * @static
     * @param {IFeature} message Feature message or plain object to encode
     * @param {$protobuf.Writer} [writer] Writer to encode to
     * @returns {$protobuf.Writer} Writer
     */
    Feature.encode = function encode(message, writer) {
        if (!writer)
            writer = $Writer.create();
        if (message.polygon != null && Object.hasOwnProperty.call(message, "polygon"))
            $root.Polygon.encode(message.polygon, writer.uint32(/* id 1, wireType 2 =*/10).fork()).ldelim();
        if (message.multipolygon != null && Object.hasOwnProperty.call(message, "multipolygon"))
            $root.MultiPolygon.encode(message.multipolygon, writer.uint32(/* id 2, wireType 2 =*/18).fork()).ldelim();
        if (message.zones != null && message.zones.length) {
            writer.uint32(/* id 3, wireType 2 =*/26).fork();
            for (let i = 0; i < message.zones.length; ++i)
                writer.int32(message.zones[i]);
            writer.ldelim();
        }
        if (message.centerLon != null && Object.hasOwnProperty.call(message, "centerLon"))
            writer.uint32(/* id 4, wireType 5 =*/37).float(message.centerLon);
        return writer;
    };

    /**
     * Encodes the specified Feature message, length delimited. Does not implicitly {@link Feature.verify|verify} messages.
     * @function encodeDelimited
     * @memberof Feature
     * @static
     * @param {IFeature} message Feature message or plain object to encode
     * @param {$protobuf.Writer} [writer] Writer to encode to
     * @returns {$protobuf.Writer} Writer
     */
    Feature.encodeDelimited = function encodeDelimited(message, writer) {
        return this.encode(message, writer).ldelim();
    };

    /**
     * Decodes a Feature message from the specified reader or buffer.
     * @function decode
     * @memberof Feature
     * @static
     * @param {$protobuf.Reader|Uint8Array} reader Reader or buffer to decode from
     * @param {number} [length] Message length if known beforehand
     * @returns {Feature} Feature
     * @throws {Error} If the payload is not a reader or valid buffer
     * @throws {$protobuf.util.ProtocolError} If required fields are missing
     */
    Feature.decode = function decode(reader, length) {
        if (!(reader instanceof $Reader))
            reader = $Reader.create(reader);
        let end = length === undefined ? reader.len : reader.pos + length, message = new $root.Feature();
        while (reader.pos < end) {
            let tag = reader.uint32();
            switch (tag >>> 3) {
            case 1: {
                    message.polygon = $root.Polygon.decode(reader, reader.uint32());
                    break;
                }
            case 2: {
                    message.multipolygon = $root.MultiPolygon.decode(reader, reader.uint32());
                    break;
                }
            case 3: {
                    if (!(message.zones && message.zones.length))
                        message.zones = [];
                    if ((tag & 7) === 2) {
                        let end2 = reader.uint32() + reader.pos;
                        while (reader.pos < end2)
                            message.zones.push(reader.int32());
                    } else
                        message.zones.push(reader.int32());
                    break;
                }
            case 4: {
                    message.centerLon = reader.float();
                    break;
                }
            default:
                reader.skipType(tag & 7);
                break;
            }
        }
        return message;
    };

    /**
     * Decodes a Feature message from the specified reader or buffer, length delimited.
     * @function decodeDelimited
     * @memberof Feature
     * @static
     * @param {$protobuf.Reader|Uint8Array} reader Reader or buffer to decode from
     * @returns {Feature} Feature
     * @throws {Error} If the payload is not a reader or valid buffer
     * @throws {$protobuf.util.ProtocolError} If required fields are missing
     */
    Feature.decodeDelimited = function decodeDelimited(reader) {
        if (!(reader instanceof $Reader))
            reader = new $Reader(reader);
        return this.decode(reader, reader.uint32());
    };

    /**
     * Verifies a Feature message.
     * @function verify
     * @memberof Feature
     * @static
     * @param {Object.<string,*>} message Plain object to verify
     * @returns {string|null} `null` if valid, otherwise the reason why it is not
     */
    Feature.verify = function verify(message) {
        if (typeof message !== "object" || message === null)
            return "object expected";
        let properties = {};
        if (message.polygon != null && message.hasOwnProperty("polygon")) {
            properties.geometry = 1;
            {
                let error = $root.Polygon.verify(message.polygon);
                if (error)
                    return "polygon." + error;
            }
        }
        if (message.multipolygon != null && message.hasOwnProperty("multipolygon")) {
            if (properties.geometry === 1)
                return "geometry: multiple values";
            properties.geometry = 1;
            {
                let error = $root.MultiPolygon.verify(message.multipolygon);
                if (error)
                    return "multipolygon." + error;
            }
        }
        if (message.zones != null && message.hasOwnProperty("zones")) {
            if (!Array.isArray(message.zones))
                return "zones: array expected";
            for (let i = 0; i < message.zones.length; ++i)
                if (!$util.isInteger(message.zones[i]))
                    return "zones: integer[] expected";
        }
        if (message.centerLon != null && message.hasOwnProperty("centerLon"))
            if (typeof message.centerLon !== "number")
                return "centerLon: number expected";
        return null;
    };

    /**
     * Creates a Feature message from a plain object. Also converts values to their respective internal types.
     * @function fromObject
     * @memberof Feature
     * @static
     * @param {Object.<string,*>} object Plain object
     * @returns {Feature} Feature
     */
    Feature.fromObject = function fromObject(object) {
        if (object instanceof $root.Feature)
            return object;
        let message = new $root.Feature();
        if (object.polygon != null) {
            if (typeof object.polygon !== "object")
                throw TypeError(".Feature.polygon: object expected");
            message.polygon = $root.Polygon.fromObject(object.polygon);
        }
        if (object.multipolygon != null) {
            if (typeof object.multipolygon !== "object")
                throw TypeError(".Feature.multipolygon: object expected");
            message.multipolygon = $root.MultiPolygon.fromObject(object.multipolygon);
        }
        if (object.zones) {
            if (!Array.isArray(object.zones))
                throw TypeError(".Feature.zones: array expected");
            message.zones = [];
            for (let i = 0; i < object.zones.length; ++i)
                message.zones[i] = object.zones[i] | 0;
        }
        if (object.centerLon != null)
            message.centerLon = Number(object.centerLon);
        return message;
    };

    /**
     * Creates a plain object from a Feature message. Also converts values to other types if specified.
     * @function toObject
     * @memberof Feature
     * @static
     * @param {Feature} message Feature
     * @param {$protobuf.IConversionOptions} [options] Conversion options
     * @returns {Object.<string,*>} Plain object
     */
    Feature.toObject = function toObject(message, options) {
        if (!options)
            options = {};
        let object = {};
        if (options.arrays || options.defaults)
            object.zones = [];
        if (options.defaults)
            object.centerLon = 0;
        if (message.polygon != null && message.hasOwnProperty("polygon")) {
            object.polygon = $root.Polygon.toObject(message.polygon, options);
            if (options.oneofs)
                object.geometry = "polygon";
        }
        if (message.multipolygon != null && message.hasOwnProperty("multipolygon")) {
            object.multipolygon = $root.MultiPolygon.toObject(message.multipolygon, options);
            if (options.oneofs)
                object.geometry = "multipolygon";
        }
        if (message.zones && message.zones.length) {
            object.zones = [];
            for (let j = 0; j < message.zones.length; ++j)
                object.zones[j] = message.zones[j];
        }
        if (message.centerLon != null && message.hasOwnProperty("centerLon"))
            object.centerLon = options.json && !isFinite(message.centerLon) ? String(message.centerLon) : message.centerLon;
        return object;
    };

    /**
     * Converts this Feature to JSON.
     * @function toJSON
     * @memberof Feature
     * @instance
     * @returns {Object.<string,*>} JSON object
     */
    Feature.prototype.toJSON = function toJSON() {
        return this.constructor.toObject(this, $protobuf.util.toJSONOptions);
    };

    /**
     * Gets the default type url for Feature
     * @function getTypeUrl
     * @memberof Feature
     * @static
     * @param {string} [typeUrlPrefix] your custom typeUrlPrefix(default "type.googleapis.com")
     * @returns {string} The default type url
     */
    Feature.getTypeUrl = function getTypeUrl(typeUrlPrefix) {
        if (typeUrlPrefix === undefined) {
            typeUrlPrefix = "type.googleapis.com";
        }
        return typeUrlPrefix + "/Feature";
    };

    return Feature;
})();

export const PointSeries = $root.PointSeries = (() => {

    /**
     * Properties of a PointSeries.
     * @exports IPointSeries
     * @interface IPointSeries
     * @property {Array.<ICoordinate>|null} [coords] PointSeries coords
     */

    /**
     * Constructs a new PointSeries.
     * @exports PointSeries
     * @classdesc Represents a PointSeries.
     * @implements IPointSeries
     * @constructor
     * @param {IPointSeries=} [properties] Properties to set
     */
    function PointSeries(properties) {
        this.coords = [];
        if (properties)
            for (let keys = Object.keys(properties), i = 0; i < keys.length; ++i)
                if (properties[keys[i]] != null)
                    this[keys[i]] = properties[keys[i]];
    }

    /**
     * PointSeries coords.
     * @member {Array.<ICoordinate>} coords
     * @memberof PointSeries
     * @instance
     */
    PointSeries.prototype.coords = $util.emptyArray;

    /**
     * Creates a new PointSeries instance using the specified properties.
     * @function create
     * @memberof PointSeries
     * @static
     * @param {IPointSeries=} [properties] Properties to set
     * @returns {PointSeries} PointSeries instance
     */
    PointSeries.create = function create(properties) {
        return new PointSeries(properties);
    };

    /**
     * Encodes the specified PointSeries message. Does not implicitly {@link PointSeries.verify|verify} messages.
     * @function encode
     * @memberof PointSeries
     * @static
     * @param {IPointSeries} message PointSeries message or plain object to encode
     * @param {$protobuf.Writer} [writer] Writer to encode to
     * @returns {$protobuf.Writer} Writer
     */
    PointSeries.encode = function encode(message, writer) {
        if (!writer)
            writer = $Writer.create();
        if (message.coords != null && message.coords.length)
            for (let i = 0; i < message.coords.length; ++i)
                $root.Coordinate.encode(message.coords[i], writer.uint32(/* id 1, wireType 2 =*/10).fork()).ldelim();
        return writer;
    };

    /**
     * Encodes the specified PointSeries message, length delimited. Does not implicitly {@link PointSeries.verify|verify} messages.
     * @function encodeDelimited
     * @memberof PointSeries
     * @static
     * @param {IPointSeries} message PointSeries message or plain object to encode
     * @param {$protobuf.Writer} [writer] Writer to encode to
     * @returns {$protobuf.Writer} Writer
     */
    PointSeries.encodeDelimited = function encodeDelimited(message, writer) {
        return this.encode(message, writer).ldelim();
    };

    /**
     * Decodes a PointSeries message from the specified reader or buffer.
     * @function decode
     * @memberof PointSeries
     * @static
     * @param {$protobuf.Reader|Uint8Array} reader Reader or buffer to decode from
     * @param {number} [length] Message length if known beforehand
     * @returns {PointSeries} PointSeries
     * @throws {Error} If the payload is not a reader or valid buffer
     * @throws {$protobuf.util.ProtocolError} If required fields are missing
     */
    PointSeries.decode = function decode(reader, length) {
        if (!(reader instanceof $Reader))
            reader = $Reader.create(reader);
        let end = length === undefined ? reader.len : reader.pos + length, message = new $root.PointSeries();
        while (reader.pos < end) {
            let tag = reader.uint32();
            switch (tag >>> 3) {
            case 1: {
                    if (!(message.coords && message.coords.length))
                        message.coords = [];
                    message.coords.push($root.Coordinate.decode(reader, reader.uint32()));
                    break;
                }
            default:
                reader.skipType(tag & 7);
                break;
            }
        }
        return message;
    };

    /**
     * Decodes a PointSeries message from the specified reader or buffer, length delimited.
     * @function decodeDelimited
     * @memberof PointSeries
     * @static
     * @param {$protobuf.Reader|Uint8Array} reader Reader or buffer to decode from
     * @returns {PointSeries} PointSeries
     * @throws {Error} If the payload is not a reader or valid buffer
     * @throws {$protobuf.util.ProtocolError} If required fields are missing
     */
    PointSeries.decodeDelimited = function decodeDelimited(reader) {
        if (!(reader instanceof $Reader))
            reader = new $Reader(reader);
        return this.decode(reader, reader.uint32());
    };

    /**
     * Verifies a PointSeries message.
     * @function verify
     * @memberof PointSeries
     * @static
     * @param {Object.<string,*>} message Plain object to verify
     * @returns {string|null} `null` if valid, otherwise the reason why it is not
     */
    PointSeries.verify = function verify(message) {
        if (typeof message !== "object" || message === null)
            return "object expected";
        if (message.coords != null && message.hasOwnProperty("coords")) {
            if (!Array.isArray(message.coords))
                return "coords: array expected";
            for (let i = 0; i < message.coords.length; ++i) {
                let error = $root.Coordinate.verify(message.coords[i]);
                if (error)
                    return "coords." + error;
            }
        }
        return null;
    };

    /**
     * Creates a PointSeries message from a plain object. Also converts values to their respective internal types.
     * @function fromObject
     * @memberof PointSeries
     * @static
     * @param {Object.<string,*>} object Plain object
     * @returns {PointSeries} PointSeries
     */
    PointSeries.fromObject = function fromObject(object) {
        if (object instanceof $root.PointSeries)
            return object;
        let message = new $root.PointSeries();
        if (object.coords) {
            if (!Array.isArray(object.coords))
                throw TypeError(".PointSeries.coords: array expected");
            message.coords = [];
            for (let i = 0; i < object.coords.length; ++i) {
                if (typeof object.coords[i] !== "object")
                    throw TypeError(".PointSeries.coords: object expected");
                message.coords[i] = $root.Coordinate.fromObject(object.coords[i]);
            }
        }
        return message;
    };

    /**
     * Creates a plain object from a PointSeries message. Also converts values to other types if specified.
     * @function toObject
     * @memberof PointSeries
     * @static
     * @param {PointSeries} message PointSeries
     * @param {$protobuf.IConversionOptions} [options] Conversion options
     * @returns {Object.<string,*>} Plain object
     */
    PointSeries.toObject = function toObject(message, options) {
        if (!options)
            options = {};
        let object = {};
        if (options.arrays || options.defaults)
            object.coords = [];
        if (message.coords && message.coords.length) {
            object.coords = [];
            for (let j = 0; j < message.coords.length; ++j)
                object.coords[j] = $root.Coordinate.toObject(message.coords[j], options);
        }
        return object;
    };

    /**
     * Converts this PointSeries to JSON.
     * @function toJSON
     * @memberof PointSeries
     * @instance
     * @returns {Object.<string,*>} JSON object
     */
    PointSeries.prototype.toJSON = function toJSON() {
        return this.constructor.toObject(this, $protobuf.util.toJSONOptions);
    };

    /**
     * Gets the default type url for PointSeries
     * @function getTypeUrl
     * @memberof PointSeries
     * @static
     * @param {string} [typeUrlPrefix] your custom typeUrlPrefix(default "type.googleapis.com")
     * @returns {string} The default type url
     */
    PointSeries.getTypeUrl = function getTypeUrl(typeUrlPrefix) {
        if (typeUrlPrefix === undefined) {
            typeUrlPrefix = "type.googleapis.com";
        }
        return typeUrlPrefix + "/PointSeries";
    };

    return PointSeries;
})();

export const ArticleOrderingList = $root.ArticleOrderingList = (() => {

    /**
     * Properties of an ArticleOrderingList.
     * @exports IArticleOrderingList
     * @interface IArticleOrderingList
     * @property {Array.<string>|null} [longnames] ArticleOrderingList longnames
     * @property {Array.<number>|null} [types] ArticleOrderingList types
     */

    /**
     * Constructs a new ArticleOrderingList.
     * @exports ArticleOrderingList
     * @classdesc Represents an ArticleOrderingList.
     * @implements IArticleOrderingList
     * @constructor
     * @param {IArticleOrderingList=} [properties] Properties to set
     */
    function ArticleOrderingList(properties) {
        this.longnames = [];
        this.types = [];
        if (properties)
            for (let keys = Object.keys(properties), i = 0; i < keys.length; ++i)
                if (properties[keys[i]] != null)
                    this[keys[i]] = properties[keys[i]];
    }

    /**
     * ArticleOrderingList longnames.
     * @member {Array.<string>} longnames
     * @memberof ArticleOrderingList
     * @instance
     */
    ArticleOrderingList.prototype.longnames = $util.emptyArray;

    /**
     * ArticleOrderingList types.
     * @member {Array.<number>} types
     * @memberof ArticleOrderingList
     * @instance
     */
    ArticleOrderingList.prototype.types = $util.emptyArray;

    /**
     * Creates a new ArticleOrderingList instance using the specified properties.
     * @function create
     * @memberof ArticleOrderingList
     * @static
     * @param {IArticleOrderingList=} [properties] Properties to set
     * @returns {ArticleOrderingList} ArticleOrderingList instance
     */
    ArticleOrderingList.create = function create(properties) {
        return new ArticleOrderingList(properties);
    };

    /**
     * Encodes the specified ArticleOrderingList message. Does not implicitly {@link ArticleOrderingList.verify|verify} messages.
     * @function encode
     * @memberof ArticleOrderingList
     * @static
     * @param {IArticleOrderingList} message ArticleOrderingList message or plain object to encode
     * @param {$protobuf.Writer} [writer] Writer to encode to
     * @returns {$protobuf.Writer} Writer
     */
    ArticleOrderingList.encode = function encode(message, writer) {
        if (!writer)
            writer = $Writer.create();
        if (message.longnames != null && message.longnames.length)
            for (let i = 0; i < message.longnames.length; ++i)
                writer.uint32(/* id 1, wireType 2 =*/10).string(message.longnames[i]);
        if (message.types != null && message.types.length) {
            writer.uint32(/* id 2, wireType 2 =*/18).fork();
            for (let i = 0; i < message.types.length; ++i)
                writer.int32(message.types[i]);
            writer.ldelim();
        }
        return writer;
    };

    /**
     * Encodes the specified ArticleOrderingList message, length delimited. Does not implicitly {@link ArticleOrderingList.verify|verify} messages.
     * @function encodeDelimited
     * @memberof ArticleOrderingList
     * @static
     * @param {IArticleOrderingList} message ArticleOrderingList message or plain object to encode
     * @param {$protobuf.Writer} [writer] Writer to encode to
     * @returns {$protobuf.Writer} Writer
     */
    ArticleOrderingList.encodeDelimited = function encodeDelimited(message, writer) {
        return this.encode(message, writer).ldelim();
    };

    /**
     * Decodes an ArticleOrderingList message from the specified reader or buffer.
     * @function decode
     * @memberof ArticleOrderingList
     * @static
     * @param {$protobuf.Reader|Uint8Array} reader Reader or buffer to decode from
     * @param {number} [length] Message length if known beforehand
     * @returns {ArticleOrderingList} ArticleOrderingList
     * @throws {Error} If the payload is not a reader or valid buffer
     * @throws {$protobuf.util.ProtocolError} If required fields are missing
     */
    ArticleOrderingList.decode = function decode(reader, length) {
        if (!(reader instanceof $Reader))
            reader = $Reader.create(reader);
        let end = length === undefined ? reader.len : reader.pos + length, message = new $root.ArticleOrderingList();
        while (reader.pos < end) {
            let tag = reader.uint32();
            switch (tag >>> 3) {
            case 1: {
                    if (!(message.longnames && message.longnames.length))
                        message.longnames = [];
                    message.longnames.push(reader.string());
                    break;
                }
            case 2: {
                    if (!(message.types && message.types.length))
                        message.types = [];
                    if ((tag & 7) === 2) {
                        let end2 = reader.uint32() + reader.pos;
                        while (reader.pos < end2)
                            message.types.push(reader.int32());
                    } else
                        message.types.push(reader.int32());
                    break;
                }
            default:
                reader.skipType(tag & 7);
                break;
            }
        }
        return message;
    };

    /**
     * Decodes an ArticleOrderingList message from the specified reader or buffer, length delimited.
     * @function decodeDelimited
     * @memberof ArticleOrderingList
     * @static
     * @param {$protobuf.Reader|Uint8Array} reader Reader or buffer to decode from
     * @returns {ArticleOrderingList} ArticleOrderingList
     * @throws {Error} If the payload is not a reader or valid buffer
     * @throws {$protobuf.util.ProtocolError} If required fields are missing
     */
    ArticleOrderingList.decodeDelimited = function decodeDelimited(reader) {
        if (!(reader instanceof $Reader))
            reader = new $Reader(reader);
        return this.decode(reader, reader.uint32());
    };

    /**
     * Verifies an ArticleOrderingList message.
     * @function verify
     * @memberof ArticleOrderingList
     * @static
     * @param {Object.<string,*>} message Plain object to verify
     * @returns {string|null} `null` if valid, otherwise the reason why it is not
     */
    ArticleOrderingList.verify = function verify(message) {
        if (typeof message !== "object" || message === null)
            return "object expected";
        if (message.longnames != null && message.hasOwnProperty("longnames")) {
            if (!Array.isArray(message.longnames))
                return "longnames: array expected";
            for (let i = 0; i < message.longnames.length; ++i)
                if (!$util.isString(message.longnames[i]))
                    return "longnames: string[] expected";
        }
        if (message.types != null && message.hasOwnProperty("types")) {
            if (!Array.isArray(message.types))
                return "types: array expected";
            for (let i = 0; i < message.types.length; ++i)
                if (!$util.isInteger(message.types[i]))
                    return "types: integer[] expected";
        }
        return null;
    };

    /**
     * Creates an ArticleOrderingList message from a plain object. Also converts values to their respective internal types.
     * @function fromObject
     * @memberof ArticleOrderingList
     * @static
     * @param {Object.<string,*>} object Plain object
     * @returns {ArticleOrderingList} ArticleOrderingList
     */
    ArticleOrderingList.fromObject = function fromObject(object) {
        if (object instanceof $root.ArticleOrderingList)
            return object;
        let message = new $root.ArticleOrderingList();
        if (object.longnames) {
            if (!Array.isArray(object.longnames))
                throw TypeError(".ArticleOrderingList.longnames: array expected");
            message.longnames = [];
            for (let i = 0; i < object.longnames.length; ++i)
                message.longnames[i] = String(object.longnames[i]);
        }
        if (object.types) {
            if (!Array.isArray(object.types))
                throw TypeError(".ArticleOrderingList.types: array expected");
            message.types = [];
            for (let i = 0; i < object.types.length; ++i)
                message.types[i] = object.types[i] | 0;
        }
        return message;
    };

    /**
     * Creates a plain object from an ArticleOrderingList message. Also converts values to other types if specified.
     * @function toObject
     * @memberof ArticleOrderingList
     * @static
     * @param {ArticleOrderingList} message ArticleOrderingList
     * @param {$protobuf.IConversionOptions} [options] Conversion options
     * @returns {Object.<string,*>} Plain object
     */
    ArticleOrderingList.toObject = function toObject(message, options) {
        if (!options)
            options = {};
        let object = {};
        if (options.arrays || options.defaults) {
            object.longnames = [];
            object.types = [];
        }
        if (message.longnames && message.longnames.length) {
            object.longnames = [];
            for (let j = 0; j < message.longnames.length; ++j)
                object.longnames[j] = message.longnames[j];
        }
        if (message.types && message.types.length) {
            object.types = [];
            for (let j = 0; j < message.types.length; ++j)
                object.types[j] = message.types[j];
        }
        return object;
    };

    /**
     * Converts this ArticleOrderingList to JSON.
     * @function toJSON
     * @memberof ArticleOrderingList
     * @instance
     * @returns {Object.<string,*>} JSON object
     */
    ArticleOrderingList.prototype.toJSON = function toJSON() {
        return this.constructor.toObject(this, $protobuf.util.toJSONOptions);
    };

    /**
     * Gets the default type url for ArticleOrderingList
     * @function getTypeUrl
     * @memberof ArticleOrderingList
     * @static
     * @param {string} [typeUrlPrefix] your custom typeUrlPrefix(default "type.googleapis.com")
     * @returns {string} The default type url
     */
    ArticleOrderingList.getTypeUrl = function getTypeUrl(typeUrlPrefix) {
        if (typeUrlPrefix === undefined) {
            typeUrlPrefix = "type.googleapis.com";
        }
        return typeUrlPrefix + "/ArticleOrderingList";
    };

    return ArticleOrderingList;
})();

export const SearchIndexMetadata = $root.SearchIndexMetadata = (() => {

    /**
     * Properties of a SearchIndexMetadata.
     * @exports ISearchIndexMetadata
     * @interface ISearchIndexMetadata
     * @property {number|null} [type] SearchIndexMetadata type
     * @property {number|null} [isUsa] SearchIndexMetadata isUsa
     * @property {number|null} [isSymlink] SearchIndexMetadata isSymlink
     */

    /**
     * Constructs a new SearchIndexMetadata.
     * @exports SearchIndexMetadata
     * @classdesc Represents a SearchIndexMetadata.
     * @implements ISearchIndexMetadata
     * @constructor
     * @param {ISearchIndexMetadata=} [properties] Properties to set
     */
    function SearchIndexMetadata(properties) {
        if (properties)
            for (let keys = Object.keys(properties), i = 0; i < keys.length; ++i)
                if (properties[keys[i]] != null)
                    this[keys[i]] = properties[keys[i]];
    }

    /**
     * SearchIndexMetadata type.
     * @member {number} type
     * @memberof SearchIndexMetadata
     * @instance
     */
    SearchIndexMetadata.prototype.type = 0;

    /**
     * SearchIndexMetadata isUsa.
     * @member {number} isUsa
     * @memberof SearchIndexMetadata
     * @instance
     */
    SearchIndexMetadata.prototype.isUsa = 0;

    /**
     * SearchIndexMetadata isSymlink.
     * @member {number} isSymlink
     * @memberof SearchIndexMetadata
     * @instance
     */
    SearchIndexMetadata.prototype.isSymlink = 0;

    /**
     * Creates a new SearchIndexMetadata instance using the specified properties.
     * @function create
     * @memberof SearchIndexMetadata
     * @static
     * @param {ISearchIndexMetadata=} [properties] Properties to set
     * @returns {SearchIndexMetadata} SearchIndexMetadata instance
     */
    SearchIndexMetadata.create = function create(properties) {
        return new SearchIndexMetadata(properties);
    };

    /**
     * Encodes the specified SearchIndexMetadata message. Does not implicitly {@link SearchIndexMetadata.verify|verify} messages.
     * @function encode
     * @memberof SearchIndexMetadata
     * @static
     * @param {ISearchIndexMetadata} message SearchIndexMetadata message or plain object to encode
     * @param {$protobuf.Writer} [writer] Writer to encode to
     * @returns {$protobuf.Writer} Writer
     */
    SearchIndexMetadata.encode = function encode(message, writer) {
        if (!writer)
            writer = $Writer.create();
        if (message.type != null && Object.hasOwnProperty.call(message, "type"))
            writer.uint32(/* id 1, wireType 0 =*/8).int32(message.type);
        if (message.isUsa != null && Object.hasOwnProperty.call(message, "isUsa"))
            writer.uint32(/* id 2, wireType 0 =*/16).int32(message.isUsa);
        if (message.isSymlink != null && Object.hasOwnProperty.call(message, "isSymlink"))
            writer.uint32(/* id 3, wireType 0 =*/24).int32(message.isSymlink);
        return writer;
    };

    /**
     * Encodes the specified SearchIndexMetadata message, length delimited. Does not implicitly {@link SearchIndexMetadata.verify|verify} messages.
     * @function encodeDelimited
     * @memberof SearchIndexMetadata
     * @static
     * @param {ISearchIndexMetadata} message SearchIndexMetadata message or plain object to encode
     * @param {$protobuf.Writer} [writer] Writer to encode to
     * @returns {$protobuf.Writer} Writer
     */
    SearchIndexMetadata.encodeDelimited = function encodeDelimited(message, writer) {
        return this.encode(message, writer).ldelim();
    };

    /**
     * Decodes a SearchIndexMetadata message from the specified reader or buffer.
     * @function decode
     * @memberof SearchIndexMetadata
     * @static
     * @param {$protobuf.Reader|Uint8Array} reader Reader or buffer to decode from
     * @param {number} [length] Message length if known beforehand
     * @returns {SearchIndexMetadata} SearchIndexMetadata
     * @throws {Error} If the payload is not a reader or valid buffer
     * @throws {$protobuf.util.ProtocolError} If required fields are missing
     */
    SearchIndexMetadata.decode = function decode(reader, length) {
        if (!(reader instanceof $Reader))
            reader = $Reader.create(reader);
        let end = length === undefined ? reader.len : reader.pos + length, message = new $root.SearchIndexMetadata();
        while (reader.pos < end) {
            let tag = reader.uint32();
            switch (tag >>> 3) {
            case 1: {
                    message.type = reader.int32();
                    break;
                }
            case 2: {
                    message.isUsa = reader.int32();
                    break;
                }
            case 3: {
                    message.isSymlink = reader.int32();
                    break;
                }
            default:
                reader.skipType(tag & 7);
                break;
            }
        }
        return message;
    };

    /**
     * Decodes a SearchIndexMetadata message from the specified reader or buffer, length delimited.
     * @function decodeDelimited
     * @memberof SearchIndexMetadata
     * @static
     * @param {$protobuf.Reader|Uint8Array} reader Reader or buffer to decode from
     * @returns {SearchIndexMetadata} SearchIndexMetadata
     * @throws {Error} If the payload is not a reader or valid buffer
     * @throws {$protobuf.util.ProtocolError} If required fields are missing
     */
    SearchIndexMetadata.decodeDelimited = function decodeDelimited(reader) {
        if (!(reader instanceof $Reader))
            reader = new $Reader(reader);
        return this.decode(reader, reader.uint32());
    };

    /**
     * Verifies a SearchIndexMetadata message.
     * @function verify
     * @memberof SearchIndexMetadata
     * @static
     * @param {Object.<string,*>} message Plain object to verify
     * @returns {string|null} `null` if valid, otherwise the reason why it is not
     */
    SearchIndexMetadata.verify = function verify(message) {
        if (typeof message !== "object" || message === null)
            return "object expected";
        if (message.type != null && message.hasOwnProperty("type"))
            if (!$util.isInteger(message.type))
                return "type: integer expected";
        if (message.isUsa != null && message.hasOwnProperty("isUsa"))
            if (!$util.isInteger(message.isUsa))
                return "isUsa: integer expected";
        if (message.isSymlink != null && message.hasOwnProperty("isSymlink"))
            if (!$util.isInteger(message.isSymlink))
                return "isSymlink: integer expected";
        return null;
    };

    /**
     * Creates a SearchIndexMetadata message from a plain object. Also converts values to their respective internal types.
     * @function fromObject
     * @memberof SearchIndexMetadata
     * @static
     * @param {Object.<string,*>} object Plain object
     * @returns {SearchIndexMetadata} SearchIndexMetadata
     */
    SearchIndexMetadata.fromObject = function fromObject(object) {
        if (object instanceof $root.SearchIndexMetadata)
            return object;
        let message = new $root.SearchIndexMetadata();
        if (object.type != null)
            message.type = object.type | 0;
        if (object.isUsa != null)
            message.isUsa = object.isUsa | 0;
        if (object.isSymlink != null)
            message.isSymlink = object.isSymlink | 0;
        return message;
    };

    /**
     * Creates a plain object from a SearchIndexMetadata message. Also converts values to other types if specified.
     * @function toObject
     * @memberof SearchIndexMetadata
     * @static
     * @param {SearchIndexMetadata} message SearchIndexMetadata
     * @param {$protobuf.IConversionOptions} [options] Conversion options
     * @returns {Object.<string,*>} Plain object
     */
    SearchIndexMetadata.toObject = function toObject(message, options) {
        if (!options)
            options = {};
        let object = {};
        if (options.defaults) {
            object.type = 0;
            object.isUsa = 0;
            object.isSymlink = 0;
        }
        if (message.type != null && message.hasOwnProperty("type"))
            object.type = message.type;
        if (message.isUsa != null && message.hasOwnProperty("isUsa"))
            object.isUsa = message.isUsa;
        if (message.isSymlink != null && message.hasOwnProperty("isSymlink"))
            object.isSymlink = message.isSymlink;
        return object;
    };

    /**
     * Converts this SearchIndexMetadata to JSON.
     * @function toJSON
     * @memberof SearchIndexMetadata
     * @instance
     * @returns {Object.<string,*>} JSON object
     */
    SearchIndexMetadata.prototype.toJSON = function toJSON() {
        return this.constructor.toObject(this, $protobuf.util.toJSONOptions);
    };

    /**
     * Gets the default type url for SearchIndexMetadata
     * @function getTypeUrl
     * @memberof SearchIndexMetadata
     * @static
     * @param {string} [typeUrlPrefix] your custom typeUrlPrefix(default "type.googleapis.com")
     * @returns {string} The default type url
     */
    SearchIndexMetadata.getTypeUrl = function getTypeUrl(typeUrlPrefix) {
        if (typeUrlPrefix === undefined) {
            typeUrlPrefix = "type.googleapis.com";
        }
        return typeUrlPrefix + "/SearchIndexMetadata";
    };

    return SearchIndexMetadata;
})();

export const SearchIndex = $root.SearchIndex = (() => {

    /**
     * Properties of a SearchIndex.
     * @exports ISearchIndex
     * @interface ISearchIndex
     * @property {Array.<string>|null} [elements] SearchIndex elements
     * @property {Array.<ISearchIndexMetadata>|null} [metadata] SearchIndex metadata
     */

    /**
     * Constructs a new SearchIndex.
     * @exports SearchIndex
     * @classdesc Represents a SearchIndex.
     * @implements ISearchIndex
     * @constructor
     * @param {ISearchIndex=} [properties] Properties to set
     */
    function SearchIndex(properties) {
        this.elements = [];
        this.metadata = [];
        if (properties)
            for (let keys = Object.keys(properties), i = 0; i < keys.length; ++i)
                if (properties[keys[i]] != null)
                    this[keys[i]] = properties[keys[i]];
    }

    /**
     * SearchIndex elements.
     * @member {Array.<string>} elements
     * @memberof SearchIndex
     * @instance
     */
    SearchIndex.prototype.elements = $util.emptyArray;

    /**
     * SearchIndex metadata.
     * @member {Array.<ISearchIndexMetadata>} metadata
     * @memberof SearchIndex
     * @instance
     */
    SearchIndex.prototype.metadata = $util.emptyArray;

    /**
     * Creates a new SearchIndex instance using the specified properties.
     * @function create
     * @memberof SearchIndex
     * @static
     * @param {ISearchIndex=} [properties] Properties to set
     * @returns {SearchIndex} SearchIndex instance
     */
    SearchIndex.create = function create(properties) {
        return new SearchIndex(properties);
    };

    /**
     * Encodes the specified SearchIndex message. Does not implicitly {@link SearchIndex.verify|verify} messages.
     * @function encode
     * @memberof SearchIndex
     * @static
     * @param {ISearchIndex} message SearchIndex message or plain object to encode
     * @param {$protobuf.Writer} [writer] Writer to encode to
     * @returns {$protobuf.Writer} Writer
     */
    SearchIndex.encode = function encode(message, writer) {
        if (!writer)
            writer = $Writer.create();
        if (message.elements != null && message.elements.length)
            for (let i = 0; i < message.elements.length; ++i)
                writer.uint32(/* id 1, wireType 2 =*/10).string(message.elements[i]);
        if (message.metadata != null && message.metadata.length)
            for (let i = 0; i < message.metadata.length; ++i)
                $root.SearchIndexMetadata.encode(message.metadata[i], writer.uint32(/* id 2, wireType 2 =*/18).fork()).ldelim();
        return writer;
    };

    /**
     * Encodes the specified SearchIndex message, length delimited. Does not implicitly {@link SearchIndex.verify|verify} messages.
     * @function encodeDelimited
     * @memberof SearchIndex
     * @static
     * @param {ISearchIndex} message SearchIndex message or plain object to encode
     * @param {$protobuf.Writer} [writer] Writer to encode to
     * @returns {$protobuf.Writer} Writer
     */
    SearchIndex.encodeDelimited = function encodeDelimited(message, writer) {
        return this.encode(message, writer).ldelim();
    };

    /**
     * Decodes a SearchIndex message from the specified reader or buffer.
     * @function decode
     * @memberof SearchIndex
     * @static
     * @param {$protobuf.Reader|Uint8Array} reader Reader or buffer to decode from
     * @param {number} [length] Message length if known beforehand
     * @returns {SearchIndex} SearchIndex
     * @throws {Error} If the payload is not a reader or valid buffer
     * @throws {$protobuf.util.ProtocolError} If required fields are missing
     */
    SearchIndex.decode = function decode(reader, length) {
        if (!(reader instanceof $Reader))
            reader = $Reader.create(reader);
        let end = length === undefined ? reader.len : reader.pos + length, message = new $root.SearchIndex();
        while (reader.pos < end) {
            let tag = reader.uint32();
            switch (tag >>> 3) {
            case 1: {
                    if (!(message.elements && message.elements.length))
                        message.elements = [];
                    message.elements.push(reader.string());
                    break;
                }
            case 2: {
                    if (!(message.metadata && message.metadata.length))
                        message.metadata = [];
                    message.metadata.push($root.SearchIndexMetadata.decode(reader, reader.uint32()));
                    break;
                }
            default:
                reader.skipType(tag & 7);
                break;
            }
        }
        return message;
    };

    /**
     * Decodes a SearchIndex message from the specified reader or buffer, length delimited.
     * @function decodeDelimited
     * @memberof SearchIndex
     * @static
     * @param {$protobuf.Reader|Uint8Array} reader Reader or buffer to decode from
     * @returns {SearchIndex} SearchIndex
     * @throws {Error} If the payload is not a reader or valid buffer
     * @throws {$protobuf.util.ProtocolError} If required fields are missing
     */
    SearchIndex.decodeDelimited = function decodeDelimited(reader) {
        if (!(reader instanceof $Reader))
            reader = new $Reader(reader);
        return this.decode(reader, reader.uint32());
    };

    /**
     * Verifies a SearchIndex message.
     * @function verify
     * @memberof SearchIndex
     * @static
     * @param {Object.<string,*>} message Plain object to verify
     * @returns {string|null} `null` if valid, otherwise the reason why it is not
     */
    SearchIndex.verify = function verify(message) {
        if (typeof message !== "object" || message === null)
            return "object expected";
        if (message.elements != null && message.hasOwnProperty("elements")) {
            if (!Array.isArray(message.elements))
                return "elements: array expected";
            for (let i = 0; i < message.elements.length; ++i)
                if (!$util.isString(message.elements[i]))
                    return "elements: string[] expected";
        }
        if (message.metadata != null && message.hasOwnProperty("metadata")) {
            if (!Array.isArray(message.metadata))
                return "metadata: array expected";
            for (let i = 0; i < message.metadata.length; ++i) {
                let error = $root.SearchIndexMetadata.verify(message.metadata[i]);
                if (error)
                    return "metadata." + error;
            }
        }
        return null;
    };

    /**
     * Creates a SearchIndex message from a plain object. Also converts values to their respective internal types.
     * @function fromObject
     * @memberof SearchIndex
     * @static
     * @param {Object.<string,*>} object Plain object
     * @returns {SearchIndex} SearchIndex
     */
    SearchIndex.fromObject = function fromObject(object) {
        if (object instanceof $root.SearchIndex)
            return object;
        let message = new $root.SearchIndex();
        if (object.elements) {
            if (!Array.isArray(object.elements))
                throw TypeError(".SearchIndex.elements: array expected");
            message.elements = [];
            for (let i = 0; i < object.elements.length; ++i)
                message.elements[i] = String(object.elements[i]);
        }
        if (object.metadata) {
            if (!Array.isArray(object.metadata))
                throw TypeError(".SearchIndex.metadata: array expected");
            message.metadata = [];
            for (let i = 0; i < object.metadata.length; ++i) {
                if (typeof object.metadata[i] !== "object")
                    throw TypeError(".SearchIndex.metadata: object expected");
                message.metadata[i] = $root.SearchIndexMetadata.fromObject(object.metadata[i]);
            }
        }
        return message;
    };

    /**
     * Creates a plain object from a SearchIndex message. Also converts values to other types if specified.
     * @function toObject
     * @memberof SearchIndex
     * @static
     * @param {SearchIndex} message SearchIndex
     * @param {$protobuf.IConversionOptions} [options] Conversion options
     * @returns {Object.<string,*>} Plain object
     */
    SearchIndex.toObject = function toObject(message, options) {
        if (!options)
            options = {};
        let object = {};
        if (options.arrays || options.defaults) {
            object.elements = [];
            object.metadata = [];
        }
        if (message.elements && message.elements.length) {
            object.elements = [];
            for (let j = 0; j < message.elements.length; ++j)
                object.elements[j] = message.elements[j];
        }
        if (message.metadata && message.metadata.length) {
            object.metadata = [];
            for (let j = 0; j < message.metadata.length; ++j)
                object.metadata[j] = $root.SearchIndexMetadata.toObject(message.metadata[j], options);
        }
        return object;
    };

    /**
     * Converts this SearchIndex to JSON.
     * @function toJSON
     * @memberof SearchIndex
     * @instance
     * @returns {Object.<string,*>} JSON object
     */
    SearchIndex.prototype.toJSON = function toJSON() {
        return this.constructor.toObject(this, $protobuf.util.toJSONOptions);
    };

    /**
     * Gets the default type url for SearchIndex
     * @function getTypeUrl
     * @memberof SearchIndex
     * @static
     * @param {string} [typeUrlPrefix] your custom typeUrlPrefix(default "type.googleapis.com")
     * @returns {string} The default type url
     */
    SearchIndex.getTypeUrl = function getTypeUrl(typeUrlPrefix) {
        if (typeUrlPrefix === undefined) {
            typeUrlPrefix = "type.googleapis.com";
        }
        return typeUrlPrefix + "/SearchIndex";
    };

    return SearchIndex;
})();

export const OrderList = $root.OrderList = (() => {

    /**
     * Properties of an OrderList.
     * @exports IOrderList
     * @interface IOrderList
     * @property {Array.<number>|null} [orderIdxs] OrderList orderIdxs
     */

    /**
     * Constructs a new OrderList.
     * @exports OrderList
     * @classdesc Represents an OrderList.
     * @implements IOrderList
     * @constructor
     * @param {IOrderList=} [properties] Properties to set
     */
    function OrderList(properties) {
        this.orderIdxs = [];
        if (properties)
            for (let keys = Object.keys(properties), i = 0; i < keys.length; ++i)
                if (properties[keys[i]] != null)
                    this[keys[i]] = properties[keys[i]];
    }

    /**
     * OrderList orderIdxs.
     * @member {Array.<number>} orderIdxs
     * @memberof OrderList
     * @instance
     */
    OrderList.prototype.orderIdxs = $util.emptyArray;

    /**
     * Creates a new OrderList instance using the specified properties.
     * @function create
     * @memberof OrderList
     * @static
     * @param {IOrderList=} [properties] Properties to set
     * @returns {OrderList} OrderList instance
     */
    OrderList.create = function create(properties) {
        return new OrderList(properties);
    };

    /**
     * Encodes the specified OrderList message. Does not implicitly {@link OrderList.verify|verify} messages.
     * @function encode
     * @memberof OrderList
     * @static
     * @param {IOrderList} message OrderList message or plain object to encode
     * @param {$protobuf.Writer} [writer] Writer to encode to
     * @returns {$protobuf.Writer} Writer
     */
    OrderList.encode = function encode(message, writer) {
        if (!writer)
            writer = $Writer.create();
        if (message.orderIdxs != null && message.orderIdxs.length) {
            writer.uint32(/* id 1, wireType 2 =*/10).fork();
            for (let i = 0; i < message.orderIdxs.length; ++i)
                writer.int32(message.orderIdxs[i]);
            writer.ldelim();
        }
        return writer;
    };

    /**
     * Encodes the specified OrderList message, length delimited. Does not implicitly {@link OrderList.verify|verify} messages.
     * @function encodeDelimited
     * @memberof OrderList
     * @static
     * @param {IOrderList} message OrderList message or plain object to encode
     * @param {$protobuf.Writer} [writer] Writer to encode to
     * @returns {$protobuf.Writer} Writer
     */
    OrderList.encodeDelimited = function encodeDelimited(message, writer) {
        return this.encode(message, writer).ldelim();
    };

    /**
     * Decodes an OrderList message from the specified reader or buffer.
     * @function decode
     * @memberof OrderList
     * @static
     * @param {$protobuf.Reader|Uint8Array} reader Reader or buffer to decode from
     * @param {number} [length] Message length if known beforehand
     * @returns {OrderList} OrderList
     * @throws {Error} If the payload is not a reader or valid buffer
     * @throws {$protobuf.util.ProtocolError} If required fields are missing
     */
    OrderList.decode = function decode(reader, length) {
        if (!(reader instanceof $Reader))
            reader = $Reader.create(reader);
        let end = length === undefined ? reader.len : reader.pos + length, message = new $root.OrderList();
        while (reader.pos < end) {
            let tag = reader.uint32();
            switch (tag >>> 3) {
            case 1: {
                    if (!(message.orderIdxs && message.orderIdxs.length))
                        message.orderIdxs = [];
                    if ((tag & 7) === 2) {
                        let end2 = reader.uint32() + reader.pos;
                        while (reader.pos < end2)
                            message.orderIdxs.push(reader.int32());
                    } else
                        message.orderIdxs.push(reader.int32());
                    break;
                }
            default:
                reader.skipType(tag & 7);
                break;
            }
        }
        return message;
    };

    /**
     * Decodes an OrderList message from the specified reader or buffer, length delimited.
     * @function decodeDelimited
     * @memberof OrderList
     * @static
     * @param {$protobuf.Reader|Uint8Array} reader Reader or buffer to decode from
     * @returns {OrderList} OrderList
     * @throws {Error} If the payload is not a reader or valid buffer
     * @throws {$protobuf.util.ProtocolError} If required fields are missing
     */
    OrderList.decodeDelimited = function decodeDelimited(reader) {
        if (!(reader instanceof $Reader))
            reader = new $Reader(reader);
        return this.decode(reader, reader.uint32());
    };

    /**
     * Verifies an OrderList message.
     * @function verify
     * @memberof OrderList
     * @static
     * @param {Object.<string,*>} message Plain object to verify
     * @returns {string|null} `null` if valid, otherwise the reason why it is not
     */
    OrderList.verify = function verify(message) {
        if (typeof message !== "object" || message === null)
            return "object expected";
        if (message.orderIdxs != null && message.hasOwnProperty("orderIdxs")) {
            if (!Array.isArray(message.orderIdxs))
                return "orderIdxs: array expected";
            for (let i = 0; i < message.orderIdxs.length; ++i)
                if (!$util.isInteger(message.orderIdxs[i]))
                    return "orderIdxs: integer[] expected";
        }
        return null;
    };

    /**
     * Creates an OrderList message from a plain object. Also converts values to their respective internal types.
     * @function fromObject
     * @memberof OrderList
     * @static
     * @param {Object.<string,*>} object Plain object
     * @returns {OrderList} OrderList
     */
    OrderList.fromObject = function fromObject(object) {
        if (object instanceof $root.OrderList)
            return object;
        let message = new $root.OrderList();
        if (object.orderIdxs) {
            if (!Array.isArray(object.orderIdxs))
                throw TypeError(".OrderList.orderIdxs: array expected");
            message.orderIdxs = [];
            for (let i = 0; i < object.orderIdxs.length; ++i)
                message.orderIdxs[i] = object.orderIdxs[i] | 0;
        }
        return message;
    };

    /**
     * Creates a plain object from an OrderList message. Also converts values to other types if specified.
     * @function toObject
     * @memberof OrderList
     * @static
     * @param {OrderList} message OrderList
     * @param {$protobuf.IConversionOptions} [options] Conversion options
     * @returns {Object.<string,*>} Plain object
     */
    OrderList.toObject = function toObject(message, options) {
        if (!options)
            options = {};
        let object = {};
        if (options.arrays || options.defaults)
            object.orderIdxs = [];
        if (message.orderIdxs && message.orderIdxs.length) {
            object.orderIdxs = [];
            for (let j = 0; j < message.orderIdxs.length; ++j)
                object.orderIdxs[j] = message.orderIdxs[j];
        }
        return object;
    };

    /**
     * Converts this OrderList to JSON.
     * @function toJSON
     * @memberof OrderList
     * @instance
     * @returns {Object.<string,*>} JSON object
     */
    OrderList.prototype.toJSON = function toJSON() {
        return this.constructor.toObject(this, $protobuf.util.toJSONOptions);
    };

    /**
     * Gets the default type url for OrderList
     * @function getTypeUrl
     * @memberof OrderList
     * @static
     * @param {string} [typeUrlPrefix] your custom typeUrlPrefix(default "type.googleapis.com")
     * @returns {string} The default type url
     */
    OrderList.getTypeUrl = function getTypeUrl(typeUrlPrefix) {
        if (typeUrlPrefix === undefined) {
            typeUrlPrefix = "type.googleapis.com";
        }
        return typeUrlPrefix + "/OrderList";
    };

    return OrderList;
})();

export const DataList = $root.DataList = (() => {

    /**
     * Properties of a DataList.
     * @exports IDataList
     * @interface IDataList
     * @property {Array.<number>|null} [value] DataList value
     * @property {Array.<number>|null} [populationPercentile] DataList populationPercentile
     */

    /**
     * Constructs a new DataList.
     * @exports DataList
     * @classdesc Represents a DataList.
     * @implements IDataList
     * @constructor
     * @param {IDataList=} [properties] Properties to set
     */
    function DataList(properties) {
        this.value = [];
        this.populationPercentile = [];
        if (properties)
            for (let keys = Object.keys(properties), i = 0; i < keys.length; ++i)
                if (properties[keys[i]] != null)
                    this[keys[i]] = properties[keys[i]];
    }

    /**
     * DataList value.
     * @member {Array.<number>} value
     * @memberof DataList
     * @instance
     */
    DataList.prototype.value = $util.emptyArray;

    /**
     * DataList populationPercentile.
     * @member {Array.<number>} populationPercentile
     * @memberof DataList
     * @instance
     */
    DataList.prototype.populationPercentile = $util.emptyArray;

    /**
     * Creates a new DataList instance using the specified properties.
     * @function create
     * @memberof DataList
     * @static
     * @param {IDataList=} [properties] Properties to set
     * @returns {DataList} DataList instance
     */
    DataList.create = function create(properties) {
        return new DataList(properties);
    };

    /**
     * Encodes the specified DataList message. Does not implicitly {@link DataList.verify|verify} messages.
     * @function encode
     * @memberof DataList
     * @static
     * @param {IDataList} message DataList message or plain object to encode
     * @param {$protobuf.Writer} [writer] Writer to encode to
     * @returns {$protobuf.Writer} Writer
     */
    DataList.encode = function encode(message, writer) {
        if (!writer)
            writer = $Writer.create();
        if (message.value != null && message.value.length) {
            writer.uint32(/* id 1, wireType 2 =*/10).fork();
            for (let i = 0; i < message.value.length; ++i)
                writer.float(message.value[i]);
            writer.ldelim();
        }
        if (message.populationPercentile != null && message.populationPercentile.length) {
            writer.uint32(/* id 2, wireType 2 =*/18).fork();
            for (let i = 0; i < message.populationPercentile.length; ++i)
                writer.int32(message.populationPercentile[i]);
            writer.ldelim();
        }
        return writer;
    };

    /**
     * Encodes the specified DataList message, length delimited. Does not implicitly {@link DataList.verify|verify} messages.
     * @function encodeDelimited
     * @memberof DataList
     * @static
     * @param {IDataList} message DataList message or plain object to encode
     * @param {$protobuf.Writer} [writer] Writer to encode to
     * @returns {$protobuf.Writer} Writer
     */
    DataList.encodeDelimited = function encodeDelimited(message, writer) {
        return this.encode(message, writer).ldelim();
    };

    /**
     * Decodes a DataList message from the specified reader or buffer.
     * @function decode
     * @memberof DataList
     * @static
     * @param {$protobuf.Reader|Uint8Array} reader Reader or buffer to decode from
     * @param {number} [length] Message length if known beforehand
     * @returns {DataList} DataList
     * @throws {Error} If the payload is not a reader or valid buffer
     * @throws {$protobuf.util.ProtocolError} If required fields are missing
     */
    DataList.decode = function decode(reader, length) {
        if (!(reader instanceof $Reader))
            reader = $Reader.create(reader);
        let end = length === undefined ? reader.len : reader.pos + length, message = new $root.DataList();
        while (reader.pos < end) {
            let tag = reader.uint32();
            switch (tag >>> 3) {
            case 1: {
                    if (!(message.value && message.value.length))
                        message.value = [];
                    if ((tag & 7) === 2) {
                        let end2 = reader.uint32() + reader.pos;
                        while (reader.pos < end2)
                            message.value.push(reader.float());
                    } else
                        message.value.push(reader.float());
                    break;
                }
            case 2: {
                    if (!(message.populationPercentile && message.populationPercentile.length))
                        message.populationPercentile = [];
                    if ((tag & 7) === 2) {
                        let end2 = reader.uint32() + reader.pos;
                        while (reader.pos < end2)
                            message.populationPercentile.push(reader.int32());
                    } else
                        message.populationPercentile.push(reader.int32());
                    break;
                }
            default:
                reader.skipType(tag & 7);
                break;
            }
        }
        return message;
    };

    /**
     * Decodes a DataList message from the specified reader or buffer, length delimited.
     * @function decodeDelimited
     * @memberof DataList
     * @static
     * @param {$protobuf.Reader|Uint8Array} reader Reader or buffer to decode from
     * @returns {DataList} DataList
     * @throws {Error} If the payload is not a reader or valid buffer
     * @throws {$protobuf.util.ProtocolError} If required fields are missing
     */
    DataList.decodeDelimited = function decodeDelimited(reader) {
        if (!(reader instanceof $Reader))
            reader = new $Reader(reader);
        return this.decode(reader, reader.uint32());
    };

    /**
     * Verifies a DataList message.
     * @function verify
     * @memberof DataList
     * @static
     * @param {Object.<string,*>} message Plain object to verify
     * @returns {string|null} `null` if valid, otherwise the reason why it is not
     */
    DataList.verify = function verify(message) {
        if (typeof message !== "object" || message === null)
            return "object expected";
        if (message.value != null && message.hasOwnProperty("value")) {
            if (!Array.isArray(message.value))
                return "value: array expected";
            for (let i = 0; i < message.value.length; ++i)
                if (typeof message.value[i] !== "number")
                    return "value: number[] expected";
        }
        if (message.populationPercentile != null && message.hasOwnProperty("populationPercentile")) {
            if (!Array.isArray(message.populationPercentile))
                return "populationPercentile: array expected";
            for (let i = 0; i < message.populationPercentile.length; ++i)
                if (!$util.isInteger(message.populationPercentile[i]))
                    return "populationPercentile: integer[] expected";
        }
        return null;
    };

    /**
     * Creates a DataList message from a plain object. Also converts values to their respective internal types.
     * @function fromObject
     * @memberof DataList
     * @static
     * @param {Object.<string,*>} object Plain object
     * @returns {DataList} DataList
     */
    DataList.fromObject = function fromObject(object) {
        if (object instanceof $root.DataList)
            return object;
        let message = new $root.DataList();
        if (object.value) {
            if (!Array.isArray(object.value))
                throw TypeError(".DataList.value: array expected");
            message.value = [];
            for (let i = 0; i < object.value.length; ++i)
                message.value[i] = Number(object.value[i]);
        }
        if (object.populationPercentile) {
            if (!Array.isArray(object.populationPercentile))
                throw TypeError(".DataList.populationPercentile: array expected");
            message.populationPercentile = [];
            for (let i = 0; i < object.populationPercentile.length; ++i)
                message.populationPercentile[i] = object.populationPercentile[i] | 0;
        }
        return message;
    };

    /**
     * Creates a plain object from a DataList message. Also converts values to other types if specified.
     * @function toObject
     * @memberof DataList
     * @static
     * @param {DataList} message DataList
     * @param {$protobuf.IConversionOptions} [options] Conversion options
     * @returns {Object.<string,*>} Plain object
     */
    DataList.toObject = function toObject(message, options) {
        if (!options)
            options = {};
        let object = {};
        if (options.arrays || options.defaults) {
            object.value = [];
            object.populationPercentile = [];
        }
        if (message.value && message.value.length) {
            object.value = [];
            for (let j = 0; j < message.value.length; ++j)
                object.value[j] = options.json && !isFinite(message.value[j]) ? String(message.value[j]) : message.value[j];
        }
        if (message.populationPercentile && message.populationPercentile.length) {
            object.populationPercentile = [];
            for (let j = 0; j < message.populationPercentile.length; ++j)
                object.populationPercentile[j] = message.populationPercentile[j];
        }
        return object;
    };

    /**
     * Converts this DataList to JSON.
     * @function toJSON
     * @memberof DataList
     * @instance
     * @returns {Object.<string,*>} JSON object
     */
    DataList.prototype.toJSON = function toJSON() {
        return this.constructor.toObject(this, $protobuf.util.toJSONOptions);
    };

    /**
     * Gets the default type url for DataList
     * @function getTypeUrl
     * @memberof DataList
     * @static
     * @param {string} [typeUrlPrefix] your custom typeUrlPrefix(default "type.googleapis.com")
     * @returns {string} The default type url
     */
    DataList.getTypeUrl = function getTypeUrl(typeUrlPrefix) {
        if (typeUrlPrefix === undefined) {
            typeUrlPrefix = "type.googleapis.com";
        }
        return typeUrlPrefix + "/DataList";
    };

    return DataList;
})();

export const OrderLists = $root.OrderLists = (() => {

    /**
     * Properties of an OrderLists.
     * @exports IOrderLists
     * @interface IOrderLists
     * @property {Array.<string>|null} [statnames] OrderLists statnames
     * @property {Array.<IOrderList>|null} [orderLists] OrderLists orderLists
     */

    /**
     * Constructs a new OrderLists.
     * @exports OrderLists
     * @classdesc Represents an OrderLists.
     * @implements IOrderLists
     * @constructor
     * @param {IOrderLists=} [properties] Properties to set
     */
    function OrderLists(properties) {
        this.statnames = [];
        this.orderLists = [];
        if (properties)
            for (let keys = Object.keys(properties), i = 0; i < keys.length; ++i)
                if (properties[keys[i]] != null)
                    this[keys[i]] = properties[keys[i]];
    }

    /**
     * OrderLists statnames.
     * @member {Array.<string>} statnames
     * @memberof OrderLists
     * @instance
     */
    OrderLists.prototype.statnames = $util.emptyArray;

    /**
     * OrderLists orderLists.
     * @member {Array.<IOrderList>} orderLists
     * @memberof OrderLists
     * @instance
     */
    OrderLists.prototype.orderLists = $util.emptyArray;

    /**
     * Creates a new OrderLists instance using the specified properties.
     * @function create
     * @memberof OrderLists
     * @static
     * @param {IOrderLists=} [properties] Properties to set
     * @returns {OrderLists} OrderLists instance
     */
    OrderLists.create = function create(properties) {
        return new OrderLists(properties);
    };

    /**
     * Encodes the specified OrderLists message. Does not implicitly {@link OrderLists.verify|verify} messages.
     * @function encode
     * @memberof OrderLists
     * @static
     * @param {IOrderLists} message OrderLists message or plain object to encode
     * @param {$protobuf.Writer} [writer] Writer to encode to
     * @returns {$protobuf.Writer} Writer
     */
    OrderLists.encode = function encode(message, writer) {
        if (!writer)
            writer = $Writer.create();
        if (message.statnames != null && message.statnames.length)
            for (let i = 0; i < message.statnames.length; ++i)
                writer.uint32(/* id 1, wireType 2 =*/10).string(message.statnames[i]);
        if (message.orderLists != null && message.orderLists.length)
            for (let i = 0; i < message.orderLists.length; ++i)
                $root.OrderList.encode(message.orderLists[i], writer.uint32(/* id 2, wireType 2 =*/18).fork()).ldelim();
        return writer;
    };

    /**
     * Encodes the specified OrderLists message, length delimited. Does not implicitly {@link OrderLists.verify|verify} messages.
     * @function encodeDelimited
     * @memberof OrderLists
     * @static
     * @param {IOrderLists} message OrderLists message or plain object to encode
     * @param {$protobuf.Writer} [writer] Writer to encode to
     * @returns {$protobuf.Writer} Writer
     */
    OrderLists.encodeDelimited = function encodeDelimited(message, writer) {
        return this.encode(message, writer).ldelim();
    };

    /**
     * Decodes an OrderLists message from the specified reader or buffer.
     * @function decode
     * @memberof OrderLists
     * @static
     * @param {$protobuf.Reader|Uint8Array} reader Reader or buffer to decode from
     * @param {number} [length] Message length if known beforehand
     * @returns {OrderLists} OrderLists
     * @throws {Error} If the payload is not a reader or valid buffer
     * @throws {$protobuf.util.ProtocolError} If required fields are missing
     */
    OrderLists.decode = function decode(reader, length) {
        if (!(reader instanceof $Reader))
            reader = $Reader.create(reader);
        let end = length === undefined ? reader.len : reader.pos + length, message = new $root.OrderLists();
        while (reader.pos < end) {
            let tag = reader.uint32();
            switch (tag >>> 3) {
            case 1: {
                    if (!(message.statnames && message.statnames.length))
                        message.statnames = [];
                    message.statnames.push(reader.string());
                    break;
                }
            case 2: {
                    if (!(message.orderLists && message.orderLists.length))
                        message.orderLists = [];
                    message.orderLists.push($root.OrderList.decode(reader, reader.uint32()));
                    break;
                }
            default:
                reader.skipType(tag & 7);
                break;
            }
        }
        return message;
    };

    /**
     * Decodes an OrderLists message from the specified reader or buffer, length delimited.
     * @function decodeDelimited
     * @memberof OrderLists
     * @static
     * @param {$protobuf.Reader|Uint8Array} reader Reader or buffer to decode from
     * @returns {OrderLists} OrderLists
     * @throws {Error} If the payload is not a reader or valid buffer
     * @throws {$protobuf.util.ProtocolError} If required fields are missing
     */
    OrderLists.decodeDelimited = function decodeDelimited(reader) {
        if (!(reader instanceof $Reader))
            reader = new $Reader(reader);
        return this.decode(reader, reader.uint32());
    };

    /**
     * Verifies an OrderLists message.
     * @function verify
     * @memberof OrderLists
     * @static
     * @param {Object.<string,*>} message Plain object to verify
     * @returns {string|null} `null` if valid, otherwise the reason why it is not
     */
    OrderLists.verify = function verify(message) {
        if (typeof message !== "object" || message === null)
            return "object expected";
        if (message.statnames != null && message.hasOwnProperty("statnames")) {
            if (!Array.isArray(message.statnames))
                return "statnames: array expected";
            for (let i = 0; i < message.statnames.length; ++i)
                if (!$util.isString(message.statnames[i]))
                    return "statnames: string[] expected";
        }
        if (message.orderLists != null && message.hasOwnProperty("orderLists")) {
            if (!Array.isArray(message.orderLists))
                return "orderLists: array expected";
            for (let i = 0; i < message.orderLists.length; ++i) {
                let error = $root.OrderList.verify(message.orderLists[i]);
                if (error)
                    return "orderLists." + error;
            }
        }
        return null;
    };

    /**
     * Creates an OrderLists message from a plain object. Also converts values to their respective internal types.
     * @function fromObject
     * @memberof OrderLists
     * @static
     * @param {Object.<string,*>} object Plain object
     * @returns {OrderLists} OrderLists
     */
    OrderLists.fromObject = function fromObject(object) {
        if (object instanceof $root.OrderLists)
            return object;
        let message = new $root.OrderLists();
        if (object.statnames) {
            if (!Array.isArray(object.statnames))
                throw TypeError(".OrderLists.statnames: array expected");
            message.statnames = [];
            for (let i = 0; i < object.statnames.length; ++i)
                message.statnames[i] = String(object.statnames[i]);
        }
        if (object.orderLists) {
            if (!Array.isArray(object.orderLists))
                throw TypeError(".OrderLists.orderLists: array expected");
            message.orderLists = [];
            for (let i = 0; i < object.orderLists.length; ++i) {
                if (typeof object.orderLists[i] !== "object")
                    throw TypeError(".OrderLists.orderLists: object expected");
                message.orderLists[i] = $root.OrderList.fromObject(object.orderLists[i]);
            }
        }
        return message;
    };

    /**
     * Creates a plain object from an OrderLists message. Also converts values to other types if specified.
     * @function toObject
     * @memberof OrderLists
     * @static
     * @param {OrderLists} message OrderLists
     * @param {$protobuf.IConversionOptions} [options] Conversion options
     * @returns {Object.<string,*>} Plain object
     */
    OrderLists.toObject = function toObject(message, options) {
        if (!options)
            options = {};
        let object = {};
        if (options.arrays || options.defaults) {
            object.statnames = [];
            object.orderLists = [];
        }
        if (message.statnames && message.statnames.length) {
            object.statnames = [];
            for (let j = 0; j < message.statnames.length; ++j)
                object.statnames[j] = message.statnames[j];
        }
        if (message.orderLists && message.orderLists.length) {
            object.orderLists = [];
            for (let j = 0; j < message.orderLists.length; ++j)
                object.orderLists[j] = $root.OrderList.toObject(message.orderLists[j], options);
        }
        return object;
    };

    /**
     * Converts this OrderLists to JSON.
     * @function toJSON
     * @memberof OrderLists
     * @instance
     * @returns {Object.<string,*>} JSON object
     */
    OrderLists.prototype.toJSON = function toJSON() {
        return this.constructor.toObject(this, $protobuf.util.toJSONOptions);
    };

    /**
     * Gets the default type url for OrderLists
     * @function getTypeUrl
     * @memberof OrderLists
     * @static
     * @param {string} [typeUrlPrefix] your custom typeUrlPrefix(default "type.googleapis.com")
     * @returns {string} The default type url
     */
    OrderLists.getTypeUrl = function getTypeUrl(typeUrlPrefix) {
        if (typeUrlPrefix === undefined) {
            typeUrlPrefix = "type.googleapis.com";
        }
        return typeUrlPrefix + "/OrderLists";
    };

    return OrderLists;
})();

export const DataLists = $root.DataLists = (() => {

    /**
     * Properties of a DataLists.
     * @exports IDataLists
     * @interface IDataLists
     * @property {Array.<string>|null} [statnames] DataLists statnames
     * @property {Array.<IDataList>|null} [dataLists] DataLists dataLists
     */

    /**
     * Constructs a new DataLists.
     * @exports DataLists
     * @classdesc Represents a DataLists.
     * @implements IDataLists
     * @constructor
     * @param {IDataLists=} [properties] Properties to set
     */
    function DataLists(properties) {
        this.statnames = [];
        this.dataLists = [];
        if (properties)
            for (let keys = Object.keys(properties), i = 0; i < keys.length; ++i)
                if (properties[keys[i]] != null)
                    this[keys[i]] = properties[keys[i]];
    }

    /**
     * DataLists statnames.
     * @member {Array.<string>} statnames
     * @memberof DataLists
     * @instance
     */
    DataLists.prototype.statnames = $util.emptyArray;

    /**
     * DataLists dataLists.
     * @member {Array.<IDataList>} dataLists
     * @memberof DataLists
     * @instance
     */
    DataLists.prototype.dataLists = $util.emptyArray;

    /**
     * Creates a new DataLists instance using the specified properties.
     * @function create
     * @memberof DataLists
     * @static
     * @param {IDataLists=} [properties] Properties to set
     * @returns {DataLists} DataLists instance
     */
    DataLists.create = function create(properties) {
        return new DataLists(properties);
    };

    /**
     * Encodes the specified DataLists message. Does not implicitly {@link DataLists.verify|verify} messages.
     * @function encode
     * @memberof DataLists
     * @static
     * @param {IDataLists} message DataLists message or plain object to encode
     * @param {$protobuf.Writer} [writer] Writer to encode to
     * @returns {$protobuf.Writer} Writer
     */
    DataLists.encode = function encode(message, writer) {
        if (!writer)
            writer = $Writer.create();
        if (message.statnames != null && message.statnames.length)
            for (let i = 0; i < message.statnames.length; ++i)
                writer.uint32(/* id 1, wireType 2 =*/10).string(message.statnames[i]);
        if (message.dataLists != null && message.dataLists.length)
            for (let i = 0; i < message.dataLists.length; ++i)
                $root.DataList.encode(message.dataLists[i], writer.uint32(/* id 2, wireType 2 =*/18).fork()).ldelim();
        return writer;
    };

    /**
     * Encodes the specified DataLists message, length delimited. Does not implicitly {@link DataLists.verify|verify} messages.
     * @function encodeDelimited
     * @memberof DataLists
     * @static
     * @param {IDataLists} message DataLists message or plain object to encode
     * @param {$protobuf.Writer} [writer] Writer to encode to
     * @returns {$protobuf.Writer} Writer
     */
    DataLists.encodeDelimited = function encodeDelimited(message, writer) {
        return this.encode(message, writer).ldelim();
    };

    /**
     * Decodes a DataLists message from the specified reader or buffer.
     * @function decode
     * @memberof DataLists
     * @static
     * @param {$protobuf.Reader|Uint8Array} reader Reader or buffer to decode from
     * @param {number} [length] Message length if known beforehand
     * @returns {DataLists} DataLists
     * @throws {Error} If the payload is not a reader or valid buffer
     * @throws {$protobuf.util.ProtocolError} If required fields are missing
     */
    DataLists.decode = function decode(reader, length) {
        if (!(reader instanceof $Reader))
            reader = $Reader.create(reader);
        let end = length === undefined ? reader.len : reader.pos + length, message = new $root.DataLists();
        while (reader.pos < end) {
            let tag = reader.uint32();
            switch (tag >>> 3) {
            case 1: {
                    if (!(message.statnames && message.statnames.length))
                        message.statnames = [];
                    message.statnames.push(reader.string());
                    break;
                }
            case 2: {
                    if (!(message.dataLists && message.dataLists.length))
                        message.dataLists = [];
                    message.dataLists.push($root.DataList.decode(reader, reader.uint32()));
                    break;
                }
            default:
                reader.skipType(tag & 7);
                break;
            }
        }
        return message;
    };

    /**
     * Decodes a DataLists message from the specified reader or buffer, length delimited.
     * @function decodeDelimited
     * @memberof DataLists
     * @static
     * @param {$protobuf.Reader|Uint8Array} reader Reader or buffer to decode from
     * @returns {DataLists} DataLists
     * @throws {Error} If the payload is not a reader or valid buffer
     * @throws {$protobuf.util.ProtocolError} If required fields are missing
     */
    DataLists.decodeDelimited = function decodeDelimited(reader) {
        if (!(reader instanceof $Reader))
            reader = new $Reader(reader);
        return this.decode(reader, reader.uint32());
    };

    /**
     * Verifies a DataLists message.
     * @function verify
     * @memberof DataLists
     * @static
     * @param {Object.<string,*>} message Plain object to verify
     * @returns {string|null} `null` if valid, otherwise the reason why it is not
     */
    DataLists.verify = function verify(message) {
        if (typeof message !== "object" || message === null)
            return "object expected";
        if (message.statnames != null && message.hasOwnProperty("statnames")) {
            if (!Array.isArray(message.statnames))
                return "statnames: array expected";
            for (let i = 0; i < message.statnames.length; ++i)
                if (!$util.isString(message.statnames[i]))
                    return "statnames: string[] expected";
        }
        if (message.dataLists != null && message.hasOwnProperty("dataLists")) {
            if (!Array.isArray(message.dataLists))
                return "dataLists: array expected";
            for (let i = 0; i < message.dataLists.length; ++i) {
                let error = $root.DataList.verify(message.dataLists[i]);
                if (error)
                    return "dataLists." + error;
            }
        }
        return null;
    };

    /**
     * Creates a DataLists message from a plain object. Also converts values to their respective internal types.
     * @function fromObject
     * @memberof DataLists
     * @static
     * @param {Object.<string,*>} object Plain object
     * @returns {DataLists} DataLists
     */
    DataLists.fromObject = function fromObject(object) {
        if (object instanceof $root.DataLists)
            return object;
        let message = new $root.DataLists();
        if (object.statnames) {
            if (!Array.isArray(object.statnames))
                throw TypeError(".DataLists.statnames: array expected");
            message.statnames = [];
            for (let i = 0; i < object.statnames.length; ++i)
                message.statnames[i] = String(object.statnames[i]);
        }
        if (object.dataLists) {
            if (!Array.isArray(object.dataLists))
                throw TypeError(".DataLists.dataLists: array expected");
            message.dataLists = [];
            for (let i = 0; i < object.dataLists.length; ++i) {
                if (typeof object.dataLists[i] !== "object")
                    throw TypeError(".DataLists.dataLists: object expected");
                message.dataLists[i] = $root.DataList.fromObject(object.dataLists[i]);
            }
        }
        return message;
    };

    /**
     * Creates a plain object from a DataLists message. Also converts values to other types if specified.
     * @function toObject
     * @memberof DataLists
     * @static
     * @param {DataLists} message DataLists
     * @param {$protobuf.IConversionOptions} [options] Conversion options
     * @returns {Object.<string,*>} Plain object
     */
    DataLists.toObject = function toObject(message, options) {
        if (!options)
            options = {};
        let object = {};
        if (options.arrays || options.defaults) {
            object.statnames = [];
            object.dataLists = [];
        }
        if (message.statnames && message.statnames.length) {
            object.statnames = [];
            for (let j = 0; j < message.statnames.length; ++j)
                object.statnames[j] = message.statnames[j];
        }
        if (message.dataLists && message.dataLists.length) {
            object.dataLists = [];
            for (let j = 0; j < message.dataLists.length; ++j)
                object.dataLists[j] = $root.DataList.toObject(message.dataLists[j], options);
        }
        return object;
    };

    /**
     * Converts this DataLists to JSON.
     * @function toJSON
     * @memberof DataLists
     * @instance
     * @returns {Object.<string,*>} JSON object
     */
    DataLists.prototype.toJSON = function toJSON() {
        return this.constructor.toObject(this, $protobuf.util.toJSONOptions);
    };

    /**
     * Gets the default type url for DataLists
     * @function getTypeUrl
     * @memberof DataLists
     * @static
     * @param {string} [typeUrlPrefix] your custom typeUrlPrefix(default "type.googleapis.com")
     * @returns {string} The default type url
     */
    DataLists.getTypeUrl = function getTypeUrl(typeUrlPrefix) {
        if (typeUrlPrefix === undefined) {
            typeUrlPrefix = "type.googleapis.com";
        }
        return typeUrlPrefix + "/DataLists";
    };

    return DataLists;
})();

export const Universes = $root.Universes = (() => {

    /**
     * Properties of an Universes.
     * @exports IUniverses
     * @interface IUniverses
     * @property {Array.<number>|null} [universeIdxs] Universes universeIdxs
     */

    /**
     * Constructs a new Universes.
     * @exports Universes
     * @classdesc Represents an Universes.
     * @implements IUniverses
     * @constructor
     * @param {IUniverses=} [properties] Properties to set
     */
    function Universes(properties) {
        this.universeIdxs = [];
        if (properties)
            for (let keys = Object.keys(properties), i = 0; i < keys.length; ++i)
                if (properties[keys[i]] != null)
                    this[keys[i]] = properties[keys[i]];
    }

    /**
     * Universes universeIdxs.
     * @member {Array.<number>} universeIdxs
     * @memberof Universes
     * @instance
     */
    Universes.prototype.universeIdxs = $util.emptyArray;

    /**
     * Creates a new Universes instance using the specified properties.
     * @function create
     * @memberof Universes
     * @static
     * @param {IUniverses=} [properties] Properties to set
     * @returns {Universes} Universes instance
     */
    Universes.create = function create(properties) {
        return new Universes(properties);
    };

    /**
     * Encodes the specified Universes message. Does not implicitly {@link Universes.verify|verify} messages.
     * @function encode
     * @memberof Universes
     * @static
     * @param {IUniverses} message Universes message or plain object to encode
     * @param {$protobuf.Writer} [writer] Writer to encode to
     * @returns {$protobuf.Writer} Writer
     */
    Universes.encode = function encode(message, writer) {
        if (!writer)
            writer = $Writer.create();
        if (message.universeIdxs != null && message.universeIdxs.length) {
            writer.uint32(/* id 1, wireType 2 =*/10).fork();
            for (let i = 0; i < message.universeIdxs.length; ++i)
                writer.int32(message.universeIdxs[i]);
            writer.ldelim();
        }
        return writer;
    };

    /**
     * Encodes the specified Universes message, length delimited. Does not implicitly {@link Universes.verify|verify} messages.
     * @function encodeDelimited
     * @memberof Universes
     * @static
     * @param {IUniverses} message Universes message or plain object to encode
     * @param {$protobuf.Writer} [writer] Writer to encode to
     * @returns {$protobuf.Writer} Writer
     */
    Universes.encodeDelimited = function encodeDelimited(message, writer) {
        return this.encode(message, writer).ldelim();
    };

    /**
     * Decodes an Universes message from the specified reader or buffer.
     * @function decode
     * @memberof Universes
     * @static
     * @param {$protobuf.Reader|Uint8Array} reader Reader or buffer to decode from
     * @param {number} [length] Message length if known beforehand
     * @returns {Universes} Universes
     * @throws {Error} If the payload is not a reader or valid buffer
     * @throws {$protobuf.util.ProtocolError} If required fields are missing
     */
    Universes.decode = function decode(reader, length) {
        if (!(reader instanceof $Reader))
            reader = $Reader.create(reader);
        let end = length === undefined ? reader.len : reader.pos + length, message = new $root.Universes();
        while (reader.pos < end) {
            let tag = reader.uint32();
            switch (tag >>> 3) {
            case 1: {
                    if (!(message.universeIdxs && message.universeIdxs.length))
                        message.universeIdxs = [];
                    if ((tag & 7) === 2) {
                        let end2 = reader.uint32() + reader.pos;
                        while (reader.pos < end2)
                            message.universeIdxs.push(reader.int32());
                    } else
                        message.universeIdxs.push(reader.int32());
                    break;
                }
            default:
                reader.skipType(tag & 7);
                break;
            }
        }
        return message;
    };

    /**
     * Decodes an Universes message from the specified reader or buffer, length delimited.
     * @function decodeDelimited
     * @memberof Universes
     * @static
     * @param {$protobuf.Reader|Uint8Array} reader Reader or buffer to decode from
     * @returns {Universes} Universes
     * @throws {Error} If the payload is not a reader or valid buffer
     * @throws {$protobuf.util.ProtocolError} If required fields are missing
     */
    Universes.decodeDelimited = function decodeDelimited(reader) {
        if (!(reader instanceof $Reader))
            reader = new $Reader(reader);
        return this.decode(reader, reader.uint32());
    };

    /**
     * Verifies an Universes message.
     * @function verify
     * @memberof Universes
     * @static
     * @param {Object.<string,*>} message Plain object to verify
     * @returns {string|null} `null` if valid, otherwise the reason why it is not
     */
    Universes.verify = function verify(message) {
        if (typeof message !== "object" || message === null)
            return "object expected";
        if (message.universeIdxs != null && message.hasOwnProperty("universeIdxs")) {
            if (!Array.isArray(message.universeIdxs))
                return "universeIdxs: array expected";
            for (let i = 0; i < message.universeIdxs.length; ++i)
                if (!$util.isInteger(message.universeIdxs[i]))
                    return "universeIdxs: integer[] expected";
        }
        return null;
    };

    /**
     * Creates an Universes message from a plain object. Also converts values to their respective internal types.
     * @function fromObject
     * @memberof Universes
     * @static
     * @param {Object.<string,*>} object Plain object
     * @returns {Universes} Universes
     */
    Universes.fromObject = function fromObject(object) {
        if (object instanceof $root.Universes)
            return object;
        let message = new $root.Universes();
        if (object.universeIdxs) {
            if (!Array.isArray(object.universeIdxs))
                throw TypeError(".Universes.universeIdxs: array expected");
            message.universeIdxs = [];
            for (let i = 0; i < object.universeIdxs.length; ++i)
                message.universeIdxs[i] = object.universeIdxs[i] | 0;
        }
        return message;
    };

    /**
     * Creates a plain object from an Universes message. Also converts values to other types if specified.
     * @function toObject
     * @memberof Universes
     * @static
     * @param {Universes} message Universes
     * @param {$protobuf.IConversionOptions} [options] Conversion options
     * @returns {Object.<string,*>} Plain object
     */
    Universes.toObject = function toObject(message, options) {
        if (!options)
            options = {};
        let object = {};
        if (options.arrays || options.defaults)
            object.universeIdxs = [];
        if (message.universeIdxs && message.universeIdxs.length) {
            object.universeIdxs = [];
            for (let j = 0; j < message.universeIdxs.length; ++j)
                object.universeIdxs[j] = message.universeIdxs[j];
        }
        return object;
    };

    /**
     * Converts this Universes to JSON.
     * @function toJSON
     * @memberof Universes
     * @instance
     * @returns {Object.<string,*>} JSON object
     */
    Universes.prototype.toJSON = function toJSON() {
        return this.constructor.toObject(this, $protobuf.util.toJSONOptions);
    };

    /**
     * Gets the default type url for Universes
     * @function getTypeUrl
     * @memberof Universes
     * @static
     * @param {string} [typeUrlPrefix] your custom typeUrlPrefix(default "type.googleapis.com")
     * @returns {string} The default type url
     */
    Universes.getTypeUrl = function getTypeUrl(typeUrlPrefix) {
        if (typeUrlPrefix === undefined) {
            typeUrlPrefix = "type.googleapis.com";
        }
        return typeUrlPrefix + "/Universes";
    };

    return Universes;
})();

export const Universes = $root.Universes = (() => {

    /**
<<<<<<< HEAD
     * Properties of an Universes.
     * @exports IUniverses
     * @interface IUniverses
     * @property {Array.<number>|null} [universeIdxs] Universes universeIdxs
=======
     * Properties of a ConsolidatedShapes.
     * @exports IConsolidatedShapes
     * @interface IConsolidatedShapes
     * @property {Array.<string>|null} [longnames] ConsolidatedShapes longnames
     * @property {Array.<IUniverses>|null} [universes] ConsolidatedShapes universes
     * @property {Array.<IFeature>|null} [shapes] ConsolidatedShapes shapes
>>>>>>> 97a5b7b4
     */

    /**
     * Constructs a new Universes.
     * @exports Universes
     * @classdesc Represents an Universes.
     * @implements IUniverses
     * @constructor
     * @param {IUniverses=} [properties] Properties to set
     */
<<<<<<< HEAD
    function Universes(properties) {
        this.universeIdxs = [];
=======
    function ConsolidatedShapes(properties) {
        this.longnames = [];
        this.universes = [];
        this.shapes = [];
>>>>>>> 97a5b7b4
        if (properties)
            for (let keys = Object.keys(properties), i = 0; i < keys.length; ++i)
                if (properties[keys[i]] != null)
                    this[keys[i]] = properties[keys[i]];
    }

    /**
<<<<<<< HEAD
     * Universes universeIdxs.
     * @member {Array.<number>} universeIdxs
     * @memberof Universes
=======
     * ConsolidatedShapes longnames.
     * @member {Array.<string>} longnames
     * @memberof ConsolidatedShapes
     * @instance
     */
    ConsolidatedShapes.prototype.longnames = $util.emptyArray;

    /**
     * ConsolidatedShapes universes.
     * @member {Array.<IUniverses>} universes
     * @memberof ConsolidatedShapes
     * @instance
     */
    ConsolidatedShapes.prototype.universes = $util.emptyArray;

    /**
     * ConsolidatedShapes shapes.
     * @member {Array.<IFeature>} shapes
     * @memberof ConsolidatedShapes
>>>>>>> 97a5b7b4
     * @instance
     */
    Universes.prototype.universeIdxs = $util.emptyArray;

    /**
     * Creates a new Universes instance using the specified properties.
     * @function create
     * @memberof Universes
     * @static
     * @param {IUniverses=} [properties] Properties to set
     * @returns {Universes} Universes instance
     */
    Universes.create = function create(properties) {
        return new Universes(properties);
    };

    /**
     * Encodes the specified Universes message. Does not implicitly {@link Universes.verify|verify} messages.
     * @function encode
     * @memberof Universes
     * @static
     * @param {IUniverses} message Universes message or plain object to encode
     * @param {$protobuf.Writer} [writer] Writer to encode to
     * @returns {$protobuf.Writer} Writer
     */
    Universes.encode = function encode(message, writer) {
        if (!writer)
            writer = $Writer.create();
<<<<<<< HEAD
        if (message.universeIdxs != null && message.universeIdxs.length) {
            writer.uint32(/* id 1, wireType 2 =*/10).fork();
            for (let i = 0; i < message.universeIdxs.length; ++i)
                writer.int32(message.universeIdxs[i]);
            writer.ldelim();
        }
=======
        if (message.longnames != null && message.longnames.length)
            for (let i = 0; i < message.longnames.length; ++i)
                writer.uint32(/* id 1, wireType 2 =*/10).string(message.longnames[i]);
        if (message.shapes != null && message.shapes.length)
            for (let i = 0; i < message.shapes.length; ++i)
                $root.Feature.encode(message.shapes[i], writer.uint32(/* id 2, wireType 2 =*/18).fork()).ldelim();
        if (message.universes != null && message.universes.length)
            for (let i = 0; i < message.universes.length; ++i)
                $root.Universes.encode(message.universes[i], writer.uint32(/* id 3, wireType 2 =*/26).fork()).ldelim();
>>>>>>> 97a5b7b4
        return writer;
    };

    /**
     * Encodes the specified Universes message, length delimited. Does not implicitly {@link Universes.verify|verify} messages.
     * @function encodeDelimited
     * @memberof Universes
     * @static
     * @param {IUniverses} message Universes message or plain object to encode
     * @param {$protobuf.Writer} [writer] Writer to encode to
     * @returns {$protobuf.Writer} Writer
     */
    Universes.encodeDelimited = function encodeDelimited(message, writer) {
        return this.encode(message, writer).ldelim();
    };

    /**
     * Decodes an Universes message from the specified reader or buffer.
     * @function decode
     * @memberof Universes
     * @static
     * @param {$protobuf.Reader|Uint8Array} reader Reader or buffer to decode from
     * @param {number} [length] Message length if known beforehand
     * @returns {Universes} Universes
     * @throws {Error} If the payload is not a reader or valid buffer
     * @throws {$protobuf.util.ProtocolError} If required fields are missing
     */
    Universes.decode = function decode(reader, length) {
        if (!(reader instanceof $Reader))
            reader = $Reader.create(reader);
        let end = length === undefined ? reader.len : reader.pos + length, message = new $root.Universes();
        while (reader.pos < end) {
            let tag = reader.uint32();
            switch (tag >>> 3) {
            case 1: {
<<<<<<< HEAD
                    if (!(message.universeIdxs && message.universeIdxs.length))
                        message.universeIdxs = [];
                    if ((tag & 7) === 2) {
                        let end2 = reader.uint32() + reader.pos;
                        while (reader.pos < end2)
                            message.universeIdxs.push(reader.int32());
                    } else
                        message.universeIdxs.push(reader.int32());
=======
                    if (!(message.longnames && message.longnames.length))
                        message.longnames = [];
                    message.longnames.push(reader.string());
                    break;
                }
            case 3: {
                    if (!(message.universes && message.universes.length))
                        message.universes = [];
                    message.universes.push($root.Universes.decode(reader, reader.uint32()));
                    break;
                }
            case 2: {
                    if (!(message.shapes && message.shapes.length))
                        message.shapes = [];
                    message.shapes.push($root.Feature.decode(reader, reader.uint32()));
>>>>>>> 97a5b7b4
                    break;
                }
            default:
                reader.skipType(tag & 7);
                break;
            }
        }
        return message;
    };

    /**
     * Decodes an Universes message from the specified reader or buffer, length delimited.
     * @function decodeDelimited
     * @memberof Universes
     * @static
     * @param {$protobuf.Reader|Uint8Array} reader Reader or buffer to decode from
     * @returns {Universes} Universes
     * @throws {Error} If the payload is not a reader or valid buffer
     * @throws {$protobuf.util.ProtocolError} If required fields are missing
     */
    Universes.decodeDelimited = function decodeDelimited(reader) {
        if (!(reader instanceof $Reader))
            reader = new $Reader(reader);
        return this.decode(reader, reader.uint32());
    };

    /**
     * Verifies an Universes message.
     * @function verify
     * @memberof Universes
     * @static
     * @param {Object.<string,*>} message Plain object to verify
     * @returns {string|null} `null` if valid, otherwise the reason why it is not
     */
    Universes.verify = function verify(message) {
        if (typeof message !== "object" || message === null)
            return "object expected";
<<<<<<< HEAD
        if (message.universeIdxs != null && message.hasOwnProperty("universeIdxs")) {
            if (!Array.isArray(message.universeIdxs))
                return "universeIdxs: array expected";
            for (let i = 0; i < message.universeIdxs.length; ++i)
                if (!$util.isInteger(message.universeIdxs[i]))
                    return "universeIdxs: integer[] expected";
=======
        if (message.longnames != null && message.hasOwnProperty("longnames")) {
            if (!Array.isArray(message.longnames))
                return "longnames: array expected";
            for (let i = 0; i < message.longnames.length; ++i)
                if (!$util.isString(message.longnames[i]))
                    return "longnames: string[] expected";
        }
        if (message.universes != null && message.hasOwnProperty("universes")) {
            if (!Array.isArray(message.universes))
                return "universes: array expected";
            for (let i = 0; i < message.universes.length; ++i) {
                let error = $root.Universes.verify(message.universes[i]);
                if (error)
                    return "universes." + error;
            }
        }
        if (message.shapes != null && message.hasOwnProperty("shapes")) {
            if (!Array.isArray(message.shapes))
                return "shapes: array expected";
            for (let i = 0; i < message.shapes.length; ++i) {
                let error = $root.Feature.verify(message.shapes[i]);
                if (error)
                    return "shapes." + error;
            }
>>>>>>> 97a5b7b4
        }
        return null;
    };

    /**
     * Creates an Universes message from a plain object. Also converts values to their respective internal types.
     * @function fromObject
     * @memberof Universes
     * @static
     * @param {Object.<string,*>} object Plain object
     * @returns {Universes} Universes
     */
    Universes.fromObject = function fromObject(object) {
        if (object instanceof $root.Universes)
            return object;
<<<<<<< HEAD
        let message = new $root.Universes();
        if (object.universeIdxs) {
            if (!Array.isArray(object.universeIdxs))
                throw TypeError(".Universes.universeIdxs: array expected");
            message.universeIdxs = [];
            for (let i = 0; i < object.universeIdxs.length; ++i)
                message.universeIdxs[i] = object.universeIdxs[i] | 0;
=======
        let message = new $root.ConsolidatedShapes();
        if (object.longnames) {
            if (!Array.isArray(object.longnames))
                throw TypeError(".ConsolidatedShapes.longnames: array expected");
            message.longnames = [];
            for (let i = 0; i < object.longnames.length; ++i)
                message.longnames[i] = String(object.longnames[i]);
        }
        if (object.universes) {
            if (!Array.isArray(object.universes))
                throw TypeError(".ConsolidatedShapes.universes: array expected");
            message.universes = [];
            for (let i = 0; i < object.universes.length; ++i) {
                if (typeof object.universes[i] !== "object")
                    throw TypeError(".ConsolidatedShapes.universes: object expected");
                message.universes[i] = $root.Universes.fromObject(object.universes[i]);
            }
        }
        if (object.shapes) {
            if (!Array.isArray(object.shapes))
                throw TypeError(".ConsolidatedShapes.shapes: array expected");
            message.shapes = [];
            for (let i = 0; i < object.shapes.length; ++i) {
                if (typeof object.shapes[i] !== "object")
                    throw TypeError(".ConsolidatedShapes.shapes: object expected");
                message.shapes[i] = $root.Feature.fromObject(object.shapes[i]);
            }
>>>>>>> 97a5b7b4
        }
        return message;
    };

    /**
     * Creates a plain object from an Universes message. Also converts values to other types if specified.
     * @function toObject
     * @memberof Universes
     * @static
     * @param {Universes} message Universes
     * @param {$protobuf.IConversionOptions} [options] Conversion options
     * @returns {Object.<string,*>} Plain object
     */
    Universes.toObject = function toObject(message, options) {
        if (!options)
            options = {};
        let object = {};
<<<<<<< HEAD
        if (options.arrays || options.defaults)
            object.universeIdxs = [];
        if (message.universeIdxs && message.universeIdxs.length) {
            object.universeIdxs = [];
            for (let j = 0; j < message.universeIdxs.length; ++j)
                object.universeIdxs[j] = message.universeIdxs[j];
=======
        if (options.arrays || options.defaults) {
            object.longnames = [];
            object.shapes = [];
            object.universes = [];
        }
        if (message.longnames && message.longnames.length) {
            object.longnames = [];
            for (let j = 0; j < message.longnames.length; ++j)
                object.longnames[j] = message.longnames[j];
        }
        if (message.shapes && message.shapes.length) {
            object.shapes = [];
            for (let j = 0; j < message.shapes.length; ++j)
                object.shapes[j] = $root.Feature.toObject(message.shapes[j], options);
>>>>>>> 97a5b7b4
        }
        if (message.universes && message.universes.length) {
            object.universes = [];
            for (let j = 0; j < message.universes.length; ++j)
                object.universes[j] = $root.Universes.toObject(message.universes[j], options);
        }
        return object;
    };

    /**
     * Converts this Universes to JSON.
     * @function toJSON
     * @memberof Universes
     * @instance
     * @returns {Object.<string,*>} JSON object
     */
    Universes.prototype.toJSON = function toJSON() {
        return this.constructor.toObject(this, $protobuf.util.toJSONOptions);
    };

    /**
     * Gets the default type url for Universes
     * @function getTypeUrl
     * @memberof Universes
     * @static
     * @param {string} [typeUrlPrefix] your custom typeUrlPrefix(default "type.googleapis.com")
     * @returns {string} The default type url
     */
    Universes.getTypeUrl = function getTypeUrl(typeUrlPrefix) {
        if (typeUrlPrefix === undefined) {
            typeUrlPrefix = "type.googleapis.com";
        }
        return typeUrlPrefix + "/Universes";
    };

    return Universes;
})();

<<<<<<< HEAD
export const ConsolidatedShapes = $root.ConsolidatedShapes = (() => {

    /**
     * Properties of a ConsolidatedShapes.
     * @exports IConsolidatedShapes
     * @interface IConsolidatedShapes
     * @property {Array.<string>|null} [longnames] ConsolidatedShapes longnames
     * @property {Array.<IUniverses>|null} [universes] ConsolidatedShapes universes
     * @property {Array.<IFeature>|null} [shapes] ConsolidatedShapes shapes
     */

    /**
     * Constructs a new ConsolidatedShapes.
     * @exports ConsolidatedShapes
     * @classdesc Represents a ConsolidatedShapes.
     * @implements IConsolidatedShapes
     * @constructor
     * @param {IConsolidatedShapes=} [properties] Properties to set
     */
    function ConsolidatedShapes(properties) {
        this.longnames = [];
        this.universes = [];
        this.shapes = [];
        if (properties)
            for (let keys = Object.keys(properties), i = 0; i < keys.length; ++i)
                if (properties[keys[i]] != null)
                    this[keys[i]] = properties[keys[i]];
    }

    /**
     * ConsolidatedShapes longnames.
     * @member {Array.<string>} longnames
     * @memberof ConsolidatedShapes
     * @instance
     */
    ConsolidatedShapes.prototype.longnames = $util.emptyArray;

    /**
     * ConsolidatedShapes universes.
     * @member {Array.<IUniverses>} universes
     * @memberof ConsolidatedShapes
     * @instance
     */
    ConsolidatedShapes.prototype.universes = $util.emptyArray;

    /**
     * ConsolidatedShapes shapes.
     * @member {Array.<IFeature>} shapes
     * @memberof ConsolidatedShapes
     * @instance
     */
    ConsolidatedShapes.prototype.shapes = $util.emptyArray;

    /**
     * Creates a new ConsolidatedShapes instance using the specified properties.
     * @function create
     * @memberof ConsolidatedShapes
     * @static
     * @param {IConsolidatedShapes=} [properties] Properties to set
     * @returns {ConsolidatedShapes} ConsolidatedShapes instance
     */
    ConsolidatedShapes.create = function create(properties) {
        return new ConsolidatedShapes(properties);
    };

    /**
     * Encodes the specified ConsolidatedShapes message. Does not implicitly {@link ConsolidatedShapes.verify|verify} messages.
     * @function encode
     * @memberof ConsolidatedShapes
     * @static
     * @param {IConsolidatedShapes} message ConsolidatedShapes message or plain object to encode
     * @param {$protobuf.Writer} [writer] Writer to encode to
     * @returns {$protobuf.Writer} Writer
     */
    ConsolidatedShapes.encode = function encode(message, writer) {
        if (!writer)
            writer = $Writer.create();
        if (message.longnames != null && message.longnames.length)
            for (let i = 0; i < message.longnames.length; ++i)
                writer.uint32(/* id 1, wireType 2 =*/10).string(message.longnames[i]);
        if (message.shapes != null && message.shapes.length)
            for (let i = 0; i < message.shapes.length; ++i)
                $root.Feature.encode(message.shapes[i], writer.uint32(/* id 2, wireType 2 =*/18).fork()).ldelim();
        if (message.universes != null && message.universes.length)
            for (let i = 0; i < message.universes.length; ++i)
                $root.Universes.encode(message.universes[i], writer.uint32(/* id 3, wireType 2 =*/26).fork()).ldelim();
        return writer;
    };

    /**
     * Encodes the specified ConsolidatedShapes message, length delimited. Does not implicitly {@link ConsolidatedShapes.verify|verify} messages.
     * @function encodeDelimited
     * @memberof ConsolidatedShapes
     * @static
     * @param {IConsolidatedShapes} message ConsolidatedShapes message or plain object to encode
     * @param {$protobuf.Writer} [writer] Writer to encode to
     * @returns {$protobuf.Writer} Writer
     */
    ConsolidatedShapes.encodeDelimited = function encodeDelimited(message, writer) {
        return this.encode(message, writer).ldelim();
    };

    /**
     * Decodes a ConsolidatedShapes message from the specified reader or buffer.
     * @function decode
     * @memberof ConsolidatedShapes
     * @static
     * @param {$protobuf.Reader|Uint8Array} reader Reader or buffer to decode from
     * @param {number} [length] Message length if known beforehand
     * @returns {ConsolidatedShapes} ConsolidatedShapes
     * @throws {Error} If the payload is not a reader or valid buffer
     * @throws {$protobuf.util.ProtocolError} If required fields are missing
     */
    ConsolidatedShapes.decode = function decode(reader, length) {
        if (!(reader instanceof $Reader))
            reader = $Reader.create(reader);
        let end = length === undefined ? reader.len : reader.pos + length, message = new $root.ConsolidatedShapes();
        while (reader.pos < end) {
            let tag = reader.uint32();
            switch (tag >>> 3) {
            case 1: {
                    if (!(message.longnames && message.longnames.length))
                        message.longnames = [];
                    message.longnames.push(reader.string());
                    break;
                }
            case 3: {
                    if (!(message.universes && message.universes.length))
                        message.universes = [];
                    message.universes.push($root.Universes.decode(reader, reader.uint32()));
                    break;
                }
            case 2: {
                    if (!(message.shapes && message.shapes.length))
                        message.shapes = [];
                    message.shapes.push($root.Feature.decode(reader, reader.uint32()));
                    break;
                }
            default:
                reader.skipType(tag & 7);
                break;
            }
        }
        return message;
    };

    /**
     * Decodes a ConsolidatedShapes message from the specified reader or buffer, length delimited.
     * @function decodeDelimited
     * @memberof ConsolidatedShapes
     * @static
     * @param {$protobuf.Reader|Uint8Array} reader Reader or buffer to decode from
     * @returns {ConsolidatedShapes} ConsolidatedShapes
     * @throws {Error} If the payload is not a reader or valid buffer
     * @throws {$protobuf.util.ProtocolError} If required fields are missing
     */
    ConsolidatedShapes.decodeDelimited = function decodeDelimited(reader) {
        if (!(reader instanceof $Reader))
            reader = new $Reader(reader);
        return this.decode(reader, reader.uint32());
    };

    /**
     * Verifies a ConsolidatedShapes message.
     * @function verify
     * @memberof ConsolidatedShapes
     * @static
     * @param {Object.<string,*>} message Plain object to verify
     * @returns {string|null} `null` if valid, otherwise the reason why it is not
     */
    ConsolidatedShapes.verify = function verify(message) {
        if (typeof message !== "object" || message === null)
            return "object expected";
        if (message.longnames != null && message.hasOwnProperty("longnames")) {
            if (!Array.isArray(message.longnames))
                return "longnames: array expected";
            for (let i = 0; i < message.longnames.length; ++i)
                if (!$util.isString(message.longnames[i]))
                    return "longnames: string[] expected";
        }
        if (message.universes != null && message.hasOwnProperty("universes")) {
            if (!Array.isArray(message.universes))
                return "universes: array expected";
            for (let i = 0; i < message.universes.length; ++i) {
                let error = $root.Universes.verify(message.universes[i]);
                if (error)
                    return "universes." + error;
            }
        }
        if (message.shapes != null && message.hasOwnProperty("shapes")) {
            if (!Array.isArray(message.shapes))
                return "shapes: array expected";
            for (let i = 0; i < message.shapes.length; ++i) {
                let error = $root.Feature.verify(message.shapes[i]);
                if (error)
                    return "shapes." + error;
            }
        }
        return null;
    };

    /**
     * Creates a ConsolidatedShapes message from a plain object. Also converts values to their respective internal types.
     * @function fromObject
     * @memberof ConsolidatedShapes
     * @static
     * @param {Object.<string,*>} object Plain object
     * @returns {ConsolidatedShapes} ConsolidatedShapes
     */
    ConsolidatedShapes.fromObject = function fromObject(object) {
        if (object instanceof $root.ConsolidatedShapes)
            return object;
        let message = new $root.ConsolidatedShapes();
        if (object.longnames) {
            if (!Array.isArray(object.longnames))
                throw TypeError(".ConsolidatedShapes.longnames: array expected");
            message.longnames = [];
            for (let i = 0; i < object.longnames.length; ++i)
                message.longnames[i] = String(object.longnames[i]);
        }
        if (object.universes) {
            if (!Array.isArray(object.universes))
                throw TypeError(".ConsolidatedShapes.universes: array expected");
            message.universes = [];
            for (let i = 0; i < object.universes.length; ++i) {
                if (typeof object.universes[i] !== "object")
                    throw TypeError(".ConsolidatedShapes.universes: object expected");
                message.universes[i] = $root.Universes.fromObject(object.universes[i]);
            }
        }
        if (object.shapes) {
            if (!Array.isArray(object.shapes))
                throw TypeError(".ConsolidatedShapes.shapes: array expected");
            message.shapes = [];
            for (let i = 0; i < object.shapes.length; ++i) {
                if (typeof object.shapes[i] !== "object")
                    throw TypeError(".ConsolidatedShapes.shapes: object expected");
                message.shapes[i] = $root.Feature.fromObject(object.shapes[i]);
            }
        }
        return message;
    };

    /**
     * Creates a plain object from a ConsolidatedShapes message. Also converts values to other types if specified.
     * @function toObject
     * @memberof ConsolidatedShapes
     * @static
     * @param {ConsolidatedShapes} message ConsolidatedShapes
     * @param {$protobuf.IConversionOptions} [options] Conversion options
     * @returns {Object.<string,*>} Plain object
     */
    ConsolidatedShapes.toObject = function toObject(message, options) {
        if (!options)
            options = {};
        let object = {};
        if (options.arrays || options.defaults) {
            object.longnames = [];
            object.shapes = [];
            object.universes = [];
        }
        if (message.longnames && message.longnames.length) {
            object.longnames = [];
            for (let j = 0; j < message.longnames.length; ++j)
                object.longnames[j] = message.longnames[j];
        }
        if (message.shapes && message.shapes.length) {
            object.shapes = [];
            for (let j = 0; j < message.shapes.length; ++j)
                object.shapes[j] = $root.Feature.toObject(message.shapes[j], options);
        }
        if (message.universes && message.universes.length) {
            object.universes = [];
            for (let j = 0; j < message.universes.length; ++j)
                object.universes[j] = $root.Universes.toObject(message.universes[j], options);
        }
        return object;
    };

    /**
     * Converts this ConsolidatedShapes to JSON.
     * @function toJSON
     * @memberof ConsolidatedShapes
     * @instance
     * @returns {Object.<string,*>} JSON object
     */
    ConsolidatedShapes.prototype.toJSON = function toJSON() {
        return this.constructor.toObject(this, $protobuf.util.toJSONOptions);
    };

    /**
     * Gets the default type url for ConsolidatedShapes
     * @function getTypeUrl
     * @memberof ConsolidatedShapes
     * @static
     * @param {string} [typeUrlPrefix] your custom typeUrlPrefix(default "type.googleapis.com")
     * @returns {string} The default type url
     */
    ConsolidatedShapes.getTypeUrl = function getTypeUrl(typeUrlPrefix) {
        if (typeUrlPrefix === undefined) {
            typeUrlPrefix = "type.googleapis.com";
        }
        return typeUrlPrefix + "/ConsolidatedShapes";
    };

    return ConsolidatedShapes;
})();

=======
>>>>>>> 97a5b7b4
export const QuizDataForStat = $root.QuizDataForStat = (() => {

    /**
     * Properties of a QuizDataForStat.
     * @exports IQuizDataForStat
     * @interface IQuizDataForStat
     * @property {Array.<number>|null} [stats] QuizDataForStat stats
     */

    /**
     * Constructs a new QuizDataForStat.
     * @exports QuizDataForStat
     * @classdesc Represents a QuizDataForStat.
     * @implements IQuizDataForStat
     * @constructor
     * @param {IQuizDataForStat=} [properties] Properties to set
     */
    function QuizDataForStat(properties) {
        this.stats = [];
        if (properties)
            for (let keys = Object.keys(properties), i = 0; i < keys.length; ++i)
                if (properties[keys[i]] != null)
                    this[keys[i]] = properties[keys[i]];
    }

    /**
     * QuizDataForStat stats.
     * @member {Array.<number>} stats
     * @memberof QuizDataForStat
     * @instance
     */
    QuizDataForStat.prototype.stats = $util.emptyArray;

    /**
     * Creates a new QuizDataForStat instance using the specified properties.
     * @function create
     * @memberof QuizDataForStat
     * @static
     * @param {IQuizDataForStat=} [properties] Properties to set
     * @returns {QuizDataForStat} QuizDataForStat instance
     */
    QuizDataForStat.create = function create(properties) {
        return new QuizDataForStat(properties);
    };

    /**
     * Encodes the specified QuizDataForStat message. Does not implicitly {@link QuizDataForStat.verify|verify} messages.
     * @function encode
     * @memberof QuizDataForStat
     * @static
     * @param {IQuizDataForStat} message QuizDataForStat message or plain object to encode
     * @param {$protobuf.Writer} [writer] Writer to encode to
     * @returns {$protobuf.Writer} Writer
     */
    QuizDataForStat.encode = function encode(message, writer) {
        if (!writer)
            writer = $Writer.create();
        if (message.stats != null && message.stats.length) {
            writer.uint32(/* id 1, wireType 2 =*/10).fork();
            for (let i = 0; i < message.stats.length; ++i)
                writer.float(message.stats[i]);
            writer.ldelim();
        }
        return writer;
    };

    /**
     * Encodes the specified QuizDataForStat message, length delimited. Does not implicitly {@link QuizDataForStat.verify|verify} messages.
     * @function encodeDelimited
     * @memberof QuizDataForStat
     * @static
     * @param {IQuizDataForStat} message QuizDataForStat message or plain object to encode
     * @param {$protobuf.Writer} [writer] Writer to encode to
     * @returns {$protobuf.Writer} Writer
     */
    QuizDataForStat.encodeDelimited = function encodeDelimited(message, writer) {
        return this.encode(message, writer).ldelim();
    };

    /**
     * Decodes a QuizDataForStat message from the specified reader or buffer.
     * @function decode
     * @memberof QuizDataForStat
     * @static
     * @param {$protobuf.Reader|Uint8Array} reader Reader or buffer to decode from
     * @param {number} [length] Message length if known beforehand
     * @returns {QuizDataForStat} QuizDataForStat
     * @throws {Error} If the payload is not a reader or valid buffer
     * @throws {$protobuf.util.ProtocolError} If required fields are missing
     */
    QuizDataForStat.decode = function decode(reader, length) {
        if (!(reader instanceof $Reader))
            reader = $Reader.create(reader);
        let end = length === undefined ? reader.len : reader.pos + length, message = new $root.QuizDataForStat();
        while (reader.pos < end) {
            let tag = reader.uint32();
            switch (tag >>> 3) {
            case 1: {
                    if (!(message.stats && message.stats.length))
                        message.stats = [];
                    if ((tag & 7) === 2) {
                        let end2 = reader.uint32() + reader.pos;
                        while (reader.pos < end2)
                            message.stats.push(reader.float());
                    } else
                        message.stats.push(reader.float());
                    break;
                }
            default:
                reader.skipType(tag & 7);
                break;
            }
        }
        return message;
    };

    /**
     * Decodes a QuizDataForStat message from the specified reader or buffer, length delimited.
     * @function decodeDelimited
     * @memberof QuizDataForStat
     * @static
     * @param {$protobuf.Reader|Uint8Array} reader Reader or buffer to decode from
     * @returns {QuizDataForStat} QuizDataForStat
     * @throws {Error} If the payload is not a reader or valid buffer
     * @throws {$protobuf.util.ProtocolError} If required fields are missing
     */
    QuizDataForStat.decodeDelimited = function decodeDelimited(reader) {
        if (!(reader instanceof $Reader))
            reader = new $Reader(reader);
        return this.decode(reader, reader.uint32());
    };

    /**
     * Verifies a QuizDataForStat message.
     * @function verify
     * @memberof QuizDataForStat
     * @static
     * @param {Object.<string,*>} message Plain object to verify
     * @returns {string|null} `null` if valid, otherwise the reason why it is not
     */
    QuizDataForStat.verify = function verify(message) {
        if (typeof message !== "object" || message === null)
            return "object expected";
        if (message.stats != null && message.hasOwnProperty("stats")) {
            if (!Array.isArray(message.stats))
                return "stats: array expected";
            for (let i = 0; i < message.stats.length; ++i)
                if (typeof message.stats[i] !== "number")
                    return "stats: number[] expected";
        }
        return null;
    };

    /**
     * Creates a QuizDataForStat message from a plain object. Also converts values to their respective internal types.
     * @function fromObject
     * @memberof QuizDataForStat
     * @static
     * @param {Object.<string,*>} object Plain object
     * @returns {QuizDataForStat} QuizDataForStat
     */
    QuizDataForStat.fromObject = function fromObject(object) {
        if (object instanceof $root.QuizDataForStat)
            return object;
        let message = new $root.QuizDataForStat();
        if (object.stats) {
            if (!Array.isArray(object.stats))
                throw TypeError(".QuizDataForStat.stats: array expected");
            message.stats = [];
            for (let i = 0; i < object.stats.length; ++i)
                message.stats[i] = Number(object.stats[i]);
        }
        return message;
    };

    /**
     * Creates a plain object from a QuizDataForStat message. Also converts values to other types if specified.
     * @function toObject
     * @memberof QuizDataForStat
     * @static
     * @param {QuizDataForStat} message QuizDataForStat
     * @param {$protobuf.IConversionOptions} [options] Conversion options
     * @returns {Object.<string,*>} Plain object
     */
    QuizDataForStat.toObject = function toObject(message, options) {
        if (!options)
            options = {};
        let object = {};
        if (options.arrays || options.defaults)
            object.stats = [];
        if (message.stats && message.stats.length) {
            object.stats = [];
            for (let j = 0; j < message.stats.length; ++j)
                object.stats[j] = options.json && !isFinite(message.stats[j]) ? String(message.stats[j]) : message.stats[j];
        }
        return object;
    };

    /**
     * Converts this QuizDataForStat to JSON.
     * @function toJSON
     * @memberof QuizDataForStat
     * @instance
     * @returns {Object.<string,*>} JSON object
     */
    QuizDataForStat.prototype.toJSON = function toJSON() {
        return this.constructor.toObject(this, $protobuf.util.toJSONOptions);
    };

    /**
     * Gets the default type url for QuizDataForStat
     * @function getTypeUrl
     * @memberof QuizDataForStat
     * @static
     * @param {string} [typeUrlPrefix] your custom typeUrlPrefix(default "type.googleapis.com")
     * @returns {string} The default type url
     */
    QuizDataForStat.getTypeUrl = function getTypeUrl(typeUrlPrefix) {
        if (typeUrlPrefix === undefined) {
            typeUrlPrefix = "type.googleapis.com";
        }
        return typeUrlPrefix + "/QuizDataForStat";
    };

    return QuizDataForStat;
})();

export const QuizFullData = $root.QuizFullData = (() => {

    /**
     * Properties of a QuizFullData.
     * @exports IQuizFullData
     * @interface IQuizFullData
     * @property {Array.<IQuizDataForStat>|null} [stats] QuizFullData stats
     */

    /**
     * Constructs a new QuizFullData.
     * @exports QuizFullData
     * @classdesc Represents a QuizFullData.
     * @implements IQuizFullData
     * @constructor
     * @param {IQuizFullData=} [properties] Properties to set
     */
    function QuizFullData(properties) {
        this.stats = [];
        if (properties)
            for (let keys = Object.keys(properties), i = 0; i < keys.length; ++i)
                if (properties[keys[i]] != null)
                    this[keys[i]] = properties[keys[i]];
    }

    /**
     * QuizFullData stats.
     * @member {Array.<IQuizDataForStat>} stats
     * @memberof QuizFullData
     * @instance
     */
    QuizFullData.prototype.stats = $util.emptyArray;

    /**
     * Creates a new QuizFullData instance using the specified properties.
     * @function create
     * @memberof QuizFullData
     * @static
     * @param {IQuizFullData=} [properties] Properties to set
     * @returns {QuizFullData} QuizFullData instance
     */
    QuizFullData.create = function create(properties) {
        return new QuizFullData(properties);
    };

    /**
     * Encodes the specified QuizFullData message. Does not implicitly {@link QuizFullData.verify|verify} messages.
     * @function encode
     * @memberof QuizFullData
     * @static
     * @param {IQuizFullData} message QuizFullData message or plain object to encode
     * @param {$protobuf.Writer} [writer] Writer to encode to
     * @returns {$protobuf.Writer} Writer
     */
    QuizFullData.encode = function encode(message, writer) {
        if (!writer)
            writer = $Writer.create();
        if (message.stats != null && message.stats.length)
            for (let i = 0; i < message.stats.length; ++i)
                $root.QuizDataForStat.encode(message.stats[i], writer.uint32(/* id 1, wireType 2 =*/10).fork()).ldelim();
        return writer;
    };

    /**
     * Encodes the specified QuizFullData message, length delimited. Does not implicitly {@link QuizFullData.verify|verify} messages.
     * @function encodeDelimited
     * @memberof QuizFullData
     * @static
     * @param {IQuizFullData} message QuizFullData message or plain object to encode
     * @param {$protobuf.Writer} [writer] Writer to encode to
     * @returns {$protobuf.Writer} Writer
     */
    QuizFullData.encodeDelimited = function encodeDelimited(message, writer) {
        return this.encode(message, writer).ldelim();
    };

    /**
     * Decodes a QuizFullData message from the specified reader or buffer.
     * @function decode
     * @memberof QuizFullData
     * @static
     * @param {$protobuf.Reader|Uint8Array} reader Reader or buffer to decode from
     * @param {number} [length] Message length if known beforehand
     * @returns {QuizFullData} QuizFullData
     * @throws {Error} If the payload is not a reader or valid buffer
     * @throws {$protobuf.util.ProtocolError} If required fields are missing
     */
    QuizFullData.decode = function decode(reader, length) {
        if (!(reader instanceof $Reader))
            reader = $Reader.create(reader);
        let end = length === undefined ? reader.len : reader.pos + length, message = new $root.QuizFullData();
        while (reader.pos < end) {
            let tag = reader.uint32();
            switch (tag >>> 3) {
            case 1: {
                    if (!(message.stats && message.stats.length))
                        message.stats = [];
                    message.stats.push($root.QuizDataForStat.decode(reader, reader.uint32()));
                    break;
                }
            default:
                reader.skipType(tag & 7);
                break;
            }
        }
        return message;
    };

    /**
     * Decodes a QuizFullData message from the specified reader or buffer, length delimited.
     * @function decodeDelimited
     * @memberof QuizFullData
     * @static
     * @param {$protobuf.Reader|Uint8Array} reader Reader or buffer to decode from
     * @returns {QuizFullData} QuizFullData
     * @throws {Error} If the payload is not a reader or valid buffer
     * @throws {$protobuf.util.ProtocolError} If required fields are missing
     */
    QuizFullData.decodeDelimited = function decodeDelimited(reader) {
        if (!(reader instanceof $Reader))
            reader = new $Reader(reader);
        return this.decode(reader, reader.uint32());
    };

    /**
     * Verifies a QuizFullData message.
     * @function verify
     * @memberof QuizFullData
     * @static
     * @param {Object.<string,*>} message Plain object to verify
     * @returns {string|null} `null` if valid, otherwise the reason why it is not
     */
    QuizFullData.verify = function verify(message) {
        if (typeof message !== "object" || message === null)
            return "object expected";
        if (message.stats != null && message.hasOwnProperty("stats")) {
            if (!Array.isArray(message.stats))
                return "stats: array expected";
            for (let i = 0; i < message.stats.length; ++i) {
                let error = $root.QuizDataForStat.verify(message.stats[i]);
                if (error)
                    return "stats." + error;
            }
        }
        return null;
    };

    /**
     * Creates a QuizFullData message from a plain object. Also converts values to their respective internal types.
     * @function fromObject
     * @memberof QuizFullData
     * @static
     * @param {Object.<string,*>} object Plain object
     * @returns {QuizFullData} QuizFullData
     */
    QuizFullData.fromObject = function fromObject(object) {
        if (object instanceof $root.QuizFullData)
            return object;
        let message = new $root.QuizFullData();
        if (object.stats) {
            if (!Array.isArray(object.stats))
                throw TypeError(".QuizFullData.stats: array expected");
            message.stats = [];
            for (let i = 0; i < object.stats.length; ++i) {
                if (typeof object.stats[i] !== "object")
                    throw TypeError(".QuizFullData.stats: object expected");
                message.stats[i] = $root.QuizDataForStat.fromObject(object.stats[i]);
            }
        }
        return message;
    };

    /**
     * Creates a plain object from a QuizFullData message. Also converts values to other types if specified.
     * @function toObject
     * @memberof QuizFullData
     * @static
     * @param {QuizFullData} message QuizFullData
     * @param {$protobuf.IConversionOptions} [options] Conversion options
     * @returns {Object.<string,*>} Plain object
     */
    QuizFullData.toObject = function toObject(message, options) {
        if (!options)
            options = {};
        let object = {};
        if (options.arrays || options.defaults)
            object.stats = [];
        if (message.stats && message.stats.length) {
            object.stats = [];
            for (let j = 0; j < message.stats.length; ++j)
                object.stats[j] = $root.QuizDataForStat.toObject(message.stats[j], options);
        }
        return object;
    };

    /**
     * Converts this QuizFullData to JSON.
     * @function toJSON
     * @memberof QuizFullData
     * @instance
     * @returns {Object.<string,*>} JSON object
     */
    QuizFullData.prototype.toJSON = function toJSON() {
        return this.constructor.toObject(this, $protobuf.util.toJSONOptions);
    };

    /**
     * Gets the default type url for QuizFullData
     * @function getTypeUrl
     * @memberof QuizFullData
     * @static
     * @param {string} [typeUrlPrefix] your custom typeUrlPrefix(default "type.googleapis.com")
     * @returns {string} The default type url
     */
    QuizFullData.getTypeUrl = function getTypeUrl(typeUrlPrefix) {
        if (typeUrlPrefix === undefined) {
            typeUrlPrefix = "type.googleapis.com";
        }
        return typeUrlPrefix + "/QuizFullData";
    };

    return QuizFullData;
})();

export const QuizQuestionTronche = $root.QuizQuestionTronche = (() => {

    /**
     * Properties of a QuizQuestionTronche.
     * @exports IQuizQuestionTronche
     * @interface IQuizQuestionTronche
     * @property {Array.<number>|null} [geographyA] QuizQuestionTronche geographyA
     * @property {Array.<number>|null} [geographyB] QuizQuestionTronche geographyB
     * @property {Array.<number>|null} [stat] QuizQuestionTronche stat
     * @property {number|null} [negLogProbX10Basis] QuizQuestionTronche negLogProbX10Basis
     * @property {Array.<number>|null} [negLogProbX10MinusBasis] QuizQuestionTronche negLogProbX10MinusBasis
     */

    /**
     * Constructs a new QuizQuestionTronche.
     * @exports QuizQuestionTronche
     * @classdesc Represents a QuizQuestionTronche.
     * @implements IQuizQuestionTronche
     * @constructor
     * @param {IQuizQuestionTronche=} [properties] Properties to set
     */
    function QuizQuestionTronche(properties) {
        this.geographyA = [];
        this.geographyB = [];
        this.stat = [];
        this.negLogProbX10MinusBasis = [];
        if (properties)
            for (let keys = Object.keys(properties), i = 0; i < keys.length; ++i)
                if (properties[keys[i]] != null)
                    this[keys[i]] = properties[keys[i]];
    }

    /**
     * QuizQuestionTronche geographyA.
     * @member {Array.<number>} geographyA
     * @memberof QuizQuestionTronche
     * @instance
     */
    QuizQuestionTronche.prototype.geographyA = $util.emptyArray;

    /**
     * QuizQuestionTronche geographyB.
     * @member {Array.<number>} geographyB
     * @memberof QuizQuestionTronche
     * @instance
     */
    QuizQuestionTronche.prototype.geographyB = $util.emptyArray;

    /**
     * QuizQuestionTronche stat.
     * @member {Array.<number>} stat
     * @memberof QuizQuestionTronche
     * @instance
     */
    QuizQuestionTronche.prototype.stat = $util.emptyArray;

    /**
     * QuizQuestionTronche negLogProbX10Basis.
     * @member {number} negLogProbX10Basis
     * @memberof QuizQuestionTronche
     * @instance
     */
    QuizQuestionTronche.prototype.negLogProbX10Basis = 0;

    /**
     * QuizQuestionTronche negLogProbX10MinusBasis.
     * @member {Array.<number>} negLogProbX10MinusBasis
     * @memberof QuizQuestionTronche
     * @instance
     */
    QuizQuestionTronche.prototype.negLogProbX10MinusBasis = $util.emptyArray;

    /**
     * Creates a new QuizQuestionTronche instance using the specified properties.
     * @function create
     * @memberof QuizQuestionTronche
     * @static
     * @param {IQuizQuestionTronche=} [properties] Properties to set
     * @returns {QuizQuestionTronche} QuizQuestionTronche instance
     */
    QuizQuestionTronche.create = function create(properties) {
        return new QuizQuestionTronche(properties);
    };

    /**
     * Encodes the specified QuizQuestionTronche message. Does not implicitly {@link QuizQuestionTronche.verify|verify} messages.
     * @function encode
     * @memberof QuizQuestionTronche
     * @static
     * @param {IQuizQuestionTronche} message QuizQuestionTronche message or plain object to encode
     * @param {$protobuf.Writer} [writer] Writer to encode to
     * @returns {$protobuf.Writer} Writer
     */
    QuizQuestionTronche.encode = function encode(message, writer) {
        if (!writer)
            writer = $Writer.create();
        if (message.geographyA != null && message.geographyA.length) {
            writer.uint32(/* id 1, wireType 2 =*/10).fork();
            for (let i = 0; i < message.geographyA.length; ++i)
                writer.int32(message.geographyA[i]);
            writer.ldelim();
        }
        if (message.geographyB != null && message.geographyB.length) {
            writer.uint32(/* id 2, wireType 2 =*/18).fork();
            for (let i = 0; i < message.geographyB.length; ++i)
                writer.int32(message.geographyB[i]);
            writer.ldelim();
        }
        if (message.stat != null && message.stat.length) {
            writer.uint32(/* id 3, wireType 2 =*/26).fork();
            for (let i = 0; i < message.stat.length; ++i)
                writer.int32(message.stat[i]);
            writer.ldelim();
        }
        if (message.negLogProbX10Basis != null && Object.hasOwnProperty.call(message, "negLogProbX10Basis"))
            writer.uint32(/* id 4, wireType 0 =*/32).int32(message.negLogProbX10Basis);
        if (message.negLogProbX10MinusBasis != null && message.negLogProbX10MinusBasis.length) {
            writer.uint32(/* id 5, wireType 2 =*/42).fork();
            for (let i = 0; i < message.negLogProbX10MinusBasis.length; ++i)
                writer.int32(message.negLogProbX10MinusBasis[i]);
            writer.ldelim();
        }
        return writer;
    };

    /**
     * Encodes the specified QuizQuestionTronche message, length delimited. Does not implicitly {@link QuizQuestionTronche.verify|verify} messages.
     * @function encodeDelimited
     * @memberof QuizQuestionTronche
     * @static
     * @param {IQuizQuestionTronche} message QuizQuestionTronche message or plain object to encode
     * @param {$protobuf.Writer} [writer] Writer to encode to
     * @returns {$protobuf.Writer} Writer
     */
    QuizQuestionTronche.encodeDelimited = function encodeDelimited(message, writer) {
        return this.encode(message, writer).ldelim();
    };

    /**
     * Decodes a QuizQuestionTronche message from the specified reader or buffer.
     * @function decode
     * @memberof QuizQuestionTronche
     * @static
     * @param {$protobuf.Reader|Uint8Array} reader Reader or buffer to decode from
     * @param {number} [length] Message length if known beforehand
     * @returns {QuizQuestionTronche} QuizQuestionTronche
     * @throws {Error} If the payload is not a reader or valid buffer
     * @throws {$protobuf.util.ProtocolError} If required fields are missing
     */
    QuizQuestionTronche.decode = function decode(reader, length) {
        if (!(reader instanceof $Reader))
            reader = $Reader.create(reader);
        let end = length === undefined ? reader.len : reader.pos + length, message = new $root.QuizQuestionTronche();
        while (reader.pos < end) {
            let tag = reader.uint32();
            switch (tag >>> 3) {
            case 1: {
                    if (!(message.geographyA && message.geographyA.length))
                        message.geographyA = [];
                    if ((tag & 7) === 2) {
                        let end2 = reader.uint32() + reader.pos;
                        while (reader.pos < end2)
                            message.geographyA.push(reader.int32());
                    } else
                        message.geographyA.push(reader.int32());
                    break;
                }
            case 2: {
                    if (!(message.geographyB && message.geographyB.length))
                        message.geographyB = [];
                    if ((tag & 7) === 2) {
                        let end2 = reader.uint32() + reader.pos;
                        while (reader.pos < end2)
                            message.geographyB.push(reader.int32());
                    } else
                        message.geographyB.push(reader.int32());
                    break;
                }
            case 3: {
                    if (!(message.stat && message.stat.length))
                        message.stat = [];
                    if ((tag & 7) === 2) {
                        let end2 = reader.uint32() + reader.pos;
                        while (reader.pos < end2)
                            message.stat.push(reader.int32());
                    } else
                        message.stat.push(reader.int32());
                    break;
                }
            case 4: {
                    message.negLogProbX10Basis = reader.int32();
                    break;
                }
            case 5: {
                    if (!(message.negLogProbX10MinusBasis && message.negLogProbX10MinusBasis.length))
                        message.negLogProbX10MinusBasis = [];
                    if ((tag & 7) === 2) {
                        let end2 = reader.uint32() + reader.pos;
                        while (reader.pos < end2)
                            message.negLogProbX10MinusBasis.push(reader.int32());
                    } else
                        message.negLogProbX10MinusBasis.push(reader.int32());
                    break;
                }
            default:
                reader.skipType(tag & 7);
                break;
            }
        }
        return message;
    };

    /**
     * Decodes a QuizQuestionTronche message from the specified reader or buffer, length delimited.
     * @function decodeDelimited
     * @memberof QuizQuestionTronche
     * @static
     * @param {$protobuf.Reader|Uint8Array} reader Reader or buffer to decode from
     * @returns {QuizQuestionTronche} QuizQuestionTronche
     * @throws {Error} If the payload is not a reader or valid buffer
     * @throws {$protobuf.util.ProtocolError} If required fields are missing
     */
    QuizQuestionTronche.decodeDelimited = function decodeDelimited(reader) {
        if (!(reader instanceof $Reader))
            reader = new $Reader(reader);
        return this.decode(reader, reader.uint32());
    };

    /**
     * Verifies a QuizQuestionTronche message.
     * @function verify
     * @memberof QuizQuestionTronche
     * @static
     * @param {Object.<string,*>} message Plain object to verify
     * @returns {string|null} `null` if valid, otherwise the reason why it is not
     */
    QuizQuestionTronche.verify = function verify(message) {
        if (typeof message !== "object" || message === null)
            return "object expected";
        if (message.geographyA != null && message.hasOwnProperty("geographyA")) {
            if (!Array.isArray(message.geographyA))
                return "geographyA: array expected";
            for (let i = 0; i < message.geographyA.length; ++i)
                if (!$util.isInteger(message.geographyA[i]))
                    return "geographyA: integer[] expected";
        }
        if (message.geographyB != null && message.hasOwnProperty("geographyB")) {
            if (!Array.isArray(message.geographyB))
                return "geographyB: array expected";
            for (let i = 0; i < message.geographyB.length; ++i)
                if (!$util.isInteger(message.geographyB[i]))
                    return "geographyB: integer[] expected";
        }
        if (message.stat != null && message.hasOwnProperty("stat")) {
            if (!Array.isArray(message.stat))
                return "stat: array expected";
            for (let i = 0; i < message.stat.length; ++i)
                if (!$util.isInteger(message.stat[i]))
                    return "stat: integer[] expected";
        }
        if (message.negLogProbX10Basis != null && message.hasOwnProperty("negLogProbX10Basis"))
            if (!$util.isInteger(message.negLogProbX10Basis))
                return "negLogProbX10Basis: integer expected";
        if (message.negLogProbX10MinusBasis != null && message.hasOwnProperty("negLogProbX10MinusBasis")) {
            if (!Array.isArray(message.negLogProbX10MinusBasis))
                return "negLogProbX10MinusBasis: array expected";
            for (let i = 0; i < message.negLogProbX10MinusBasis.length; ++i)
                if (!$util.isInteger(message.negLogProbX10MinusBasis[i]))
                    return "negLogProbX10MinusBasis: integer[] expected";
        }
        return null;
    };

    /**
     * Creates a QuizQuestionTronche message from a plain object. Also converts values to their respective internal types.
     * @function fromObject
     * @memberof QuizQuestionTronche
     * @static
     * @param {Object.<string,*>} object Plain object
     * @returns {QuizQuestionTronche} QuizQuestionTronche
     */
    QuizQuestionTronche.fromObject = function fromObject(object) {
        if (object instanceof $root.QuizQuestionTronche)
            return object;
        let message = new $root.QuizQuestionTronche();
        if (object.geographyA) {
            if (!Array.isArray(object.geographyA))
                throw TypeError(".QuizQuestionTronche.geographyA: array expected");
            message.geographyA = [];
            for (let i = 0; i < object.geographyA.length; ++i)
                message.geographyA[i] = object.geographyA[i] | 0;
        }
        if (object.geographyB) {
            if (!Array.isArray(object.geographyB))
                throw TypeError(".QuizQuestionTronche.geographyB: array expected");
            message.geographyB = [];
            for (let i = 0; i < object.geographyB.length; ++i)
                message.geographyB[i] = object.geographyB[i] | 0;
        }
        if (object.stat) {
            if (!Array.isArray(object.stat))
                throw TypeError(".QuizQuestionTronche.stat: array expected");
            message.stat = [];
            for (let i = 0; i < object.stat.length; ++i)
                message.stat[i] = object.stat[i] | 0;
        }
        if (object.negLogProbX10Basis != null)
            message.negLogProbX10Basis = object.negLogProbX10Basis | 0;
        if (object.negLogProbX10MinusBasis) {
            if (!Array.isArray(object.negLogProbX10MinusBasis))
                throw TypeError(".QuizQuestionTronche.negLogProbX10MinusBasis: array expected");
            message.negLogProbX10MinusBasis = [];
            for (let i = 0; i < object.negLogProbX10MinusBasis.length; ++i)
                message.negLogProbX10MinusBasis[i] = object.negLogProbX10MinusBasis[i] | 0;
        }
        return message;
    };

    /**
     * Creates a plain object from a QuizQuestionTronche message. Also converts values to other types if specified.
     * @function toObject
     * @memberof QuizQuestionTronche
     * @static
     * @param {QuizQuestionTronche} message QuizQuestionTronche
     * @param {$protobuf.IConversionOptions} [options] Conversion options
     * @returns {Object.<string,*>} Plain object
     */
    QuizQuestionTronche.toObject = function toObject(message, options) {
        if (!options)
            options = {};
        let object = {};
        if (options.arrays || options.defaults) {
            object.geographyA = [];
            object.geographyB = [];
            object.stat = [];
            object.negLogProbX10MinusBasis = [];
        }
        if (options.defaults)
            object.negLogProbX10Basis = 0;
        if (message.geographyA && message.geographyA.length) {
            object.geographyA = [];
            for (let j = 0; j < message.geographyA.length; ++j)
                object.geographyA[j] = message.geographyA[j];
        }
        if (message.geographyB && message.geographyB.length) {
            object.geographyB = [];
            for (let j = 0; j < message.geographyB.length; ++j)
                object.geographyB[j] = message.geographyB[j];
        }
        if (message.stat && message.stat.length) {
            object.stat = [];
            for (let j = 0; j < message.stat.length; ++j)
                object.stat[j] = message.stat[j];
        }
        if (message.negLogProbX10Basis != null && message.hasOwnProperty("negLogProbX10Basis"))
            object.negLogProbX10Basis = message.negLogProbX10Basis;
        if (message.negLogProbX10MinusBasis && message.negLogProbX10MinusBasis.length) {
            object.negLogProbX10MinusBasis = [];
            for (let j = 0; j < message.negLogProbX10MinusBasis.length; ++j)
                object.negLogProbX10MinusBasis[j] = message.negLogProbX10MinusBasis[j];
        }
        return object;
    };

    /**
     * Converts this QuizQuestionTronche to JSON.
     * @function toJSON
     * @memberof QuizQuestionTronche
     * @instance
     * @returns {Object.<string,*>} JSON object
     */
    QuizQuestionTronche.prototype.toJSON = function toJSON() {
        return this.constructor.toObject(this, $protobuf.util.toJSONOptions);
    };

    /**
     * Gets the default type url for QuizQuestionTronche
     * @function getTypeUrl
     * @memberof QuizQuestionTronche
     * @static
     * @param {string} [typeUrlPrefix] your custom typeUrlPrefix(default "type.googleapis.com")
     * @returns {string} The default type url
     */
    QuizQuestionTronche.getTypeUrl = function getTypeUrl(typeUrlPrefix) {
        if (typeUrlPrefix === undefined) {
            typeUrlPrefix = "type.googleapis.com";
        }
        return typeUrlPrefix + "/QuizQuestionTronche";
    };

    return QuizQuestionTronche;
})();

export const CountsByColumnCompressed = $root.CountsByColumnCompressed = (() => {

    /**
     * Properties of a CountsByColumnCompressed.
     * @exports ICountsByColumnCompressed
     * @interface ICountsByColumnCompressed
     * @property {Array.<number>|null} [count] CountsByColumnCompressed count
     * @property {Array.<number>|null} [countRepeat] CountsByColumnCompressed countRepeat
     */

    /**
     * Constructs a new CountsByColumnCompressed.
     * @exports CountsByColumnCompressed
     * @classdesc Represents a CountsByColumnCompressed.
     * @implements ICountsByColumnCompressed
     * @constructor
     * @param {ICountsByColumnCompressed=} [properties] Properties to set
     */
    function CountsByColumnCompressed(properties) {
        this.count = [];
        this.countRepeat = [];
        if (properties)
            for (let keys = Object.keys(properties), i = 0; i < keys.length; ++i)
                if (properties[keys[i]] != null)
                    this[keys[i]] = properties[keys[i]];
    }

    /**
     * CountsByColumnCompressed count.
     * @member {Array.<number>} count
     * @memberof CountsByColumnCompressed
     * @instance
     */
    CountsByColumnCompressed.prototype.count = $util.emptyArray;

    /**
     * CountsByColumnCompressed countRepeat.
     * @member {Array.<number>} countRepeat
     * @memberof CountsByColumnCompressed
     * @instance
     */
    CountsByColumnCompressed.prototype.countRepeat = $util.emptyArray;

    /**
     * Creates a new CountsByColumnCompressed instance using the specified properties.
     * @function create
     * @memberof CountsByColumnCompressed
     * @static
     * @param {ICountsByColumnCompressed=} [properties] Properties to set
     * @returns {CountsByColumnCompressed} CountsByColumnCompressed instance
     */
    CountsByColumnCompressed.create = function create(properties) {
        return new CountsByColumnCompressed(properties);
    };

    /**
     * Encodes the specified CountsByColumnCompressed message. Does not implicitly {@link CountsByColumnCompressed.verify|verify} messages.
     * @function encode
     * @memberof CountsByColumnCompressed
     * @static
     * @param {ICountsByColumnCompressed} message CountsByColumnCompressed message or plain object to encode
     * @param {$protobuf.Writer} [writer] Writer to encode to
     * @returns {$protobuf.Writer} Writer
     */
    CountsByColumnCompressed.encode = function encode(message, writer) {
        if (!writer)
            writer = $Writer.create();
        if (message.count != null && message.count.length) {
            writer.uint32(/* id 1, wireType 2 =*/10).fork();
            for (let i = 0; i < message.count.length; ++i)
                writer.int32(message.count[i]);
            writer.ldelim();
        }
        if (message.countRepeat != null && message.countRepeat.length) {
            writer.uint32(/* id 2, wireType 2 =*/18).fork();
            for (let i = 0; i < message.countRepeat.length; ++i)
                writer.int32(message.countRepeat[i]);
            writer.ldelim();
        }
        return writer;
    };

    /**
     * Encodes the specified CountsByColumnCompressed message, length delimited. Does not implicitly {@link CountsByColumnCompressed.verify|verify} messages.
     * @function encodeDelimited
     * @memberof CountsByColumnCompressed
     * @static
     * @param {ICountsByColumnCompressed} message CountsByColumnCompressed message or plain object to encode
     * @param {$protobuf.Writer} [writer] Writer to encode to
     * @returns {$protobuf.Writer} Writer
     */
    CountsByColumnCompressed.encodeDelimited = function encodeDelimited(message, writer) {
        return this.encode(message, writer).ldelim();
    };

    /**
     * Decodes a CountsByColumnCompressed message from the specified reader or buffer.
     * @function decode
     * @memberof CountsByColumnCompressed
     * @static
     * @param {$protobuf.Reader|Uint8Array} reader Reader or buffer to decode from
     * @param {number} [length] Message length if known beforehand
     * @returns {CountsByColumnCompressed} CountsByColumnCompressed
     * @throws {Error} If the payload is not a reader or valid buffer
     * @throws {$protobuf.util.ProtocolError} If required fields are missing
     */
    CountsByColumnCompressed.decode = function decode(reader, length) {
        if (!(reader instanceof $Reader))
            reader = $Reader.create(reader);
        let end = length === undefined ? reader.len : reader.pos + length, message = new $root.CountsByColumnCompressed();
        while (reader.pos < end) {
            let tag = reader.uint32();
            switch (tag >>> 3) {
            case 1: {
                    if (!(message.count && message.count.length))
                        message.count = [];
                    if ((tag & 7) === 2) {
                        let end2 = reader.uint32() + reader.pos;
                        while (reader.pos < end2)
                            message.count.push(reader.int32());
                    } else
                        message.count.push(reader.int32());
                    break;
                }
            case 2: {
                    if (!(message.countRepeat && message.countRepeat.length))
                        message.countRepeat = [];
                    if ((tag & 7) === 2) {
                        let end2 = reader.uint32() + reader.pos;
                        while (reader.pos < end2)
                            message.countRepeat.push(reader.int32());
                    } else
                        message.countRepeat.push(reader.int32());
                    break;
                }
            default:
                reader.skipType(tag & 7);
                break;
            }
        }
        return message;
    };

    /**
     * Decodes a CountsByColumnCompressed message from the specified reader or buffer, length delimited.
     * @function decodeDelimited
     * @memberof CountsByColumnCompressed
     * @static
     * @param {$protobuf.Reader|Uint8Array} reader Reader or buffer to decode from
     * @returns {CountsByColumnCompressed} CountsByColumnCompressed
     * @throws {Error} If the payload is not a reader or valid buffer
     * @throws {$protobuf.util.ProtocolError} If required fields are missing
     */
    CountsByColumnCompressed.decodeDelimited = function decodeDelimited(reader) {
        if (!(reader instanceof $Reader))
            reader = new $Reader(reader);
        return this.decode(reader, reader.uint32());
    };

    /**
     * Verifies a CountsByColumnCompressed message.
     * @function verify
     * @memberof CountsByColumnCompressed
     * @static
     * @param {Object.<string,*>} message Plain object to verify
     * @returns {string|null} `null` if valid, otherwise the reason why it is not
     */
    CountsByColumnCompressed.verify = function verify(message) {
        if (typeof message !== "object" || message === null)
            return "object expected";
        if (message.count != null && message.hasOwnProperty("count")) {
            if (!Array.isArray(message.count))
                return "count: array expected";
            for (let i = 0; i < message.count.length; ++i)
                if (!$util.isInteger(message.count[i]))
                    return "count: integer[] expected";
        }
        if (message.countRepeat != null && message.hasOwnProperty("countRepeat")) {
            if (!Array.isArray(message.countRepeat))
                return "countRepeat: array expected";
            for (let i = 0; i < message.countRepeat.length; ++i)
                if (!$util.isInteger(message.countRepeat[i]))
                    return "countRepeat: integer[] expected";
        }
        return null;
    };

    /**
     * Creates a CountsByColumnCompressed message from a plain object. Also converts values to their respective internal types.
     * @function fromObject
     * @memberof CountsByColumnCompressed
     * @static
     * @param {Object.<string,*>} object Plain object
     * @returns {CountsByColumnCompressed} CountsByColumnCompressed
     */
    CountsByColumnCompressed.fromObject = function fromObject(object) {
        if (object instanceof $root.CountsByColumnCompressed)
            return object;
        let message = new $root.CountsByColumnCompressed();
        if (object.count) {
            if (!Array.isArray(object.count))
                throw TypeError(".CountsByColumnCompressed.count: array expected");
            message.count = [];
            for (let i = 0; i < object.count.length; ++i)
                message.count[i] = object.count[i] | 0;
        }
        if (object.countRepeat) {
            if (!Array.isArray(object.countRepeat))
                throw TypeError(".CountsByColumnCompressed.countRepeat: array expected");
            message.countRepeat = [];
            for (let i = 0; i < object.countRepeat.length; ++i)
                message.countRepeat[i] = object.countRepeat[i] | 0;
        }
        return message;
    };

    /**
     * Creates a plain object from a CountsByColumnCompressed message. Also converts values to other types if specified.
     * @function toObject
     * @memberof CountsByColumnCompressed
     * @static
     * @param {CountsByColumnCompressed} message CountsByColumnCompressed
     * @param {$protobuf.IConversionOptions} [options] Conversion options
     * @returns {Object.<string,*>} Plain object
     */
    CountsByColumnCompressed.toObject = function toObject(message, options) {
        if (!options)
            options = {};
        let object = {};
        if (options.arrays || options.defaults) {
            object.count = [];
            object.countRepeat = [];
        }
        if (message.count && message.count.length) {
            object.count = [];
            for (let j = 0; j < message.count.length; ++j)
                object.count[j] = message.count[j];
        }
        if (message.countRepeat && message.countRepeat.length) {
            object.countRepeat = [];
            for (let j = 0; j < message.countRepeat.length; ++j)
                object.countRepeat[j] = message.countRepeat[j];
        }
        return object;
    };

    /**
     * Converts this CountsByColumnCompressed to JSON.
     * @function toJSON
     * @memberof CountsByColumnCompressed
     * @instance
     * @returns {Object.<string,*>} JSON object
     */
    CountsByColumnCompressed.prototype.toJSON = function toJSON() {
        return this.constructor.toObject(this, $protobuf.util.toJSONOptions);
    };

    /**
     * Gets the default type url for CountsByColumnCompressed
     * @function getTypeUrl
     * @memberof CountsByColumnCompressed
     * @static
     * @param {string} [typeUrlPrefix] your custom typeUrlPrefix(default "type.googleapis.com")
     * @returns {string} The default type url
     */
    CountsByColumnCompressed.getTypeUrl = function getTypeUrl(typeUrlPrefix) {
        if (typeUrlPrefix === undefined) {
            typeUrlPrefix = "type.googleapis.com";
        }
        return typeUrlPrefix + "/CountsByColumnCompressed";
    };

    return CountsByColumnCompressed;
})();

export const CountsByArticleType = $root.CountsByArticleType = (() => {

    /**
     * Properties of a CountsByArticleType.
     * @exports ICountsByArticleType
     * @interface ICountsByArticleType
     * @property {Array.<string>|null} [articleType] CountsByArticleType articleType
     * @property {Array.<ICountsByColumnCompressed>|null} [counts] CountsByArticleType counts
     */

    /**
     * Constructs a new CountsByArticleType.
     * @exports CountsByArticleType
     * @classdesc Represents a CountsByArticleType.
     * @implements ICountsByArticleType
     * @constructor
     * @param {ICountsByArticleType=} [properties] Properties to set
     */
    function CountsByArticleType(properties) {
        this.articleType = [];
        this.counts = [];
        if (properties)
            for (let keys = Object.keys(properties), i = 0; i < keys.length; ++i)
                if (properties[keys[i]] != null)
                    this[keys[i]] = properties[keys[i]];
    }

    /**
     * CountsByArticleType articleType.
     * @member {Array.<string>} articleType
     * @memberof CountsByArticleType
     * @instance
     */
    CountsByArticleType.prototype.articleType = $util.emptyArray;

    /**
     * CountsByArticleType counts.
     * @member {Array.<ICountsByColumnCompressed>} counts
     * @memberof CountsByArticleType
     * @instance
     */
    CountsByArticleType.prototype.counts = $util.emptyArray;

    /**
     * Creates a new CountsByArticleType instance using the specified properties.
     * @function create
     * @memberof CountsByArticleType
     * @static
     * @param {ICountsByArticleType=} [properties] Properties to set
     * @returns {CountsByArticleType} CountsByArticleType instance
     */
    CountsByArticleType.create = function create(properties) {
        return new CountsByArticleType(properties);
    };

    /**
     * Encodes the specified CountsByArticleType message. Does not implicitly {@link CountsByArticleType.verify|verify} messages.
     * @function encode
     * @memberof CountsByArticleType
     * @static
     * @param {ICountsByArticleType} message CountsByArticleType message or plain object to encode
     * @param {$protobuf.Writer} [writer] Writer to encode to
     * @returns {$protobuf.Writer} Writer
     */
    CountsByArticleType.encode = function encode(message, writer) {
        if (!writer)
            writer = $Writer.create();
        if (message.articleType != null && message.articleType.length)
            for (let i = 0; i < message.articleType.length; ++i)
                writer.uint32(/* id 1, wireType 2 =*/10).string(message.articleType[i]);
        if (message.counts != null && message.counts.length)
            for (let i = 0; i < message.counts.length; ++i)
                $root.CountsByColumnCompressed.encode(message.counts[i], writer.uint32(/* id 2, wireType 2 =*/18).fork()).ldelim();
        return writer;
    };

    /**
     * Encodes the specified CountsByArticleType message, length delimited. Does not implicitly {@link CountsByArticleType.verify|verify} messages.
     * @function encodeDelimited
     * @memberof CountsByArticleType
     * @static
     * @param {ICountsByArticleType} message CountsByArticleType message or plain object to encode
     * @param {$protobuf.Writer} [writer] Writer to encode to
     * @returns {$protobuf.Writer} Writer
     */
    CountsByArticleType.encodeDelimited = function encodeDelimited(message, writer) {
        return this.encode(message, writer).ldelim();
    };

    /**
     * Decodes a CountsByArticleType message from the specified reader or buffer.
     * @function decode
     * @memberof CountsByArticleType
     * @static
     * @param {$protobuf.Reader|Uint8Array} reader Reader or buffer to decode from
     * @param {number} [length] Message length if known beforehand
     * @returns {CountsByArticleType} CountsByArticleType
     * @throws {Error} If the payload is not a reader or valid buffer
     * @throws {$protobuf.util.ProtocolError} If required fields are missing
     */
    CountsByArticleType.decode = function decode(reader, length) {
        if (!(reader instanceof $Reader))
            reader = $Reader.create(reader);
        let end = length === undefined ? reader.len : reader.pos + length, message = new $root.CountsByArticleType();
        while (reader.pos < end) {
            let tag = reader.uint32();
            switch (tag >>> 3) {
            case 1: {
                    if (!(message.articleType && message.articleType.length))
                        message.articleType = [];
                    message.articleType.push(reader.string());
                    break;
                }
            case 2: {
                    if (!(message.counts && message.counts.length))
                        message.counts = [];
                    message.counts.push($root.CountsByColumnCompressed.decode(reader, reader.uint32()));
                    break;
                }
            default:
                reader.skipType(tag & 7);
                break;
            }
        }
        return message;
    };

    /**
     * Decodes a CountsByArticleType message from the specified reader or buffer, length delimited.
     * @function decodeDelimited
     * @memberof CountsByArticleType
     * @static
     * @param {$protobuf.Reader|Uint8Array} reader Reader or buffer to decode from
     * @returns {CountsByArticleType} CountsByArticleType
     * @throws {Error} If the payload is not a reader or valid buffer
     * @throws {$protobuf.util.ProtocolError} If required fields are missing
     */
    CountsByArticleType.decodeDelimited = function decodeDelimited(reader) {
        if (!(reader instanceof $Reader))
            reader = new $Reader(reader);
        return this.decode(reader, reader.uint32());
    };

    /**
     * Verifies a CountsByArticleType message.
     * @function verify
     * @memberof CountsByArticleType
     * @static
     * @param {Object.<string,*>} message Plain object to verify
     * @returns {string|null} `null` if valid, otherwise the reason why it is not
     */
    CountsByArticleType.verify = function verify(message) {
        if (typeof message !== "object" || message === null)
            return "object expected";
        if (message.articleType != null && message.hasOwnProperty("articleType")) {
            if (!Array.isArray(message.articleType))
                return "articleType: array expected";
            for (let i = 0; i < message.articleType.length; ++i)
                if (!$util.isString(message.articleType[i]))
                    return "articleType: string[] expected";
        }
        if (message.counts != null && message.hasOwnProperty("counts")) {
            if (!Array.isArray(message.counts))
                return "counts: array expected";
            for (let i = 0; i < message.counts.length; ++i) {
                let error = $root.CountsByColumnCompressed.verify(message.counts[i]);
                if (error)
                    return "counts." + error;
            }
        }
        return null;
    };

    /**
     * Creates a CountsByArticleType message from a plain object. Also converts values to their respective internal types.
     * @function fromObject
     * @memberof CountsByArticleType
     * @static
     * @param {Object.<string,*>} object Plain object
     * @returns {CountsByArticleType} CountsByArticleType
     */
    CountsByArticleType.fromObject = function fromObject(object) {
        if (object instanceof $root.CountsByArticleType)
            return object;
        let message = new $root.CountsByArticleType();
        if (object.articleType) {
            if (!Array.isArray(object.articleType))
                throw TypeError(".CountsByArticleType.articleType: array expected");
            message.articleType = [];
            for (let i = 0; i < object.articleType.length; ++i)
                message.articleType[i] = String(object.articleType[i]);
        }
        if (object.counts) {
            if (!Array.isArray(object.counts))
                throw TypeError(".CountsByArticleType.counts: array expected");
            message.counts = [];
            for (let i = 0; i < object.counts.length; ++i) {
                if (typeof object.counts[i] !== "object")
                    throw TypeError(".CountsByArticleType.counts: object expected");
                message.counts[i] = $root.CountsByColumnCompressed.fromObject(object.counts[i]);
            }
        }
        return message;
    };

    /**
     * Creates a plain object from a CountsByArticleType message. Also converts values to other types if specified.
     * @function toObject
     * @memberof CountsByArticleType
     * @static
     * @param {CountsByArticleType} message CountsByArticleType
     * @param {$protobuf.IConversionOptions} [options] Conversion options
     * @returns {Object.<string,*>} Plain object
     */
    CountsByArticleType.toObject = function toObject(message, options) {
        if (!options)
            options = {};
        let object = {};
        if (options.arrays || options.defaults) {
            object.articleType = [];
            object.counts = [];
        }
        if (message.articleType && message.articleType.length) {
            object.articleType = [];
            for (let j = 0; j < message.articleType.length; ++j)
                object.articleType[j] = message.articleType[j];
        }
        if (message.counts && message.counts.length) {
            object.counts = [];
            for (let j = 0; j < message.counts.length; ++j)
                object.counts[j] = $root.CountsByColumnCompressed.toObject(message.counts[j], options);
        }
        return object;
    };

    /**
     * Converts this CountsByArticleType to JSON.
     * @function toJSON
     * @memberof CountsByArticleType
     * @instance
     * @returns {Object.<string,*>} JSON object
     */
    CountsByArticleType.prototype.toJSON = function toJSON() {
        return this.constructor.toObject(this, $protobuf.util.toJSONOptions);
    };

    /**
     * Gets the default type url for CountsByArticleType
     * @function getTypeUrl
     * @memberof CountsByArticleType
     * @static
     * @param {string} [typeUrlPrefix] your custom typeUrlPrefix(default "type.googleapis.com")
     * @returns {string} The default type url
     */
    CountsByArticleType.getTypeUrl = function getTypeUrl(typeUrlPrefix) {
        if (typeUrlPrefix === undefined) {
            typeUrlPrefix = "type.googleapis.com";
        }
        return typeUrlPrefix + "/CountsByArticleType";
    };

    return CountsByArticleType;
})();

export const CountsByArticleUniverseAndType = $root.CountsByArticleUniverseAndType = (() => {

    /**
     * Properties of a CountsByArticleUniverseAndType.
     * @exports ICountsByArticleUniverseAndType
     * @interface ICountsByArticleUniverseAndType
     * @property {Array.<string>|null} [universe] CountsByArticleUniverseAndType universe
     * @property {Array.<ICountsByArticleType>|null} [countsByType] CountsByArticleUniverseAndType countsByType
     */

    /**
     * Constructs a new CountsByArticleUniverseAndType.
     * @exports CountsByArticleUniverseAndType
     * @classdesc Represents a CountsByArticleUniverseAndType.
     * @implements ICountsByArticleUniverseAndType
     * @constructor
     * @param {ICountsByArticleUniverseAndType=} [properties] Properties to set
     */
    function CountsByArticleUniverseAndType(properties) {
        this.universe = [];
        this.countsByType = [];
        if (properties)
            for (let keys = Object.keys(properties), i = 0; i < keys.length; ++i)
                if (properties[keys[i]] != null)
                    this[keys[i]] = properties[keys[i]];
    }

    /**
     * CountsByArticleUniverseAndType universe.
     * @member {Array.<string>} universe
     * @memberof CountsByArticleUniverseAndType
     * @instance
     */
    CountsByArticleUniverseAndType.prototype.universe = $util.emptyArray;

    /**
     * CountsByArticleUniverseAndType countsByType.
     * @member {Array.<ICountsByArticleType>} countsByType
     * @memberof CountsByArticleUniverseAndType
     * @instance
     */
    CountsByArticleUniverseAndType.prototype.countsByType = $util.emptyArray;

    /**
     * Creates a new CountsByArticleUniverseAndType instance using the specified properties.
     * @function create
     * @memberof CountsByArticleUniverseAndType
     * @static
     * @param {ICountsByArticleUniverseAndType=} [properties] Properties to set
     * @returns {CountsByArticleUniverseAndType} CountsByArticleUniverseAndType instance
     */
    CountsByArticleUniverseAndType.create = function create(properties) {
        return new CountsByArticleUniverseAndType(properties);
    };

    /**
     * Encodes the specified CountsByArticleUniverseAndType message. Does not implicitly {@link CountsByArticleUniverseAndType.verify|verify} messages.
     * @function encode
     * @memberof CountsByArticleUniverseAndType
     * @static
     * @param {ICountsByArticleUniverseAndType} message CountsByArticleUniverseAndType message or plain object to encode
     * @param {$protobuf.Writer} [writer] Writer to encode to
     * @returns {$protobuf.Writer} Writer
     */
    CountsByArticleUniverseAndType.encode = function encode(message, writer) {
        if (!writer)
            writer = $Writer.create();
        if (message.universe != null && message.universe.length)
            for (let i = 0; i < message.universe.length; ++i)
                writer.uint32(/* id 1, wireType 2 =*/10).string(message.universe[i]);
        if (message.countsByType != null && message.countsByType.length)
            for (let i = 0; i < message.countsByType.length; ++i)
                $root.CountsByArticleType.encode(message.countsByType[i], writer.uint32(/* id 2, wireType 2 =*/18).fork()).ldelim();
        return writer;
    };

    /**
     * Encodes the specified CountsByArticleUniverseAndType message, length delimited. Does not implicitly {@link CountsByArticleUniverseAndType.verify|verify} messages.
     * @function encodeDelimited
     * @memberof CountsByArticleUniverseAndType
     * @static
     * @param {ICountsByArticleUniverseAndType} message CountsByArticleUniverseAndType message or plain object to encode
     * @param {$protobuf.Writer} [writer] Writer to encode to
     * @returns {$protobuf.Writer} Writer
     */
    CountsByArticleUniverseAndType.encodeDelimited = function encodeDelimited(message, writer) {
        return this.encode(message, writer).ldelim();
    };

    /**
     * Decodes a CountsByArticleUniverseAndType message from the specified reader or buffer.
     * @function decode
     * @memberof CountsByArticleUniverseAndType
     * @static
     * @param {$protobuf.Reader|Uint8Array} reader Reader or buffer to decode from
     * @param {number} [length] Message length if known beforehand
     * @returns {CountsByArticleUniverseAndType} CountsByArticleUniverseAndType
     * @throws {Error} If the payload is not a reader or valid buffer
     * @throws {$protobuf.util.ProtocolError} If required fields are missing
     */
    CountsByArticleUniverseAndType.decode = function decode(reader, length) {
        if (!(reader instanceof $Reader))
            reader = $Reader.create(reader);
        let end = length === undefined ? reader.len : reader.pos + length, message = new $root.CountsByArticleUniverseAndType();
        while (reader.pos < end) {
            let tag = reader.uint32();
            switch (tag >>> 3) {
            case 1: {
                    if (!(message.universe && message.universe.length))
                        message.universe = [];
                    message.universe.push(reader.string());
                    break;
                }
            case 2: {
                    if (!(message.countsByType && message.countsByType.length))
                        message.countsByType = [];
                    message.countsByType.push($root.CountsByArticleType.decode(reader, reader.uint32()));
                    break;
                }
            default:
                reader.skipType(tag & 7);
                break;
            }
        }
        return message;
    };

    /**
     * Decodes a CountsByArticleUniverseAndType message from the specified reader or buffer, length delimited.
     * @function decodeDelimited
     * @memberof CountsByArticleUniverseAndType
     * @static
     * @param {$protobuf.Reader|Uint8Array} reader Reader or buffer to decode from
     * @returns {CountsByArticleUniverseAndType} CountsByArticleUniverseAndType
     * @throws {Error} If the payload is not a reader or valid buffer
     * @throws {$protobuf.util.ProtocolError} If required fields are missing
     */
    CountsByArticleUniverseAndType.decodeDelimited = function decodeDelimited(reader) {
        if (!(reader instanceof $Reader))
            reader = new $Reader(reader);
        return this.decode(reader, reader.uint32());
    };

    /**
     * Verifies a CountsByArticleUniverseAndType message.
     * @function verify
     * @memberof CountsByArticleUniverseAndType
     * @static
     * @param {Object.<string,*>} message Plain object to verify
     * @returns {string|null} `null` if valid, otherwise the reason why it is not
     */
    CountsByArticleUniverseAndType.verify = function verify(message) {
        if (typeof message !== "object" || message === null)
            return "object expected";
        if (message.universe != null && message.hasOwnProperty("universe")) {
            if (!Array.isArray(message.universe))
                return "universe: array expected";
            for (let i = 0; i < message.universe.length; ++i)
                if (!$util.isString(message.universe[i]))
                    return "universe: string[] expected";
        }
        if (message.countsByType != null && message.hasOwnProperty("countsByType")) {
            if (!Array.isArray(message.countsByType))
                return "countsByType: array expected";
            for (let i = 0; i < message.countsByType.length; ++i) {
                let error = $root.CountsByArticleType.verify(message.countsByType[i]);
                if (error)
                    return "countsByType." + error;
            }
        }
        return null;
    };

    /**
     * Creates a CountsByArticleUniverseAndType message from a plain object. Also converts values to their respective internal types.
     * @function fromObject
     * @memberof CountsByArticleUniverseAndType
     * @static
     * @param {Object.<string,*>} object Plain object
     * @returns {CountsByArticleUniverseAndType} CountsByArticleUniverseAndType
     */
    CountsByArticleUniverseAndType.fromObject = function fromObject(object) {
        if (object instanceof $root.CountsByArticleUniverseAndType)
            return object;
        let message = new $root.CountsByArticleUniverseAndType();
        if (object.universe) {
            if (!Array.isArray(object.universe))
                throw TypeError(".CountsByArticleUniverseAndType.universe: array expected");
            message.universe = [];
            for (let i = 0; i < object.universe.length; ++i)
                message.universe[i] = String(object.universe[i]);
        }
        if (object.countsByType) {
            if (!Array.isArray(object.countsByType))
                throw TypeError(".CountsByArticleUniverseAndType.countsByType: array expected");
            message.countsByType = [];
            for (let i = 0; i < object.countsByType.length; ++i) {
                if (typeof object.countsByType[i] !== "object")
                    throw TypeError(".CountsByArticleUniverseAndType.countsByType: object expected");
                message.countsByType[i] = $root.CountsByArticleType.fromObject(object.countsByType[i]);
            }
        }
        return message;
    };

    /**
     * Creates a plain object from a CountsByArticleUniverseAndType message. Also converts values to other types if specified.
     * @function toObject
     * @memberof CountsByArticleUniverseAndType
     * @static
     * @param {CountsByArticleUniverseAndType} message CountsByArticleUniverseAndType
     * @param {$protobuf.IConversionOptions} [options] Conversion options
     * @returns {Object.<string,*>} Plain object
     */
    CountsByArticleUniverseAndType.toObject = function toObject(message, options) {
        if (!options)
            options = {};
        let object = {};
        if (options.arrays || options.defaults) {
            object.universe = [];
            object.countsByType = [];
        }
        if (message.universe && message.universe.length) {
            object.universe = [];
            for (let j = 0; j < message.universe.length; ++j)
                object.universe[j] = message.universe[j];
        }
        if (message.countsByType && message.countsByType.length) {
            object.countsByType = [];
            for (let j = 0; j < message.countsByType.length; ++j)
                object.countsByType[j] = $root.CountsByArticleType.toObject(message.countsByType[j], options);
        }
        return object;
    };

    /**
     * Converts this CountsByArticleUniverseAndType to JSON.
     * @function toJSON
     * @memberof CountsByArticleUniverseAndType
     * @instance
     * @returns {Object.<string,*>} JSON object
     */
    CountsByArticleUniverseAndType.prototype.toJSON = function toJSON() {
        return this.constructor.toObject(this, $protobuf.util.toJSONOptions);
    };

    /**
     * Gets the default type url for CountsByArticleUniverseAndType
     * @function getTypeUrl
     * @memberof CountsByArticleUniverseAndType
     * @static
     * @param {string} [typeUrlPrefix] your custom typeUrlPrefix(default "type.googleapis.com")
     * @returns {string} The default type url
     */
    CountsByArticleUniverseAndType.getTypeUrl = function getTypeUrl(typeUrlPrefix) {
        if (typeUrlPrefix === undefined) {
            typeUrlPrefix = "type.googleapis.com";
        }
        return typeUrlPrefix + "/CountsByArticleUniverseAndType";
    };

    return CountsByArticleUniverseAndType;
})();

export const Symlinks = $root.Symlinks = (() => {

    /**
     * Properties of a Symlinks.
     * @exports ISymlinks
     * @interface ISymlinks
     * @property {Array.<string>|null} [linkName] Symlinks linkName
     * @property {Array.<string>|null} [targetName] Symlinks targetName
     */

    /**
     * Constructs a new Symlinks.
     * @exports Symlinks
     * @classdesc Represents a Symlinks.
     * @implements ISymlinks
     * @constructor
     * @param {ISymlinks=} [properties] Properties to set
     */
    function Symlinks(properties) {
        this.linkName = [];
        this.targetName = [];
        if (properties)
            for (let keys = Object.keys(properties), i = 0; i < keys.length; ++i)
                if (properties[keys[i]] != null)
                    this[keys[i]] = properties[keys[i]];
    }

    /**
     * Symlinks linkName.
     * @member {Array.<string>} linkName
     * @memberof Symlinks
     * @instance
     */
    Symlinks.prototype.linkName = $util.emptyArray;

    /**
     * Symlinks targetName.
     * @member {Array.<string>} targetName
     * @memberof Symlinks
     * @instance
     */
    Symlinks.prototype.targetName = $util.emptyArray;

    /**
     * Creates a new Symlinks instance using the specified properties.
     * @function create
     * @memberof Symlinks
     * @static
     * @param {ISymlinks=} [properties] Properties to set
     * @returns {Symlinks} Symlinks instance
     */
    Symlinks.create = function create(properties) {
        return new Symlinks(properties);
    };

    /**
     * Encodes the specified Symlinks message. Does not implicitly {@link Symlinks.verify|verify} messages.
     * @function encode
     * @memberof Symlinks
     * @static
     * @param {ISymlinks} message Symlinks message or plain object to encode
     * @param {$protobuf.Writer} [writer] Writer to encode to
     * @returns {$protobuf.Writer} Writer
     */
    Symlinks.encode = function encode(message, writer) {
        if (!writer)
            writer = $Writer.create();
        if (message.linkName != null && message.linkName.length)
            for (let i = 0; i < message.linkName.length; ++i)
                writer.uint32(/* id 1, wireType 2 =*/10).string(message.linkName[i]);
        if (message.targetName != null && message.targetName.length)
            for (let i = 0; i < message.targetName.length; ++i)
                writer.uint32(/* id 2, wireType 2 =*/18).string(message.targetName[i]);
        return writer;
    };

    /**
     * Encodes the specified Symlinks message, length delimited. Does not implicitly {@link Symlinks.verify|verify} messages.
     * @function encodeDelimited
     * @memberof Symlinks
     * @static
     * @param {ISymlinks} message Symlinks message or plain object to encode
     * @param {$protobuf.Writer} [writer] Writer to encode to
     * @returns {$protobuf.Writer} Writer
     */
    Symlinks.encodeDelimited = function encodeDelimited(message, writer) {
        return this.encode(message, writer).ldelim();
    };

    /**
     * Decodes a Symlinks message from the specified reader or buffer.
     * @function decode
     * @memberof Symlinks
     * @static
     * @param {$protobuf.Reader|Uint8Array} reader Reader or buffer to decode from
     * @param {number} [length] Message length if known beforehand
     * @returns {Symlinks} Symlinks
     * @throws {Error} If the payload is not a reader or valid buffer
     * @throws {$protobuf.util.ProtocolError} If required fields are missing
     */
    Symlinks.decode = function decode(reader, length) {
        if (!(reader instanceof $Reader))
            reader = $Reader.create(reader);
        let end = length === undefined ? reader.len : reader.pos + length, message = new $root.Symlinks();
        while (reader.pos < end) {
            let tag = reader.uint32();
            switch (tag >>> 3) {
            case 1: {
                    if (!(message.linkName && message.linkName.length))
                        message.linkName = [];
                    message.linkName.push(reader.string());
                    break;
                }
            case 2: {
                    if (!(message.targetName && message.targetName.length))
                        message.targetName = [];
                    message.targetName.push(reader.string());
                    break;
                }
            default:
                reader.skipType(tag & 7);
                break;
            }
        }
        return message;
    };

    /**
     * Decodes a Symlinks message from the specified reader or buffer, length delimited.
     * @function decodeDelimited
     * @memberof Symlinks
     * @static
     * @param {$protobuf.Reader|Uint8Array} reader Reader or buffer to decode from
     * @returns {Symlinks} Symlinks
     * @throws {Error} If the payload is not a reader or valid buffer
     * @throws {$protobuf.util.ProtocolError} If required fields are missing
     */
    Symlinks.decodeDelimited = function decodeDelimited(reader) {
        if (!(reader instanceof $Reader))
            reader = new $Reader(reader);
        return this.decode(reader, reader.uint32());
    };

    /**
     * Verifies a Symlinks message.
     * @function verify
     * @memberof Symlinks
     * @static
     * @param {Object.<string,*>} message Plain object to verify
     * @returns {string|null} `null` if valid, otherwise the reason why it is not
     */
    Symlinks.verify = function verify(message) {
        if (typeof message !== "object" || message === null)
            return "object expected";
        if (message.linkName != null && message.hasOwnProperty("linkName")) {
            if (!Array.isArray(message.linkName))
                return "linkName: array expected";
            for (let i = 0; i < message.linkName.length; ++i)
                if (!$util.isString(message.linkName[i]))
                    return "linkName: string[] expected";
        }
        if (message.targetName != null && message.hasOwnProperty("targetName")) {
            if (!Array.isArray(message.targetName))
                return "targetName: array expected";
            for (let i = 0; i < message.targetName.length; ++i)
                if (!$util.isString(message.targetName[i]))
                    return "targetName: string[] expected";
        }
        return null;
    };

    /**
     * Creates a Symlinks message from a plain object. Also converts values to their respective internal types.
     * @function fromObject
     * @memberof Symlinks
     * @static
     * @param {Object.<string,*>} object Plain object
     * @returns {Symlinks} Symlinks
     */
    Symlinks.fromObject = function fromObject(object) {
        if (object instanceof $root.Symlinks)
            return object;
        let message = new $root.Symlinks();
        if (object.linkName) {
            if (!Array.isArray(object.linkName))
                throw TypeError(".Symlinks.linkName: array expected");
            message.linkName = [];
            for (let i = 0; i < object.linkName.length; ++i)
                message.linkName[i] = String(object.linkName[i]);
        }
        if (object.targetName) {
            if (!Array.isArray(object.targetName))
                throw TypeError(".Symlinks.targetName: array expected");
            message.targetName = [];
            for (let i = 0; i < object.targetName.length; ++i)
                message.targetName[i] = String(object.targetName[i]);
        }
        return message;
    };

    /**
     * Creates a plain object from a Symlinks message. Also converts values to other types if specified.
     * @function toObject
     * @memberof Symlinks
     * @static
     * @param {Symlinks} message Symlinks
     * @param {$protobuf.IConversionOptions} [options] Conversion options
     * @returns {Object.<string,*>} Plain object
     */
    Symlinks.toObject = function toObject(message, options) {
        if (!options)
            options = {};
        let object = {};
        if (options.arrays || options.defaults) {
            object.linkName = [];
            object.targetName = [];
        }
        if (message.linkName && message.linkName.length) {
            object.linkName = [];
            for (let j = 0; j < message.linkName.length; ++j)
                object.linkName[j] = message.linkName[j];
        }
        if (message.targetName && message.targetName.length) {
            object.targetName = [];
            for (let j = 0; j < message.targetName.length; ++j)
                object.targetName[j] = message.targetName[j];
        }
        return object;
    };

    /**
     * Converts this Symlinks to JSON.
     * @function toJSON
     * @memberof Symlinks
     * @instance
     * @returns {Object.<string,*>} JSON object
     */
    Symlinks.prototype.toJSON = function toJSON() {
        return this.constructor.toObject(this, $protobuf.util.toJSONOptions);
    };

    /**
     * Gets the default type url for Symlinks
     * @function getTypeUrl
     * @memberof Symlinks
     * @static
     * @param {string} [typeUrlPrefix] your custom typeUrlPrefix(default "type.googleapis.com")
     * @returns {string} The default type url
     */
    Symlinks.getTypeUrl = function getTypeUrl(typeUrlPrefix) {
        if (typeUrlPrefix === undefined) {
            typeUrlPrefix = "type.googleapis.com";
        }
        return typeUrlPrefix + "/Symlinks";
    };

    return Symlinks;
})();

export { $root as default };<|MERGE_RESOLUTION|>--- conflicted
+++ resolved
@@ -5844,381 +5844,6 @@
     return Universes;
 })();
 
-export const Universes = $root.Universes = (() => {
-
-    /**
-<<<<<<< HEAD
-     * Properties of an Universes.
-     * @exports IUniverses
-     * @interface IUniverses
-     * @property {Array.<number>|null} [universeIdxs] Universes universeIdxs
-=======
-     * Properties of a ConsolidatedShapes.
-     * @exports IConsolidatedShapes
-     * @interface IConsolidatedShapes
-     * @property {Array.<string>|null} [longnames] ConsolidatedShapes longnames
-     * @property {Array.<IUniverses>|null} [universes] ConsolidatedShapes universes
-     * @property {Array.<IFeature>|null} [shapes] ConsolidatedShapes shapes
->>>>>>> 97a5b7b4
-     */
-
-    /**
-     * Constructs a new Universes.
-     * @exports Universes
-     * @classdesc Represents an Universes.
-     * @implements IUniverses
-     * @constructor
-     * @param {IUniverses=} [properties] Properties to set
-     */
-<<<<<<< HEAD
-    function Universes(properties) {
-        this.universeIdxs = [];
-=======
-    function ConsolidatedShapes(properties) {
-        this.longnames = [];
-        this.universes = [];
-        this.shapes = [];
->>>>>>> 97a5b7b4
-        if (properties)
-            for (let keys = Object.keys(properties), i = 0; i < keys.length; ++i)
-                if (properties[keys[i]] != null)
-                    this[keys[i]] = properties[keys[i]];
-    }
-
-    /**
-<<<<<<< HEAD
-     * Universes universeIdxs.
-     * @member {Array.<number>} universeIdxs
-     * @memberof Universes
-=======
-     * ConsolidatedShapes longnames.
-     * @member {Array.<string>} longnames
-     * @memberof ConsolidatedShapes
-     * @instance
-     */
-    ConsolidatedShapes.prototype.longnames = $util.emptyArray;
-
-    /**
-     * ConsolidatedShapes universes.
-     * @member {Array.<IUniverses>} universes
-     * @memberof ConsolidatedShapes
-     * @instance
-     */
-    ConsolidatedShapes.prototype.universes = $util.emptyArray;
-
-    /**
-     * ConsolidatedShapes shapes.
-     * @member {Array.<IFeature>} shapes
-     * @memberof ConsolidatedShapes
->>>>>>> 97a5b7b4
-     * @instance
-     */
-    Universes.prototype.universeIdxs = $util.emptyArray;
-
-    /**
-     * Creates a new Universes instance using the specified properties.
-     * @function create
-     * @memberof Universes
-     * @static
-     * @param {IUniverses=} [properties] Properties to set
-     * @returns {Universes} Universes instance
-     */
-    Universes.create = function create(properties) {
-        return new Universes(properties);
-    };
-
-    /**
-     * Encodes the specified Universes message. Does not implicitly {@link Universes.verify|verify} messages.
-     * @function encode
-     * @memberof Universes
-     * @static
-     * @param {IUniverses} message Universes message or plain object to encode
-     * @param {$protobuf.Writer} [writer] Writer to encode to
-     * @returns {$protobuf.Writer} Writer
-     */
-    Universes.encode = function encode(message, writer) {
-        if (!writer)
-            writer = $Writer.create();
-<<<<<<< HEAD
-        if (message.universeIdxs != null && message.universeIdxs.length) {
-            writer.uint32(/* id 1, wireType 2 =*/10).fork();
-            for (let i = 0; i < message.universeIdxs.length; ++i)
-                writer.int32(message.universeIdxs[i]);
-            writer.ldelim();
-        }
-=======
-        if (message.longnames != null && message.longnames.length)
-            for (let i = 0; i < message.longnames.length; ++i)
-                writer.uint32(/* id 1, wireType 2 =*/10).string(message.longnames[i]);
-        if (message.shapes != null && message.shapes.length)
-            for (let i = 0; i < message.shapes.length; ++i)
-                $root.Feature.encode(message.shapes[i], writer.uint32(/* id 2, wireType 2 =*/18).fork()).ldelim();
-        if (message.universes != null && message.universes.length)
-            for (let i = 0; i < message.universes.length; ++i)
-                $root.Universes.encode(message.universes[i], writer.uint32(/* id 3, wireType 2 =*/26).fork()).ldelim();
->>>>>>> 97a5b7b4
-        return writer;
-    };
-
-    /**
-     * Encodes the specified Universes message, length delimited. Does not implicitly {@link Universes.verify|verify} messages.
-     * @function encodeDelimited
-     * @memberof Universes
-     * @static
-     * @param {IUniverses} message Universes message or plain object to encode
-     * @param {$protobuf.Writer} [writer] Writer to encode to
-     * @returns {$protobuf.Writer} Writer
-     */
-    Universes.encodeDelimited = function encodeDelimited(message, writer) {
-        return this.encode(message, writer).ldelim();
-    };
-
-    /**
-     * Decodes an Universes message from the specified reader or buffer.
-     * @function decode
-     * @memberof Universes
-     * @static
-     * @param {$protobuf.Reader|Uint8Array} reader Reader or buffer to decode from
-     * @param {number} [length] Message length if known beforehand
-     * @returns {Universes} Universes
-     * @throws {Error} If the payload is not a reader or valid buffer
-     * @throws {$protobuf.util.ProtocolError} If required fields are missing
-     */
-    Universes.decode = function decode(reader, length) {
-        if (!(reader instanceof $Reader))
-            reader = $Reader.create(reader);
-        let end = length === undefined ? reader.len : reader.pos + length, message = new $root.Universes();
-        while (reader.pos < end) {
-            let tag = reader.uint32();
-            switch (tag >>> 3) {
-            case 1: {
-<<<<<<< HEAD
-                    if (!(message.universeIdxs && message.universeIdxs.length))
-                        message.universeIdxs = [];
-                    if ((tag & 7) === 2) {
-                        let end2 = reader.uint32() + reader.pos;
-                        while (reader.pos < end2)
-                            message.universeIdxs.push(reader.int32());
-                    } else
-                        message.universeIdxs.push(reader.int32());
-=======
-                    if (!(message.longnames && message.longnames.length))
-                        message.longnames = [];
-                    message.longnames.push(reader.string());
-                    break;
-                }
-            case 3: {
-                    if (!(message.universes && message.universes.length))
-                        message.universes = [];
-                    message.universes.push($root.Universes.decode(reader, reader.uint32()));
-                    break;
-                }
-            case 2: {
-                    if (!(message.shapes && message.shapes.length))
-                        message.shapes = [];
-                    message.shapes.push($root.Feature.decode(reader, reader.uint32()));
->>>>>>> 97a5b7b4
-                    break;
-                }
-            default:
-                reader.skipType(tag & 7);
-                break;
-            }
-        }
-        return message;
-    };
-
-    /**
-     * Decodes an Universes message from the specified reader or buffer, length delimited.
-     * @function decodeDelimited
-     * @memberof Universes
-     * @static
-     * @param {$protobuf.Reader|Uint8Array} reader Reader or buffer to decode from
-     * @returns {Universes} Universes
-     * @throws {Error} If the payload is not a reader or valid buffer
-     * @throws {$protobuf.util.ProtocolError} If required fields are missing
-     */
-    Universes.decodeDelimited = function decodeDelimited(reader) {
-        if (!(reader instanceof $Reader))
-            reader = new $Reader(reader);
-        return this.decode(reader, reader.uint32());
-    };
-
-    /**
-     * Verifies an Universes message.
-     * @function verify
-     * @memberof Universes
-     * @static
-     * @param {Object.<string,*>} message Plain object to verify
-     * @returns {string|null} `null` if valid, otherwise the reason why it is not
-     */
-    Universes.verify = function verify(message) {
-        if (typeof message !== "object" || message === null)
-            return "object expected";
-<<<<<<< HEAD
-        if (message.universeIdxs != null && message.hasOwnProperty("universeIdxs")) {
-            if (!Array.isArray(message.universeIdxs))
-                return "universeIdxs: array expected";
-            for (let i = 0; i < message.universeIdxs.length; ++i)
-                if (!$util.isInteger(message.universeIdxs[i]))
-                    return "universeIdxs: integer[] expected";
-=======
-        if (message.longnames != null && message.hasOwnProperty("longnames")) {
-            if (!Array.isArray(message.longnames))
-                return "longnames: array expected";
-            for (let i = 0; i < message.longnames.length; ++i)
-                if (!$util.isString(message.longnames[i]))
-                    return "longnames: string[] expected";
-        }
-        if (message.universes != null && message.hasOwnProperty("universes")) {
-            if (!Array.isArray(message.universes))
-                return "universes: array expected";
-            for (let i = 0; i < message.universes.length; ++i) {
-                let error = $root.Universes.verify(message.universes[i]);
-                if (error)
-                    return "universes." + error;
-            }
-        }
-        if (message.shapes != null && message.hasOwnProperty("shapes")) {
-            if (!Array.isArray(message.shapes))
-                return "shapes: array expected";
-            for (let i = 0; i < message.shapes.length; ++i) {
-                let error = $root.Feature.verify(message.shapes[i]);
-                if (error)
-                    return "shapes." + error;
-            }
->>>>>>> 97a5b7b4
-        }
-        return null;
-    };
-
-    /**
-     * Creates an Universes message from a plain object. Also converts values to their respective internal types.
-     * @function fromObject
-     * @memberof Universes
-     * @static
-     * @param {Object.<string,*>} object Plain object
-     * @returns {Universes} Universes
-     */
-    Universes.fromObject = function fromObject(object) {
-        if (object instanceof $root.Universes)
-            return object;
-<<<<<<< HEAD
-        let message = new $root.Universes();
-        if (object.universeIdxs) {
-            if (!Array.isArray(object.universeIdxs))
-                throw TypeError(".Universes.universeIdxs: array expected");
-            message.universeIdxs = [];
-            for (let i = 0; i < object.universeIdxs.length; ++i)
-                message.universeIdxs[i] = object.universeIdxs[i] | 0;
-=======
-        let message = new $root.ConsolidatedShapes();
-        if (object.longnames) {
-            if (!Array.isArray(object.longnames))
-                throw TypeError(".ConsolidatedShapes.longnames: array expected");
-            message.longnames = [];
-            for (let i = 0; i < object.longnames.length; ++i)
-                message.longnames[i] = String(object.longnames[i]);
-        }
-        if (object.universes) {
-            if (!Array.isArray(object.universes))
-                throw TypeError(".ConsolidatedShapes.universes: array expected");
-            message.universes = [];
-            for (let i = 0; i < object.universes.length; ++i) {
-                if (typeof object.universes[i] !== "object")
-                    throw TypeError(".ConsolidatedShapes.universes: object expected");
-                message.universes[i] = $root.Universes.fromObject(object.universes[i]);
-            }
-        }
-        if (object.shapes) {
-            if (!Array.isArray(object.shapes))
-                throw TypeError(".ConsolidatedShapes.shapes: array expected");
-            message.shapes = [];
-            for (let i = 0; i < object.shapes.length; ++i) {
-                if (typeof object.shapes[i] !== "object")
-                    throw TypeError(".ConsolidatedShapes.shapes: object expected");
-                message.shapes[i] = $root.Feature.fromObject(object.shapes[i]);
-            }
->>>>>>> 97a5b7b4
-        }
-        return message;
-    };
-
-    /**
-     * Creates a plain object from an Universes message. Also converts values to other types if specified.
-     * @function toObject
-     * @memberof Universes
-     * @static
-     * @param {Universes} message Universes
-     * @param {$protobuf.IConversionOptions} [options] Conversion options
-     * @returns {Object.<string,*>} Plain object
-     */
-    Universes.toObject = function toObject(message, options) {
-        if (!options)
-            options = {};
-        let object = {};
-<<<<<<< HEAD
-        if (options.arrays || options.defaults)
-            object.universeIdxs = [];
-        if (message.universeIdxs && message.universeIdxs.length) {
-            object.universeIdxs = [];
-            for (let j = 0; j < message.universeIdxs.length; ++j)
-                object.universeIdxs[j] = message.universeIdxs[j];
-=======
-        if (options.arrays || options.defaults) {
-            object.longnames = [];
-            object.shapes = [];
-            object.universes = [];
-        }
-        if (message.longnames && message.longnames.length) {
-            object.longnames = [];
-            for (let j = 0; j < message.longnames.length; ++j)
-                object.longnames[j] = message.longnames[j];
-        }
-        if (message.shapes && message.shapes.length) {
-            object.shapes = [];
-            for (let j = 0; j < message.shapes.length; ++j)
-                object.shapes[j] = $root.Feature.toObject(message.shapes[j], options);
->>>>>>> 97a5b7b4
-        }
-        if (message.universes && message.universes.length) {
-            object.universes = [];
-            for (let j = 0; j < message.universes.length; ++j)
-                object.universes[j] = $root.Universes.toObject(message.universes[j], options);
-        }
-        return object;
-    };
-
-    /**
-     * Converts this Universes to JSON.
-     * @function toJSON
-     * @memberof Universes
-     * @instance
-     * @returns {Object.<string,*>} JSON object
-     */
-    Universes.prototype.toJSON = function toJSON() {
-        return this.constructor.toObject(this, $protobuf.util.toJSONOptions);
-    };
-
-    /**
-     * Gets the default type url for Universes
-     * @function getTypeUrl
-     * @memberof Universes
-     * @static
-     * @param {string} [typeUrlPrefix] your custom typeUrlPrefix(default "type.googleapis.com")
-     * @returns {string} The default type url
-     */
-    Universes.getTypeUrl = function getTypeUrl(typeUrlPrefix) {
-        if (typeUrlPrefix === undefined) {
-            typeUrlPrefix = "type.googleapis.com";
-        }
-        return typeUrlPrefix + "/Universes";
-    };
-
-    return Universes;
-})();
-
-<<<<<<< HEAD
 export const ConsolidatedShapes = $root.ConsolidatedShapes = (() => {
 
     /**
@@ -6527,8 +6152,6 @@
     return ConsolidatedShapes;
 })();
 
-=======
->>>>>>> 97a5b7b4
 export const QuizDataForStat = $root.QuizDataForStat = (() => {
 
     /**
