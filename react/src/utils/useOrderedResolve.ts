--- conflicted
+++ resolved
@@ -21,11 +21,7 @@
             () => {
                 setState(prevState => prevState.promise === promise ? ({ promise, result: undefined, loading: false }) : prevState)
             },
-<<<<<<< HEAD
-        ).finally(() => { TestUtils.shared.finishLoading() })
-=======
         ).finally(() => { void TestUtils.shared.finishLoading() })
->>>>>>> 753bbc8a
     }, [promise])
 
     return state
