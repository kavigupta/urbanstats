--- conflicted
+++ resolved
@@ -105,14 +105,9 @@
     const applySettingsKeys = (visibleStatPaths: StatPath[]): typeof result => {
         const result = [
             ...statPathsWithExtra.filter(path => visibleStatPaths.includes(path)).map(path => `expanded__${path}` as const),
-<<<<<<< HEAD
-            ...(statPathsWithHistogram.some(path => visibleStatPaths.includes(path)) ? ['histogram_relative'] as const : []),
+            ...(statPathsWithHistogram.some(path => visibleStatPaths.includes(path)) ? ['histogram_relative', 'histogram_type'] as const : []),
         ] as const
         return result
-=======
-            ...(statPathsWithHistogram.some(path => visibleStatPaths.includes(path)) ? ['histogram_relative', 'histogram_type'] as const : []),
-        ]
->>>>>>> b042eee2
     }
 
     /* eslint-disable @typescript-eslint/no-unused-vars, @typescript-eslint/no-redundant-type-constituents -- Type Checking Section */
