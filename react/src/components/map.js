import React from 'react';

export { Map, MapGeneric };

import { shape_link, article_link } from "../navigation/links";
import { relationship_key } from "./Related.js";
import { random_color } from "../utils/color.ts";

import "./map.css";
<<<<<<< HEAD
import { is_historical_cd } from '../utils/is_historical.ts';
import { loadProtobuf } from '../load_json';
=======
import { is_historical_cd } from '../utils/is_historical';
import { loadProtobuf } from '../load_json.js';
>>>>>>> cdf8b980
import { GeoJSON2SVG } from 'geojson2svg';

class MapGeneric extends React.Component {
    constructor(props) {
        super(props);
        this.polygon_by_name = {};
        this.delta = 0.25;
        this.version = 0;
        this.last_modified = new Date(0);
        this.basemap_layer = null;
        this.basemap_props = null;
    }

    render() {
        return (
            <div id={this.props.id} className="map" style={{ background: "#fff8f0", height: this.props.height || 400 }}>
                {/* place this on the right of the map */}
                <div style={
                    {zIndex: 1000, position: "absolute", right: 0, top: 0, padding: "1em"}
                }>
                    {this.buttons()}
                </div>
            </div>
        );
    }

    buttons() {
        return <></>
    }

    async compute_polygons() {
        /**
         * Should return [names, styles, zoom_index]
         * names: list of names of polygons to draw
         * styles: list of styles for each polygon
         * metas: list of metadata dictionaries for each polygon
         * zoom_index: index of polygon to zoom to, or -1 if none 
         */
        throw "compute_polygons not implemented";
    }

    async mapDidRender() {
        /**
         * Called after the map is rendered
         */
    }

    async loadShape(name) {
        return await loadProtobuf(shape_link(name), "Feature")
    }

    async componentDidMount() {
        const map = new L.Map(this.props.id, {
            layers: [], center: new L.LatLng(0, 0), zoom: 0,
            zoomSnap: this.delta, zoomDelta: this.delta, wheelPxPerZoomLevel: 60 / this.delta
        });
        this.map = map;
        await this.componentDidUpdate();
    }

    /**
     * Export the map as an svg, without the background
     *
     * @returns string svg
     */
    async exportAsSvg() {
        const [names, styles, _1, _2] = await this.compute_polygons();
        const map_bounds = this.map.getBounds();
        const bounds = {
            left: map_bounds.getWest(),
            right: map_bounds.getEast(),
            top: map_bounds.getNorth(),
            bottom: map_bounds.getSouth(),
        }
        const width = 1000;
        const height = width * (bounds.top - bounds.bottom) / (bounds.right - bounds.left);
        const converter = new GeoJSON2SVG({
            mapExtent: bounds, attributes: [{
                property: 'style',
                type: 'dynamic',
                key: 'style'
            }],
            viewportSize: {
                width: width,
                height: height,
            },
        });

        function toSvgStyle(style) {
            let svg_style = "";
            for (var key in style) {
                if (key == "fillColor") {
                    svg_style += `fill:${style[key]};`;
                    continue;
                } else if (key == "fillOpacity") {
                    svg_style += `fill-opacity:${style[key]};`;
                    continue;
                } else if (key == "color") {
                    svg_style += `stroke:${style[key]};`;
                    continue;
                } else if (key == "weight") {
                    svg_style += `stroke-width:${style[key] / 10};`;
                    continue;
                }
                svg_style += `${key}:${style[key]};`;
            }
            return svg_style;
        }

        const overall_svg = [];

        for (let i = 0; i < names.length; i++) {
            const geojson = await this.polygon_geojson(names[i]);
            const svg = converter.convert(geojson, { attributes: { style: toSvgStyle(styles[i]) } });
            for (let j = 0; j < svg.length; j++) {
                overall_svg.push(svg[j]);
            }
        }
        const header = `<?xml version="1.0" encoding="UTF-8" standalone="no"?>
         <!-- Created with urban stats mapper (http://www.urbanstats.org/) -->
            <svg
            width="${width}mm"
            height="${height}mm"
            viewBox="0 0 ${width} ${height}"
            version="1.1"
            id="svg1"
            xml:space="preserve"
            xmlns="http://www.w3.org/2000/svg"
            xmlns:svg="http://www.w3.org/2000/svg">`;
        const footer = "</svg>";
        return header + overall_svg.join("") + footer;
    }

    async exportAsGeoJSON() {
        console.log("EXPORT AS GEOJSON")
        const [names, _1, metas, _3] = await this.compute_polygons();
        const geojson = {
            "type": "FeatureCollection",
            "features": [],
        };
        for (let i = 0; i < names.length; i++) {
            var feature = await this.polygon_geojson(names[i]);
            feature = JSON.parse(JSON.stringify(feature));
            for (let key in metas[i]) {
                feature.properties[key] = metas[i][key];
            }
            geojson.features.push(feature);
        }
        return JSON.stringify(geojson);
    }

    async componentDidUpdate() {
        await this.updateToVersion(this.version + 1);
    }

    async updateToVersion(version) {
        if (version <= this.version) {
            return;
        }
        // check if at least 1s has passed since last update
        const now = new Date();
        const delta = now - this.last_modified;
        if (delta < 1000) {
            setTimeout(() => this.updateToVersion(version), 1000 - delta);
            return;
        }
        this.version = version;
        this.last_modified = now;
        await this.updateFn();
    }

    async updateFn() {
        const map = this.map;
        this.exist_this_time = [];

        this.attachBasemap();

        const [names, styles, _, zoom_index] = await this.compute_polygons();

        await this.add_polygons(map, names, styles, zoom_index);

        await this.mapDidRender();

        // Remove polygons that no longer exist
        for (let name in this.polygon_by_name) {
            if (!this.exist_this_time.includes(name)) {
                map.removeLayer(this.polygon_by_name[name]);
                delete this.polygon_by_name[name];
            }
        }
    }

    attachBasemap() {
        if (JSON.stringify(this.props.basemap) == JSON.stringify(this.basemap_props)) {
            return;
        }
        this.basemap_props = this.props.basemap;
        if (this.basemap_layer != null) {
            this.map.removeLayer(this.basemap_layer);
            this.basemap_layer = null;
        }
        if (this.props.basemap.type == "none") {
            return;
        }
        const osmUrl = 'https://{s}.tile.openstreetmap.org/{z}/{x}/{y}.png';
        const osmAttrib = '&copy; <a href="https://openstreetmap.org/copyright">OpenStreetMap</a> contributors';
        this.basemap_layer = L.tileLayer(osmUrl, { maxZoom: 20, attribution: osmAttrib });
        this.map.addLayer(this.basemap_layer);
    }

    async add_polygons(map, names, styles, zoom_to) {
        for (let i = 0; i < names.length; i++) {
            await this.add_polygon(map, names[i], i == zoom_to, styles[i]);
        }
    }

    async polygon_geojson(name) {
        // https://stackoverflow.com/a/35970894/1549476
        let poly = await this.loadShape(name);
        if (poly.geometry == "multipolygon") {
            const polys = poly.multipolygon.polygons;
            const coords = polys.map(
                poly => poly.rings.map(
                    ring => ring.coords.map(
                        coordinate => [coordinate.lon, coordinate.lat]
                    )
                )
            );
            poly = {
                "type": "MultiPolygon",
                "coordinates": coords,
            }
        } else if (poly.geometry == "polygon") {
            const coords = poly.polygon.rings.map(
                ring => ring.coords.map(
                    coordinate => [coordinate.lon, coordinate.lat]
                )
            );
            poly = {
                "type": "Polygon",
                "coordinates": coords,
            }
        } else {
            throw "unknown shape type";
        }
        let geojson = {
            "type": "Feature",
            "properties": {},
            "geometry": poly,
        }
        return geojson;
    }

    async add_polygon(map, name, fit_bounds, style, add_callback = true, add_to_bottom = false) {
        const self = this;
        this.exist_this_time.push(name);
        if (name in this.polygon_by_name) {
            this.polygon_by_name[name].setStyle(style);
            return;
        }
        let geojson = await this.polygon_geojson(name);
        // geojson.properties.id = name;
        let group = new L.featureGroup();
        let polygon = L.geoJson(geojson, { style: style, smoothFactor: 0.1, className: "tag-" + name.replace(/ /g, "_")});
        if (add_callback) {
            polygon = polygon.on("click", function (e) {
                window.location.href = article_link(self.props.universe, name);
            });
        }

        group.addLayer(polygon, add_to_bottom);
        if (fit_bounds) {
            map.fitBounds(group.getBounds(), { "animate": false });
        }
        map.addLayer(group);
        this.polygon_by_name[name] = group;
    }

    zoom_to_all() {
        // zoom such that all polygons are visible
        const map = this.map;
        const bounds = new L.LatLngBounds();
        for (let name in this.polygon_by_name) {
            bounds.extend(this.polygon_by_name[name].getBounds());
        }
        map.fitBounds(bounds);
    }

    zoom_to(name) {
        // zoom to a specific polygon
        console.log("zoom to", name);
        const map = this.map;
        map.fitBounds(this.polygon_by_name[name].getBounds());
    }
}

class Map extends MapGeneric {
    constructor(props) {
        super(props);

        this.already_fit_bounds = false;
    }

    async compute_polygons() {
        const relateds = [];
        relateds.push(...this.get_related("contained_by"));
        relateds.push(...this.get_related("intersects"));
        relateds.push(...this.get_related("borders"));
        relateds.push(...this.get_related("contains"));

        const names = [];
        const styles = [];

        names.push(this.props.longname);
        styles.push({ "interactive": false , "fillOpacity": 0.5, "weight": 1, "color": "#5a7dc3", "fillColor": "#5a7dc3" });

        const [related_names, related_styles] = this.related_polygons(relateds);
        names.push(...related_names);
        styles.push(...related_styles);

        const zoom_index = this.already_fit_bounds != this.props.longname ? 0 : -1;

        const metas = names.map((x) => { return {} });

        return [names, styles, metas, zoom_index];
    }

    async mapDidRender() {
        this.already_fit_bounds = this.props.longname;
    }

    get_related(key) {
        if (this.props.related === undefined) {
            return [];
        }
        const element = this.props.related.filter(
            (x) => x.relationshipType == key)
            .map((x) => x.buttons)[0];
        return element;
    }

    related_polygons(related) {
        const names = [];
        const styles = [];
        for (let i = related.length - 1; i >= 0; i--) {
            if (!this.props.settings.show_historical_cds && is_historical_cd(related[i].rowType)) {
                continue;
            }
            let key = relationship_key(this.props.article_type, related[i].rowType);
            if (!this.props.settings[key]) {
                continue;
            }


            const color = random_color(related[i].longname);
            const style = { color: color, weight: 1, fillColor: color, fillOpacity: 0.1 };
            names.push(related[i].longname);
            styles.push(style);
        }
        return [names, styles];
    }

}<|MERGE_RESOLUTION|>--- conflicted
+++ resolved
@@ -7,13 +7,8 @@
 import { random_color } from "../utils/color.ts";
 
 import "./map.css";
-<<<<<<< HEAD
-import { is_historical_cd } from '../utils/is_historical.ts';
+import { is_historical_cd } from '../utils/is_historical';
 import { loadProtobuf } from '../load_json';
-=======
-import { is_historical_cd } from '../utils/is_historical';
-import { loadProtobuf } from '../load_json.js';
->>>>>>> cdf8b980
 import { GeoJSON2SVG } from 'geojson2svg';
 
 class MapGeneric extends React.Component {
