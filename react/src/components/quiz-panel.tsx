import React, { ReactNode, useState } from 'react'

import quiz_infinite from '../data/quiz_infinite'
import { LongLoad } from '../navigation/loading'
import { useColors } from '../page_template/colors'
import { PageTemplate } from '../page_template/template'
import '../common.css'
import './quiz.css'
import { QuizDescriptor, QuizHistory, QuizLocalStorage, QuizQuestion, QuizQuestionsModel, aCorrect } from '../quiz/quiz'
import { QuizQuestionDispatch } from '../quiz/quiz-question'
import { buttonStyle, QuizResult } from '../quiz/quiz-result'
import { useHeaderTextClass } from '../utils/responsive'

export function QuizPanel(props: { quizDescriptor: QuizDescriptor, todayName?: string, todaysQuiz: QuizQuestionsModel }): ReactNode {
    // set a unique key for the quiz panel so that it will re-render when the quiz changes
    // this is necessary because the quiz panel is a stateful component with all the questions cached.
    return (
        <QuizPanelNoResets
            key={props.todaysQuiz.uniqueKey}
            quizDescriptor={props.quizDescriptor}
            todayName={props.todayName}
            todaysQuiz={props.todaysQuiz}
        />
    )
}

function QuizPanelNoResets(props: { quizDescriptor: QuizDescriptor, todayName?: string, todaysQuiz: QuizQuestionsModel }): ReactNode {
<<<<<<< HEAD
=======
    // We don't want to save certain quiz types, so bypass the persistent store for those
>>>>>>> 345e2825
    const headerClass = useHeaderTextClass()
    const colors = useColors()
    // We don't want to save certain quiz types, so bypass the persistent store for those
    const persistentQuizHistory = QuizLocalStorage.shared.history.use()
    const [transientQuizHistory, setTransientQuizHistory] = useState<QuizHistory>({})

    let quizHistory: QuizHistory
    let setQuizHistory: (newQuizHistory: QuizHistory) => void
    switch (props.quizDescriptor.kind) {
        case 'juxtastat':
        case 'retrostat':
            quizHistory = persistentQuizHistory
            setQuizHistory = newHistory => QuizLocalStorage.shared.history.value = newHistory
            break
        case 'custom':
        // TODO stats for infinite quiz
        case 'infinite':
            quizHistory = transientQuizHistory
            setQuizHistory = (newHistory) => { setTransientQuizHistory(newHistory) }
            break
    }

    const [waitingForTime, setWaitingForTime] = useState(false)
    const [waitingForNextQuestion, setWaitingForNextQuestion] = useState(false)
    const [questions, setQuestions] = useState<QuizQuestion[]>([])

    if (props.quizDescriptor.kind === 'infinite' && props.quizDescriptor.version !== quiz_infinite.juxtaVersion) {
        // TODO this should not come up if you've already done the quiz (only relevant once we add the stats)
        return (
            <PageTemplate>
                <div>
                    <div className={headerClass}>Quiz version mismatch</div>
                    <div style={{
                        width: '50%',
                        margin: 'auto',
                        backgroundColor: colors.slightlyDifferentBackgroundFocused,
                        padding: '1em',
                        fontWeight: 'bold',
                    }}
                    >
                        Juxtastat generation has been updated, so infinite Juxtastat you are trying to access is no longer available.
                    </div>
                    <div style={{ height: '1.5em' }} />
                    <JuxtastatInfiniteButton />
                </div>
            </PageTemplate>
        )
    }

    const todaysQuizHistory = quizHistory[props.quizDescriptor.name] ?? { choices: [], correct_pattern: [] }

    const quizDone = props.todaysQuiz.isDone(todaysQuizHistory.correct_pattern.map(correct => correct ? true : false))
    const questionsExpected = quizDone ? todaysQuizHistory.choices.length : todaysQuizHistory.choices.length + 1
    const missing = questionsExpected - questions.length
    const waiting = waitingForTime || waitingForNextQuestion || missing > 0

    if (!waitingForNextQuestion && missing > 0) {
        setWaitingForNextQuestion(true)
        const promises = Array.from({ length: missing }, (_, i) => props.todaysQuiz.questionByIndex(questions.length + i))
        Promise.all(promises).then((newQuestions) => {
            setWaitingForNextQuestion(false)
            setQuestions([...questions, ...newQuestions.filter((question): question is QuizQuestion => question !== undefined)])
<<<<<<< HEAD
        }).catch((err) => {
=======
        }).catch((err: unknown) => {
>>>>>>> 345e2825
            console.error('Error fetching questions', err)
            setWaitingForNextQuestion(false)
        })
    }

    const setTodaysQuizHistory = (historyToday: QuizHistory[string]): void => {
        const newHistory = { ...quizHistory, [props.quizDescriptor.name]: historyToday }
        setWaitingForTime(true)
        setQuizHistory(newHistory)
    }

    const onSelect = (selected: 'A' | 'B'): void => {
        if (waiting) {
            return
        }
        const history = todaysQuizHistory
        const idx = history.correct_pattern.length
        const question = questions[idx]
        history.choices.push(selected)
        history.correct_pattern.push((selected === 'A') === aCorrect(question))
        setTodaysQuizHistory(history)
        setTimeout(() => { setWaitingForTime(false) }, 500)
    }

    return (
        <PageTemplate>
            {(() => {
                const quiz = props.todaysQuiz
                const history = todaysQuizHistory

                let index = history.choices.length
                if (waiting) {
                    index -= 1
                }

                if (!waiting && quizDone) {
                    return (
                        <QuizResult
                            // can only show results if the quiz is done
                            quiz={questions}
                            wholeHistory={quizHistory}
                            history={history}
                            todayName={props.todayName}
                            quizDescriptor={props.quizDescriptor}
                        />
                    )
                }

                if (index < 0 || index >= questions.length) {
                    const message = index < 0 ? 'Loading quiz...' : 'Loading results...'
                    return (
                        <div>
                            <div className={headerClass}>{message}</div>
                            <LongLoad />
                        </div>
                    )
                }

                return (
                    <QuizQuestionDispatch
                        quiz={props.quizDescriptor}
                        question={questions[index]}
                        history={history}
                        length={quiz.length ?? history.choices.length}
                        onSelect={onSelect}
                        waiting={waiting}
                        nested={false}
                        noHeader={false}
                        noFooter={false}
                    />
                )
            })()}
        </PageTemplate>
    )
}

export function JuxtastatInfiniteButton(): ReactNode {
    const colors = useColors()
    return (
        <a
            style={{
                ...buttonStyle(colors.hueColors.blue),
                width: '30%',
                textDecoration: 'none',
            }}
            href="/quiz.html?mode=infinite"
        >
            Random Juxtastat Infinite
        </a>
    )
}<|MERGE_RESOLUTION|>--- conflicted
+++ resolved
@@ -25,13 +25,9 @@
 }
 
 function QuizPanelNoResets(props: { quizDescriptor: QuizDescriptor, todayName?: string, todaysQuiz: QuizQuestionsModel }): ReactNode {
-<<<<<<< HEAD
-=======
     // We don't want to save certain quiz types, so bypass the persistent store for those
->>>>>>> 345e2825
     const headerClass = useHeaderTextClass()
     const colors = useColors()
-    // We don't want to save certain quiz types, so bypass the persistent store for those
     const persistentQuizHistory = QuizLocalStorage.shared.history.use()
     const [transientQuizHistory, setTransientQuizHistory] = useState<QuizHistory>({})
 
@@ -91,11 +87,7 @@
         Promise.all(promises).then((newQuestions) => {
             setWaitingForNextQuestion(false)
             setQuestions([...questions, ...newQuestions.filter((question): question is QuizQuestion => question !== undefined)])
-<<<<<<< HEAD
-        }).catch((err) => {
-=======
         }).catch((err: unknown) => {
->>>>>>> 345e2825
             console.error('Error fetching questions', err)
             setWaitingForNextQuestion(false)
         })
