--- conflicted
+++ resolved
@@ -1,39 +1,3 @@
-<<<<<<< HEAD
-=======
-.quiz_clickable {
-  display: block;
-  border-radius: 1em;
-  background-color: var(--quiz-plain-bg);
-  margin: 0.25em;
-  height: 100%;
-}
-
-@media (hover: hover) and (pointer: fine) {
-  .quiz_clickable:hover {
-    background-color: var(--quiz-selected-bg);
-    color: #fff;
-  }
-}
-
-.quiz_correct {
-  background-color: var(--quiz-correct);
-}
-
-.quiz_correct:hover {
-  background-color: var(--quiz-correct);
-  color: #000;
-}
-
-.quiz_incorrect {
-  background-color: var(--quiz-incorrect);
-}
-
-.quiz_incorrect:hover {
-  background-color: var(--quiz-incorrect);
-  color: #000;
-}
-
->>>>>>> 1ee258a1
 .quiz_results_question {
   text-align: center;
   display: table;
@@ -41,10 +5,6 @@
   font-size: 1.25em;
 }
 
-<<<<<<< HEAD
-
-=======
->>>>>>> 1ee258a1
 .quiz_result_name_left {
   width: 35%;
   text-align: right;
