import React, { ReactNode, useContext } from 'react'

import '../common.css'
import './header.css'
<<<<<<< HEAD
import { universe_path } from '../navigation/links'
import { Navigator } from '../navigation/navigator'
=======
import flag_dimensions from '../data/flag_dimensions'
import { article_link, universe_path } from '../navigation/links'
>>>>>>> 6fd82442
import { useColors } from '../page_template/colors'
import { useUniverse } from '../universe'
import { useMobileLayout } from '../utils/responsive'

import { Nav } from './hamburger'
import { ScreenshotButton } from './screenshot'
import { SearchBox } from './search'

export const HEADER_BAR_SIZE = 48
const FLAG_ICON_WIDTH_RATIO = 1.8
const FLAG_ICON_MAX_HEIGHT_PCT = 0.85
const HEADER_BAR_SIZE_DESKTOP = '60px'

export function Header(props: {
    hamburger_open: boolean
    set_hamburger_open: (newValue: boolean) => void
    has_universe_selector: boolean
    all_universes: readonly string[]
    has_screenshot: boolean
    initiate_screenshot: (curr_universe: string | undefined) => void
}): ReactNode {
    const navContext = useContext(Navigator.Context)
    const curr_universe = navContext.useUniverse()
    return (
        <div className="top_panel">
            <TopLeft
                hamburger_open={props.hamburger_open}
                set_hamburger_open={props.set_hamburger_open}
                has_universe_selector={props.has_universe_selector}
                all_universes={props.all_universes}
            />
            <div className="right_panel_top" style={{ height: `${HEADER_BAR_SIZE}px` }}>
                {/* flex but stretch to fill */}
                <div style={{ display: 'flex', flexDirection: 'row', height: '100%' }}>
                    {!useMobileLayout() && props.has_universe_selector
                        ? (
                                <div style={{ paddingRight: '0.5em' }}>
                                    <UniverseSelector
                                        all_universes={props.all_universes}
                                    />
                                </div>
                            )
                        : undefined}
                    {
                        props.has_screenshot
                            ? (
                                    <ScreenshotButton
                                        onClick={() => { props.initiate_screenshot(curr_universe) }}
                                    />
                                )
                            : undefined
                    }
                    <div className="hgap"></div>
                    <div style={{ flexGrow: 1 }}>
                        <SearchBox
                            on_change={
                                (new_location) => {
                                    void navContext.navigate({
                                        kind: 'article',
                                        universe: curr_universe,
                                        longname: new_location,
                                    }, 'push')
                                }
                            }
                            placeholder="Search Urban Stats"
                            style={{
                                fontSize: '30px',
                                paddingLeft: '1em',
                                width: '100%',
                                verticalAlign: 'middle',
                                height: `${HEADER_BAR_SIZE}px`,
                            }}
                            autoFocus={false}
                        />
                    </div>
                </div>
            </div>
        </div>
    )
}

function TopLeft(props: {
    hamburger_open: boolean
    set_hamburger_open: (newValue: boolean) => void
    has_universe_selector: boolean
    all_universes: readonly string[]
}): ReactNode {
    if (useMobileLayout()) {
        return (
            <div className="left_panel_top" style={{ minWidth: '28%' }}>
                <Nav hamburger_open={props.hamburger_open} set_hamburger_open={props.set_hamburger_open} />
                <div className="hgap"></div>
                {
                    props.has_universe_selector
                        ? (
                                <UniverseSelector
                                    all_universes={props.all_universes}
                                />
                            )
                        : <HeaderImage />
                }
            </div>
        )
    }
    else {
        return (
            <div className="left_panel_top" style={{ minWidth: '20%' }}>
                <HeaderImage />
            </div>
        )
    }
}

function HeaderImage(): ReactNode {
    const colors = useColors()
    const path = useMobileLayout() ? '/thumbnail.png' : colors.bannerURL
    const navContext = useContext(Navigator.Context)
    return (
        <a
            {...navContext.link({ kind: 'index' })}
        >
            <img
                src={path}
                style={{
                    height: useMobileLayout() ? `${HEADER_BAR_SIZE}px` : HEADER_BAR_SIZE_DESKTOP,
                }}
                alt="Urban Stats Logo"
            />
        </a>
    )
}

function UniverseSelector(
    { all_universes }: { all_universes: readonly string[] },
): ReactNode {
    const curr_universe = useUniverse()
    // button to select universe. Image is icons/flags/${universe}.png
    // when clicked, a dropdown appears with all universes, labeled by their flags

    const width = HEADER_BAR_SIZE * FLAG_ICON_WIDTH_RATIO

    const [dropdown_open, set_dropdown_open] = React.useState(false)

    let dropdown = dropdown_open
        ? (
                <UniverseDropdown
                    flag_size={HEADER_BAR_SIZE}
                    all_universes={all_universes}
                    closeDropdown={() => { set_dropdown_open(false) }}
                />
            )
        : undefined

    // wrap dropdown in a div to place it in front of everything else and let it spill out of the header
    // do NOT use class

    dropdown = (
        <div style={{
            position: 'absolute',
            zIndex: '1',
            borderRadius: '0.25em',
            display: dropdown_open ? 'block' : 'none',
            width: '500%',
            maxHeight: '20em',
            overflowY: 'auto',
        }}
        >
            {dropdown}
        </div>
    )

    return (
        <div style={{ marginBlockEnd: '0em', position: 'relative', width: `${width}px` }}>
            <div style={
                {
                    width,
                    height: `${HEADER_BAR_SIZE}px`,
                    display: 'flex',
                    flexDirection: 'row',
                    justifyContent: 'center',
                    alignItems: 'center',
                }
            }
            >
                <Flag
                    height={HEADER_BAR_SIZE}
                    onClick={() => { set_dropdown_open(!dropdown_open) }}
                    universe={curr_universe}
                    classNameToUse="universe-selector"
                />
            </div>
            {dropdown}
        </div>
    )
}

function Flag(props: { height: number, onClick?: () => void, universe: string, classNameToUse: string }): ReactNode {
    const imageAR = flag_dimensions[props.universe]
    const usableHeight = props.height * FLAG_ICON_MAX_HEIGHT_PCT
    const usableWidth = Math.min(usableHeight * imageAR, props.height * FLAG_ICON_WIDTH_RATIO)

    return (
        <div style={{ width: props.height * FLAG_ICON_WIDTH_RATIO, height: props.height, display: 'flex' }}>
            <img
                style={{
                    margin: 'auto',
                }}
                src={universe_path(props.universe)}
                alt={props.universe}
                width={`${usableWidth}px`}
                className={props.classNameToUse}
                onClick={props.onClick}
            />
        </div>
    )
}

function UniverseDropdown(
<<<<<<< HEAD
    { all_universes, flag_size, closeDropdown }: { all_universes: readonly string[], flag_size: string, closeDropdown: () => void },
=======
    { all_universes, flag_size }: { all_universes: readonly string[], flag_size: number },
>>>>>>> 6fd82442
): ReactNode {
    const colors = useColors()
    const navContext = useContext(Navigator.Context)
    return (
        <div>
            <div
                className="serif"
                style={{
                    fontWeight: 500,
                    backgroundColor: colors.slightlyDifferentBackground,
                }}
            >
                Select universe for statistics
            </div>
            {all_universes.map((alt_universe) => {
                return (
                    <div
                        key={alt_universe}
                        onClick={() => {
                            navContext.setUniverse(alt_universe)
                            closeDropdown()
                        }}
                    >
                        <div
                            style={{
                                display: 'flex',
                                flexDirection: 'row',
                                gap: '1em',
                                // center vertically
                                alignItems: 'center',
                                cursor: 'pointer',
                                padding: '0.5em',
                            }}
                            className="hoverable_elements"
                        >
                            <Flag
                                height={flag_size}
                                universe={alt_universe}
                                classNameToUse="universe-selector-option"
                            />
                            <div className="serif">
                                {alt_universe === 'world' ? 'World' : alt_universe}
                            </div>
                        </div>
                    </div>
                )
            })}
        </div>
    )
}<|MERGE_RESOLUTION|>--- conflicted
+++ resolved
@@ -2,13 +2,9 @@
 
 import '../common.css'
 import './header.css'
-<<<<<<< HEAD
+import flag_dimensions from '../data/flag_dimensions'
 import { universe_path } from '../navigation/links'
 import { Navigator } from '../navigation/navigator'
-=======
-import flag_dimensions from '../data/flag_dimensions'
-import { article_link, universe_path } from '../navigation/links'
->>>>>>> 6fd82442
 import { useColors } from '../page_template/colors'
 import { useUniverse } from '../universe'
 import { useMobileLayout } from '../utils/responsive'
@@ -227,11 +223,7 @@
 }
 
 function UniverseDropdown(
-<<<<<<< HEAD
-    { all_universes, flag_size, closeDropdown }: { all_universes: readonly string[], flag_size: string, closeDropdown: () => void },
-=======
-    { all_universes, flag_size }: { all_universes: readonly string[], flag_size: number },
->>>>>>> 6fd82442
+    { all_universes, flag_size, closeDropdown }: { all_universes: readonly string[], flag_size: number, closeDropdown: () => void },
 ): ReactNode {
     const colors = useColors()
     const navContext = useContext(Navigator.Context)
