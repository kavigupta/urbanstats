--- conflicted
+++ resolved
@@ -8,38 +8,36 @@
 import { StatPathsContext } from '../page_template/statistic-settings'
 import { useMobileLayout } from '../utils/responsive'
 
-<<<<<<< HEAD
 import { StatsTree } from './StatsTree'
 import { Years } from './Years'
 
-export function useSidebarClasses(): { sidebar_section_content: string, sidebar_section_title: string } {
-=======
+export function useSidebarSectionContentClassName(): string {
+    let sidebar_section_content = 'sidebar-section-content'
+    if (useMobileLayout()) {
+        sidebar_section_content += ' sidebar-section-content_mobile'
+    }
+    return sidebar_section_content
+}
+
 export function Sidebar(): ReactNode {
     const colors = useColors()
     const link_style = { color: colors.hueColors.blueLink }
-    const statistic_category_metadata_checkboxes = useStatisticCategoryMetadataCheckboxes()
->>>>>>> b55db37b
-    let sidebar_section_content = 'sidebar-section-content'
+
     const sidebar_section_title: React.CSSProperties = {
         marginBottom: useMobileLayout() ? '0.75rem' : '0.5rem',
         borderBottom: `1px solid ${colors.borderNonShadow}`,
         color: colors.ordinalTextColor,
     }
-    if (useMobileLayout()) {
-        sidebar_section_content += ' sidebar-section-content_mobile'
-    }
-    return { sidebar_section_content, sidebar_section_title }
-}
-
-export function Sidebar(): ReactNode {
-    const { sidebar_section_content, sidebar_section_title } = useSidebarClasses()
+
+    const sidebar_section_content = useSidebarSectionContentClassName()
+
     return (
         <div
             className="serif"
             style={{
                 backgroundColor: colors.slightlyDifferentBackground,
                 padding: '2rem',
-                fontSize: useMobileLayout() ? '20pt' : '12pt',
+                fontSize: useMobileLayout() ? '27px' : '16px',
             }}
         >
             <div className="sidebar-section">
@@ -107,18 +105,17 @@
                     </li>
                 </ul>
             </div>
-<<<<<<< HEAD
             { useContext(StatPathsContext) !== undefined
                 ? (
                         <>
                             <div className="sidebar-section">
-                                <div className={sidebar_section_title}>Years</div>
+                                <div style={sidebar_section_title}>Years</div>
                                 <ul className={sidebar_section_content}>
                                     <Years />
                                 </ul>
                             </div>
                             <div className="sidebar-section">
-                                <div className={sidebar_section_title}>Statistic Categories</div>
+                                <div style={sidebar_section_title}>Statistic Categories</div>
                                 <ul className={sidebar_section_content}>
                                     <StatsTree />
                                 </ul>
@@ -126,22 +123,6 @@
                         </>
                     )
                 : null}
-=======
-            <div className="sidebar-section">
-                <div style={sidebar_section_title}>Statistic Categories</div>
-                <ul className={sidebar_section_content}>
-                    {statistic_category_metadata_checkboxes.map((checkbox, i) => (
-                        <li key={i}>
-                            <CheckboxSetting
-                                name={checkbox.name}
-                                setting_key={checkbox.setting_key}
-                            />
-                        </li>
-                    ),
-                    )}
-                </ul>
-            </div>
->>>>>>> b55db37b
             {/* <div className="sidebar-section">
                 <div className={sidebar_section_title}>Appearance</div>
                 <ul className={sidebar_section_content}>
