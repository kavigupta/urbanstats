--- conflicted
+++ resolved
@@ -308,17 +308,8 @@
     return (
         <div className={(props.classNameToUse ?? 'checkbox-setting') + (props.forcedOn ? ' testing-checkbox-disabled' : '')} style={divStyle}>
             <CheckboxSettingJustBox
-<<<<<<< HEAD
-                checked={props.checked}
-                onChange={props.onChange}
-                id={inputId}
-                testId={props.testId}
-                highlight={props.highlight}
-                forcedOn={props.forcedOn}
-=======
                 {...props}
                 id={inputId}
->>>>>>> 94187e39
             />
             <label htmlFor={inputId}>{props.name}</label>
         </div>
