import React from 'react';

import "../style.css";
import "./sidebar.css";
import { useResponsive } from '../utils/responsive';
import { BooleanSettings, useSetting, useStatisticCategoryMetadataCheckboxes, SettingsDictionary } from "../page_template/settings";

<<<<<<< HEAD
export function Sidebar() {
    const statistic_category_metadata_checkboxes = useStatisticCategoryMetadataCheckboxes();
=======
export function Sidebar(props: {
    statistic_category_metadata_checkboxes: { name: string, setting_key: keyof SettingsDictionary }[]
}) {
    const statistic_category_metadata_checkboxes = props.statistic_category_metadata_checkboxes;
>>>>>>> 83724331
    let sidebar_section_content = "sidebar-section-content";
    let sidebar_section_title = "sidebar-section-title";
    const responsive = useResponsive();
    if (responsive.mobileLayout) {
        sidebar_section_content += " sidebar-section-content_mobile";
        sidebar_section_title += " sidebar-section-title_mobile";
    }
    return (
        <div className={"serif sidebar" + (responsive.mobileLayout ? "_mobile" : "")}>
            <div className="sidebar-section">
                <div className={sidebar_section_title}>Main Menu</div>
                <ul className={sidebar_section_content}>
                    <li>
                        <a href="/">Home</a>
                    </li>
                    <li>
                        <a href="/about.html">About Urban Stats</a>
                    </li>
                    <li>
                        <a href="/data-credit.html">Data Credit</a>
                    </li>
                    <li>
                        <a href="/mapper.html">Mapper (beta)</a>
                    </li>
                </ul>
            </div>
            <div className="sidebar-section">
                <div className={sidebar_section_title}>Random</div>
                <ul className={sidebar_section_content}>
                    <li>
                        <a href="/random.html">Unweighted</a>
                    </li>
                    <li>
                        <a href="/random.html?sampleby=population&us_only=false">Weighted by Population</a>
                    </li>
                    <li>
                        <a href="/random.html?sampleby=population&us_only=true">Weighted by Population (US only)</a>
                    </li>
                </ul>
            </div>
            <div className="sidebar-section">
                <div className={sidebar_section_title}>Games</div>
                <ul className={sidebar_section_content}>
                    <li>
                        <a href="/quiz.html">Juxtastat</a>
                    </li>
                    <li>
                        <a href="/quiz.html?mode=retro">Retrostat</a>
                    </li>
                </ul>
            </div>
            <div className="sidebar-section">
                <div className={sidebar_section_title}>Settings</div>
                <ul className={sidebar_section_content}>
                    <li>
                        <CheckboxSetting
                            name="Use Imperial Units"
                            setting_key="use_imperial"
                        />
                    </li>
                    <li>
                        <CheckboxSetting
                            name="Include Historical Districts"
                            setting_key="show_historical_cds"
                        />
                    </li>
                    <li>
                        <CheckboxSetting
                            name="Simple Ordinals"
                            setting_key="simple_ordinals"
                        />
                    </li>
                </ul>
            </div>
            <div className="sidebar-section">
                <div className={sidebar_section_title}>Statistic Categories</div>
                <ul className={sidebar_section_content}>
                    {statistic_category_metadata_checkboxes.map((checkbox, i) =>
                        <li key={i}>
                            <CheckboxSetting
                                name={checkbox.name}
                                setting_key={checkbox.setting_key}
                            />
                        </li>
                    )}
                </ul>
            </div>
        </div>
    );
}

export function CheckboxSetting<K extends keyof SettingsDictionary>(props: { name: string, setting_key: K, classNameToUse?: string }) {

    const [checked, setChecked] = useSetting(props.setting_key);

    return <CheckboxSettingCustom
        name={props.name}
        setting_key={props.setting_key}
        settings={{ [props.setting_key]: checked } as Record<K, boolean>}
        set_setting={(key, value) => {
            if (key === props.setting_key) {
                setChecked(value);
            } else {
                throw new Error("Invalid key: " + key);
            }
        }}
        classNameToUse={props.classNameToUse}
    />;
};

export function CheckboxSettingCustom<K extends string>(props: { name: string, setting_key: K, settings: Record<K, boolean>, set_setting: (key: K, value: boolean) => void, classNameToUse?: string }) {
    // like CheckboxSetting, but doesn't use useSetting, instead using the callbacks
    return (
        <div className="checkbox-setting">
            <input
                type="checkbox"
                checked={checked}
                onChange={e => { setSetting(e.target.checked) }}
                style={{ accentColor: "#5a7dc3" }}
            />
            <label>{props.name}</label>
        </div>
    );
};<|MERGE_RESOLUTION|>--- conflicted
+++ resolved
@@ -5,15 +5,8 @@
 import { useResponsive } from '../utils/responsive';
 import { BooleanSettings, useSetting, useStatisticCategoryMetadataCheckboxes, SettingsDictionary } from "../page_template/settings";
 
-<<<<<<< HEAD
 export function Sidebar() {
     const statistic_category_metadata_checkboxes = useStatisticCategoryMetadataCheckboxes();
-=======
-export function Sidebar(props: {
-    statistic_category_metadata_checkboxes: { name: string, setting_key: keyof SettingsDictionary }[]
-}) {
-    const statistic_category_metadata_checkboxes = props.statistic_category_metadata_checkboxes;
->>>>>>> 83724331
     let sidebar_section_content = "sidebar-section-content";
     let sidebar_section_title = "sidebar-section-title";
     const responsive = useResponsive();
