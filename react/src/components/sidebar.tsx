--- conflicted
+++ resolved
@@ -135,16 +135,9 @@
                         />
                     </li>
                     <li>
-<<<<<<< HEAD
-                        <CheckboxSetting
-                            name="Show Person Circles"
+                        <CheckboxSetting
+                            name="Include Person Circles"
                             settingKey="show_person_circles"
-=======
-                        <CheckboxSettingCustom
-                            name="Include Person Circles"
-                            checked={true}
-                            onChange={() => undefined}
->>>>>>> 4f994aca
                             fontSize={fontSize}
                         />
                     </li>
