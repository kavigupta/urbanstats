--- conflicted
+++ resolved
@@ -21,14 +21,7 @@
 
 export function Sidebar(): ReactNode {
     const colors = useColors()
-<<<<<<< HEAD
-    const link_style = { color: colors.hueColors.blueLink }
-
-=======
-    const link_style = { color: colors.blueLink }
-    const statistic_category_metadata_checkboxes = useStatisticCategoryMetadataCheckboxes()
-    let sidebar_section_content = 'sidebar-section-content'
->>>>>>> 85cd1b08
+    const link_style = { color: colors.hueColors.blue }
     const sidebar_section_title: React.CSSProperties = {
         marginBottom: useMobileLayout() ? '0.75rem' : '0.5rem',
         borderBottom: `1px solid ${colors.borderNonShadow}`,
@@ -112,7 +105,6 @@
                     </li>
                 </ul>
             </div>
-<<<<<<< HEAD
             { useContext(StatPathsContext) !== undefined
                 ? (
                         <>
@@ -131,26 +123,8 @@
                         </>
                     )
                 : null}
-            {/* <div className="sidebar-section">
-                <div className={sidebar_section_title}>Appearance</div>
-=======
-            <div className="sidebar-section">
-                <div style={sidebar_section_title}>Statistic Categories</div>
-                <ul className={sidebar_section_content}>
-                    {statistic_category_metadata_checkboxes.map((checkbox, i) => (
-                        <li key={i}>
-                            <CheckboxSetting
-                                name={checkbox.name}
-                                setting_key={checkbox.setting_key}
-                            />
-                        </li>
-                    ),
-                    )}
-                </ul>
-            </div>
             <div className="sidebar-section">
                 <div style={sidebar_section_title}>Appearance</div>
->>>>>>> 85cd1b08
                 <ul className={sidebar_section_content}>
                     <li>
                         <ColorThemeSetting />
