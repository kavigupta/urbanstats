import React, { CSSProperties, ReactNode, useContext, useEffect, useId, useRef } from 'react'

import '../style.css'
import './sidebar.css'

import { Theme, useColors, useCurrentTheme } from '../page_template/colors'
import { checkbox_category_name, SettingsDictionary, source_enabled_key, useSetting, useSettingInfo, useStagedSettingKeys } from '../page_template/settings'
import { StatPathsContext, useDataSourceCheckboxes } from '../page_template/statistic-settings'
import { useMobileLayout } from '../utils/responsive'

import { StagingControls } from './StagingControls'
import { StatsTree } from './StatsTree'
import { Years } from './Years'

export function useSidebarSectionContentClassName(): string {
    let sidebar_section_content = 'sidebar-section-content'
    if (useMobileLayout()) {
        sidebar_section_content += ' sidebar-section-content_mobile'
    }
    return sidebar_section_content
}

export function useSidebarSectionTitleStyle(): CSSProperties {
    const colors = useColors()
    return {
        marginBottom: useMobileLayout() ? '0.75rem' : '0.5rem',
        borderBottom: `1px solid ${colors.borderNonShadow}`,
        color: colors.ordinalTextColor,
    }
}

export function Sidebar(): ReactNode {
    const colors = useColors()
    const currentTheme = useCurrentTheme()
    const link_style = { color: colors.blueLink }
    const sidebar_section_title = useSidebarSectionTitleStyle()

    const sidebar_section_content = useSidebarSectionContentClassName()

    return (
        <div
            className={`serif ${useMobileLayout() ? 'sidebar_mobile' : ''}`}
            style={{
                backgroundColor: colors.slightlyDifferentBackground,
                padding: '2rem',
                fontSize: useMobileLayout() ? '27px' : '16px',
                borderRadius: '5px',
            }}
        >
            <div className="sidebar-section">
                <div style={sidebar_section_title}>Main Menu</div>
                <ul className={sidebar_section_content}>
                    <li>
                        <a style={link_style} href="/">Home</a>
                    </li>
                    <li>
                        <a style={link_style} href="/about.html">About Urban Stats</a>
                    </li>
                    <li>
                        <a style={link_style} href="/data-credit.html">Data Credit</a>
                    </li>
                    <li>
                        <a style={link_style} href="/mapper.html">Mapper (beta)</a>
                    </li>
                </ul>
            </div>
            <div className="sidebar-section">
                <div style={sidebar_section_title}>Random</div>
                <ul className={sidebar_section_content}>
                    <li>
                        <a style={link_style} href="/random.html">Unweighted</a>
                    </li>
                    <li>
                        <a style={link_style} href="/random.html?sampleby=population&us_only=false">Weighted by Population</a>
                    </li>
                    <li>
                        <a style={link_style} href="/random.html?sampleby=population&us_only=true">Weighted by Population (US only)</a>
                    </li>
                </ul>
            </div>
            <div className="sidebar-section">
                <div style={sidebar_section_title}>Games</div>
                <ul className={sidebar_section_content}>
                    <li>
                        <a style={link_style} href="/quiz.html">Juxtastat</a>
                    </li>
                    <li>
                        <a style={link_style} href="/quiz.html?mode=retro">Retrostat</a>
                    </li>
                </ul>
            </div>
            {
                useStagedSettingKeys() === undefined
                    ? null
                    : (
                            <div className="sidebar-section">
                                <div style={sidebar_section_title}>Link Settings</div>
                                <ul className={sidebar_section_content}>
                                    <StagingControls />
                                </ul>
                            </div>
                        )
            }
            <div className="sidebar-section">
                <div style={sidebar_section_title}>Settings</div>
                <ul className={sidebar_section_content}>
                    <li>
                        <CheckboxSetting
                            name="Use Imperial Units"
                            setting_key="use_imperial"
                            testId="use_imperial"
                        />
                    </li>
                    <li>
                        <CheckboxSetting
                            name="Include Historical Districts"
                            setting_key="show_historical_cds"
                        />
                    </li>
                    <li>
                        <CheckboxSetting
                            name="Simple Ordinals"
                            setting_key="simple_ordinals"
                        />
                    </li>
                </ul>
            </div>
            { useContext(StatPathsContext) !== undefined
<<<<<<< HEAD
                ? <SidebarContext />
=======
                ? <SidebarForStatisticChoice />
>>>>>>> 21a63129
                : null}
            <div className="sidebar-section">
                <div style={sidebar_section_title}>Appearance</div>
                <ul className={sidebar_section_content}>
                    <li>
                        <ColorThemeSetting />
                    </li>
                    <li>
                        <CheckboxSetting
                            name="Colorblind Mode"
                            setting_key="colorblind_mode"
                        />
                    </li>
                    <li>
                        <CheckboxSetting
                            name={`${currentTheme === 'Dark Mode' ? 'Black' : 'White'} Background`}
                            setting_key="clean_background"
                        />
                    </li>
                </ul>
            </div>
        </div>
    )
}

<<<<<<< HEAD
export function SidebarContext(): ReactNode {
    const sidebar_section_content = useSidebarSectionContentClassName()
    const sidebar_section_title = useSidebarSectionTitleStyle()
    const checkboxes = useDataSourceCheckboxes()
    return (
        <>
            {checkboxes.map(({ category, names }) => (
                <div className="sidebar-section" key={category}>
                    <div style={sidebar_section_title}>{checkbox_category_name(category)}</div>
                    <ul className={sidebar_section_content}>
                        {
                            names.map(name => (
                                <li key={name}>
                                    <CheckboxSetting
                                        name={name}
                                        setting_key={source_enabled_key({ category, name })}
                                    />
                                </li>
                            ))
                        }
                    </ul>
                </div>
            ))}
=======
export function SidebarForStatisticChoice(): ReactNode {
    const sidebar_section_content = useSidebarSectionContentClassName()
    const sidebar_section_title = useSidebarSectionTitleStyle()
    return (
        <>
>>>>>>> 21a63129
            <div className="sidebar-section">
                <div style={sidebar_section_title}>Years</div>
                <ul className={sidebar_section_content}>
                    <Years />
                </ul>
            </div>
            <div className="sidebar-section">
                <div style={sidebar_section_title}>Statistic Categories</div>
                <ul className={sidebar_section_content}>
                    <StatsTree />
                </ul>
            </div>
        </>
    )
}

// type representing a key of SettingsDictionary that have boolean values
type BooleanSettingKey = keyof { [K in keyof SettingsDictionary as SettingsDictionary[K] extends boolean | undefined ? K : never]: boolean }

export function CheckboxSetting(props: { name: string, setting_key: BooleanSettingKey, classNameToUse?: string, id?: string, testId?: string }): ReactNode {
    const [checked, setChecked] = useSetting(props.setting_key)
    const info = useSettingInfo(props.setting_key)

    return (
        <CheckboxSettingCustom
            name={props.name}
            checked={checked ?? false}
            onChange={setChecked}
            classNameToUse={props.classNameToUse}
            id={props.id}
            testId={props.testId}
            highlight={'stagedValue' in info && info.stagedValue !== info.persistedValue}
        />
    )
};

// represents the color theme setting, which sets it to either 'light' or 'dark'
export function ColorThemeSetting(): ReactNode {
    const [theme, setTheme] = useSetting('theme')
    const colors = useColors()

    return (
        <div className="theme-setting">
            <label style={{ verticalAlign: 'middle' }}>{'Theme '}</label>
            <select
                className="serif"
                style={{ backgroundColor: colors.background, color: colors.textMain, verticalAlign: 'middle' }}
                value={theme}
                onChange={(e: React.ChangeEvent<HTMLSelectElement>) => { setTheme(e.target.value as Theme) }}
            >
                <option value="System Theme">System Theme</option>
                <option value="Light Mode">Light Mode</option>
                <option value="Dark Mode">Dark Mode</option>
            </select>
        </div>
    )
};

interface CheckboxSettingCustomProps {
    name: string
    checked: boolean
    indeterminate?: boolean
    onChange: (checked: boolean) => void
    classNameToUse?: string
    id?: string
    testId?: string
    highlight?: boolean
}

export function CheckboxSettingCustom(props: CheckboxSettingCustomProps): ReactNode {
    const colors = useColors()

    const id = useId()
    const inputId = props.id ?? id

    const checkboxRef = useRef<HTMLInputElement>(null)

    useEffect(() => {
        checkboxRef.current!.indeterminate = props.indeterminate ?? false
    }, [props.indeterminate])

    const divStyle: CSSProperties = {
        backgroundColor: props.highlight ? colors.slightlyDifferentBackgroundFocused : undefined,
        borderRadius: '5px',
    }

    return (
        <div className={props.classNameToUse ?? 'checkbox-setting'} style={divStyle}>
            <input
                id={inputId}
                type="checkbox"
                checked={props.checked}
                onChange={(e) => { props.onChange(e.target.checked) }}
                ref={checkboxRef}
                style={{ accentColor: colors.hueColors.blue, backgroundColor: colors.background }}
                data-test-id={props.testId}
                data-test-highlight={props.highlight}
            />
            <label htmlFor={inputId}>{props.name}</label>
        </div>
    )
};<|MERGE_RESOLUTION|>--- conflicted
+++ resolved
@@ -126,11 +126,7 @@
                 </ul>
             </div>
             { useContext(StatPathsContext) !== undefined
-<<<<<<< HEAD
-                ? <SidebarContext />
-=======
                 ? <SidebarForStatisticChoice />
->>>>>>> 21a63129
                 : null}
             <div className="sidebar-section">
                 <div style={sidebar_section_title}>Appearance</div>
@@ -156,8 +152,7 @@
     )
 }
 
-<<<<<<< HEAD
-export function SidebarContext(): ReactNode {
+export function SidebarForStatisticChoice(): ReactNode {
     const sidebar_section_content = useSidebarSectionContentClassName()
     const sidebar_section_title = useSidebarSectionTitleStyle()
     const checkboxes = useDataSourceCheckboxes()
@@ -180,13 +175,6 @@
                     </ul>
                 </div>
             ))}
-=======
-export function SidebarForStatisticChoice(): ReactNode {
-    const sidebar_section_content = useSidebarSectionContentClassName()
-    const sidebar_section_title = useSidebarSectionTitleStyle()
-    return (
-        <>
->>>>>>> 21a63129
             <div className="sidebar-section">
                 <div style={sidebar_section_title}>Years</div>
                 <ul className={sidebar_section_content}>
