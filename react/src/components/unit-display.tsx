import React, { ReactNode } from 'react'

import { separateNumber } from '../utils/text'
import { UnitType } from '../utils/unit'

import { ElectionResult } from './table'

export interface UnitDisplay {
    renderValue: (value: number, useImperial?: boolean, temperatureUnit?: string) => {
        value: ReactNode
        unit: ReactNode
    }
    unitName: string
}

export function getUnitDisplay(unitType: UnitType): UnitDisplay {
    switch (unitType) {
        case 'percentage':
            return {
                renderValue: (value: number) => {
                    return {
                        value: <span>{(value * 100).toFixed(2)}</span>,
                        unit: <span>%</span>,
                    }
                },
            }
<<<<<<< HEAD
        },
        unitName: 'Percentage',
    },
    fatalities: {
        renderValue: (value: number) => {
=======
        case 'fatalities':
>>>>>>> 90f6306d
            return {
                renderValue: (value: number) => {
                    return {
                        value: <span>{separateNumber(value.toFixed(0))}</span>,
                        unit: <span>&nbsp;</span>,
                    }
                },
            }
<<<<<<< HEAD
        },
        unitName: 'Fatalities',
    },
    fatalitiesPerCapita: {
        renderValue: (value: number) => {
            return {
                value: <span>{(100_000 * value).toFixed(2)}</span>,
                unit: <span>/100k</span>,
            }
        },
        unitName: 'Fatalities Per Capita',
    },
    density: {
        renderValue: (value: number, useImperial?: boolean) => {
            let unitName = 'km'
            let adjustedValue = value
            if (useImperial) {
                unitName = 'mi'
                adjustedValue *= 1.60934 * 1.60934
            }
            let places = 2
            if (adjustedValue > 10) {
                places = 0
            }
            else if (adjustedValue > 1) {
                places = 1
=======
        case 'fatalitiesPerCapita':
            return {
                renderValue: (value: number) => {
                    return {
                        value: <span>{(100_000 * value).toFixed(2)}</span>,
                        unit: <span>/100k</span>,
                    }
                },
>>>>>>> 90f6306d
            }
        case 'density':
            return {
<<<<<<< HEAD
                value: <span>{separateNumber(adjustedValue.toFixed(places))}</span>,
                unit: (
                    <span>
                        /&nbsp;
                        {unitName}
                        <sup>2</sup>
                    </span>
                ),
            }
        },
        unitName: 'Density',
    },
    population: {
        renderValue: (value: number) => {
            if (value > 1e9) {
                return {
                    value: <span>{(value / 1e9).toPrecision(3)}</span>,
                    unit: <span>B</span>,
                }
            }
            if (value > 1e6) {
                return {
                    value: <span>{(value / 1e6).toPrecision(3)}</span>,
                    unit: <span>m</span>,
                }
            }
            else if (value > 1e4) {
                return {
                    value: <span>{(value / 1e3).toPrecision(3)}</span>,
                    unit: <span>k</span>,
                }
            }
            else {
                return {
                    value: <span>{separateNumber(value.toFixed(0))}</span>,
                    unit: <span>&nbsp;</span>,
                }
            }
        },
        unitName: 'Population',
    },
    area: {
        renderValue: (value: number, useImperial?: boolean) => {
            let adjustedValue = value
            let unit: React.ReactElement
            if (useImperial) {
                adjustedValue /= 1.60934 * 1.60934
                if (adjustedValue < 1) {
                    unit = <span>acres</span>
                    adjustedValue *= 640
                }
                else {
                    unit = (
                        <span>
                            mi
                            <sup>2</sup>
                        </span>
                    )
                }
            }
            else {
                if (adjustedValue < 0.01) {
                    adjustedValue *= 1000 * 1000
                    unit = (
                        <span>
                            m
                            <sup>2</sup>
                        </span>
                    )
                }
                else {
                    unit = (
                        <span>
                            km
                            <sup>2</sup>
                        </span>
                    )
                }
            }
            let places = 3
            if (adjustedValue > 100) {
                places = 0
            }
            else if (adjustedValue > 10) {
                places = 1
            }
            else if (adjustedValue > 1) {
                places = 2
            }
            let rendered = adjustedValue.toFixed(places)
            if (places === 0) {
                rendered = separateNumber(rendered)
=======
                renderValue: (value: number, useImperial?: boolean) => {
                    let unitName = 'km'
                    let adjustedValue = value
                    if (useImperial) {
                        unitName = 'mi'
                        adjustedValue *= 1.60934 * 1.60934
                    }
                    let places = 2
                    if (adjustedValue > 10) {
                        places = 0
                    }
                    else if (adjustedValue > 1) {
                        places = 1
                    }
                    return {
                        value: <span>{separateNumber(adjustedValue.toFixed(places))}</span>,
                        unit: (
                            <span>
                                /&nbsp;
                                {unitName}
                                <sup>2</sup>
                            </span>
                        ),
                    }
                },
            }
        case 'population':
            return {
                renderValue: (value: number) => {
                    if (value > 1e9) {
                        return {
                            value: <span>{(value / 1e9).toPrecision(3)}</span>,
                            unit: <span>B</span>,
                        }
                    }
                    if (value > 1e6) {
                        return {
                            value: <span>{(value / 1e6).toPrecision(3)}</span>,
                            unit: <span>m</span>,
                        }
                    }
                    else if (value > 1e4) {
                        return {
                            value: <span>{(value / 1e3).toPrecision(3)}</span>,
                            unit: <span>k</span>,
                        }
                    }
                    else {
                        return {
                            value: <span>{separateNumber(value.toFixed(0))}</span>,
                            unit: <span>&nbsp;</span>,
                        }
                    }
                },
>>>>>>> 90f6306d
            }
        case 'area':
            return {
<<<<<<< HEAD
                value: <span>{rendered}</span>,
                unit,
            }
        },
        unitName: 'Area',
    },
    distanceInKm: {
        renderValue: (value: number, useImperial?: boolean) => {
            let unit = <span>km</span>
            let adjustedValue = value
            if (useImperial) {
                unit = <span>mi</span>
                adjustedValue /= 1.60934
=======
                renderValue: (value: number, useImperial?: boolean) => {
                    let adjustedValue = value
                    let unit: React.ReactElement
                    if (useImperial) {
                        adjustedValue /= 1.60934 * 1.60934
                        if (adjustedValue < 1) {
                            unit = <span>acres</span>
                            adjustedValue *= 640
                        }
                        else {
                            unit = (
                                <span>
                                    mi
                                    <sup>2</sup>
                                </span>
                            )
                        }
                    }
                    else {
                        if (adjustedValue < 0.01) {
                            adjustedValue *= 1000 * 1000
                            unit = (
                                <span>
                                    m
                                    <sup>2</sup>
                                </span>
                            )
                        }
                        else {
                            unit = (
                                <span>
                                    km
                                    <sup>2</sup>
                                </span>
                            )
                        }
                    }
                    let places = 3
                    if (adjustedValue > 100) {
                        places = 0
                    }
                    else if (adjustedValue > 10) {
                        places = 1
                    }
                    else if (adjustedValue > 1) {
                        places = 2
                    }
                    let rendered = adjustedValue.toFixed(places)
                    if (places === 0) {
                        rendered = separateNumber(rendered)
                    }
                    return {
                        value: <span>{rendered}</span>,
                        unit,
                    }
                },
>>>>>>> 90f6306d
            }
        case 'distanceInKm':
            return {
                renderValue: (value: number, useImperial?: boolean) => {
                    let unit = <span>km</span>
                    let adjustedValue = value
                    if (useImperial) {
                        unit = <span>mi</span>
                        adjustedValue /= 1.60934
                    }
                    return {
                        value: <span>{adjustedValue.toFixed(2)}</span>,
                        unit,
                    }
                },
            }
<<<<<<< HEAD
        },
        unitName: 'Distance [km]',
    },
    distanceInM: {
        renderValue: (value: number, useImperial?: boolean) => {
            let unitName = 'm'
            let adjustedValue = value
            if (useImperial) {
                unitName = 'ft'
                adjustedValue *= 3.28084
            }
            return {
                value: <span>{separateNumber(adjustedValue.toFixed(0))}</span>,
                unit: <span>{unitName}</span>,
            }
        },
        unitName: 'Distance [m]',
    },
    democraticMargin: {
        renderValue: (value: number) => {
            return {
                value: <ElectionResult value={value} />,
                unit: <span>%</span>,
            }
        },
        unitName: 'Democratic Margin',
    },
    temperature: {
        renderValue: (value: number, useImperial?: boolean, temperatureUnit?: string) => {
            let unit = <span>&deg;F</span>
            let adjustedValue = value
            if (temperatureUnit === 'celsius') {
                unit = <span>&deg;C</span>
                adjustedValue = (value - 32) * (5 / 9)
=======
        case 'distanceInM':
            return {
                renderValue: (value: number, useImperial?: boolean) => {
                    let unitName = 'm'
                    let adjustedValue = value
                    if (useImperial) {
                        unitName = 'ft'
                        adjustedValue *= 3.28084
                    }
                    return {
                        value: <span>{separateNumber(adjustedValue.toFixed(0))}</span>,
                        unit: <span>{unitName}</span>,
                    }
                },
>>>>>>> 90f6306d
            }
        case 'democraticMargin':
            return {
                renderValue: (value: number) => {
                    return {
                        value: <ElectionResult value={value} />,
                        unit: <span>%</span>,
                    }
                },
            }
<<<<<<< HEAD
        },
        unitName: 'Temperature',
    },
    time: {
        renderValue: (value: number) => {
            const hours = Math.floor(value)
            const minutes = Math.floor((value - hours) * 60)
=======
        case 'temperature':
>>>>>>> 90f6306d
            return {
                renderValue: (value: number, useImperial?: boolean, temperatureUnit?: string) => {
                    let unit = <span>&deg;F</span>
                    let adjustedValue = value
                    if (temperatureUnit === 'celsius') {
                        unit = <span>&deg;C</span>
                        adjustedValue = (value - 32) * (5 / 9)
                    }
                    return {
                        value: <span>{adjustedValue.toFixed(1)}</span>,
                        unit,
                    }
                },
            }
<<<<<<< HEAD
        },
        unitName: 'Time',
    },
    distancePerYear: {
        renderValue: (value: number, useImperial?: boolean) => {
            let adjustedValue = value * 100
            let unit = 'cm'
            if (useImperial) {
                unit = 'in'
                adjustedValue /= 2.54
=======
        case 'time':
            return {
                renderValue: (value: number) => {
                    const hours = Math.floor(value)
                    const minutes = Math.floor((value - hours) * 60)
                    return {
                        value: (
                            <span>
                                {hours}
                                :
                                {minutes.toString().padStart(2, '0')}
                            </span>
                        ),
                        unit: <span>&nbsp;</span>,
                    }
                },
>>>>>>> 90f6306d
            }
        case 'distancePerYear':
            return {
                renderValue: (value: number, useImperial?: boolean) => {
                    let adjustedValue = value * 100
                    let unit = 'cm'
                    if (useImperial) {
                        unit = 'in'
                        adjustedValue /= 2.54
                    }
                    return {
                        value: <span>{adjustedValue.toFixed(1)}</span>,
                        unit: (
                            <span>
                                {unit}
                                /yr
                            </span>
                        ),
                    }
                },
            }
<<<<<<< HEAD
        },
        unitName: 'Distance Per Year',
    },
    contaminantLevel: {
        renderValue: (value: number) => {
=======
        case 'contaminantLevel':
>>>>>>> 90f6306d
            return {
                renderValue: (value: number) => {
                    return {
                        value: <span>{value.toFixed(2)}</span>,
                        unit: (
                            <span>
                                &mu;g/m
                                <sup>3</sup>
                            </span>
                        ),
                    }
                },
            }
<<<<<<< HEAD
        },
        unitName: 'Contaminant Level',
    },
    default: {
        renderValue: (value: number) => {
=======
        case 'default':
>>>>>>> 90f6306d
            return {
                renderValue: (value: number) => {
                    return {
                        value: <span>{value.toFixed(3)}</span>,
                        unit: <span>&nbsp;</span>,
                    }
                },
            }
<<<<<<< HEAD
        },
        unitName: 'Default',
    },
=======
    }
>>>>>>> 90f6306d
}

export function classifyStatistic(statname: string): UnitType {
    if (statname.includes('%') || statname.includes('Change') || statname.includes('(Grade)')) {
        return 'percentage'
    }
    if (statname.includes('Total') && statname.includes('Fatalities')) {
        return 'fatalities'
    }
    if (statname.includes('Fatalities Per Capita')) {
        return 'fatalitiesPerCapita'
    }
    if (statname.includes('Density')) {
        return 'density'
    }
    if (statname.includes('Elevation')) {
        return 'distanceInM'
    }
    if (statname.startsWith('Population')) {
        return 'population'
    }
    if (statname === 'Area') {
        return 'area'
    }
    if (statname.includes('Mean distance')) {
        return 'distanceInKm'
    }
    if (statname.includes('Election') || statname.includes('Swing')) {
        return 'democraticMargin'
    }
    if (statname.includes('high temp') || statname.includes('high heat index') || statname.includes('dewpt')) {
        return 'temperature'
    }
    if (statname === 'Mean sunny hours') {
        return 'time'
    }
    if (statname === 'Rainfall' || statname === 'Snowfall [rain-equivalent]') {
        return 'distancePerYear'
    }
    if (statname.includes('Pollution')) {
        return 'contaminantLevel'
    }
    return 'default'
}<|MERGE_RESOLUTION|>--- conflicted
+++ resolved
@@ -10,7 +10,6 @@
         value: ReactNode
         unit: ReactNode
     }
-    unitName: string
 }
 
 export function getUnitDisplay(unitType: UnitType): UnitDisplay {
@@ -24,15 +23,7 @@
                     }
                 },
             }
-<<<<<<< HEAD
-        },
-        unitName: 'Percentage',
-    },
-    fatalities: {
-        renderValue: (value: number) => {
-=======
         case 'fatalities':
->>>>>>> 90f6306d
             return {
                 renderValue: (value: number) => {
                     return {
@@ -41,34 +32,6 @@
                     }
                 },
             }
-<<<<<<< HEAD
-        },
-        unitName: 'Fatalities',
-    },
-    fatalitiesPerCapita: {
-        renderValue: (value: number) => {
-            return {
-                value: <span>{(100_000 * value).toFixed(2)}</span>,
-                unit: <span>/100k</span>,
-            }
-        },
-        unitName: 'Fatalities Per Capita',
-    },
-    density: {
-        renderValue: (value: number, useImperial?: boolean) => {
-            let unitName = 'km'
-            let adjustedValue = value
-            if (useImperial) {
-                unitName = 'mi'
-                adjustedValue *= 1.60934 * 1.60934
-            }
-            let places = 2
-            if (adjustedValue > 10) {
-                places = 0
-            }
-            else if (adjustedValue > 1) {
-                places = 1
-=======
         case 'fatalitiesPerCapita':
             return {
                 renderValue: (value: number) => {
@@ -77,104 +40,9 @@
                         unit: <span>/100k</span>,
                     }
                 },
->>>>>>> 90f6306d
             }
         case 'density':
             return {
-<<<<<<< HEAD
-                value: <span>{separateNumber(adjustedValue.toFixed(places))}</span>,
-                unit: (
-                    <span>
-                        /&nbsp;
-                        {unitName}
-                        <sup>2</sup>
-                    </span>
-                ),
-            }
-        },
-        unitName: 'Density',
-    },
-    population: {
-        renderValue: (value: number) => {
-            if (value > 1e9) {
-                return {
-                    value: <span>{(value / 1e9).toPrecision(3)}</span>,
-                    unit: <span>B</span>,
-                }
-            }
-            if (value > 1e6) {
-                return {
-                    value: <span>{(value / 1e6).toPrecision(3)}</span>,
-                    unit: <span>m</span>,
-                }
-            }
-            else if (value > 1e4) {
-                return {
-                    value: <span>{(value / 1e3).toPrecision(3)}</span>,
-                    unit: <span>k</span>,
-                }
-            }
-            else {
-                return {
-                    value: <span>{separateNumber(value.toFixed(0))}</span>,
-                    unit: <span>&nbsp;</span>,
-                }
-            }
-        },
-        unitName: 'Population',
-    },
-    area: {
-        renderValue: (value: number, useImperial?: boolean) => {
-            let adjustedValue = value
-            let unit: React.ReactElement
-            if (useImperial) {
-                adjustedValue /= 1.60934 * 1.60934
-                if (adjustedValue < 1) {
-                    unit = <span>acres</span>
-                    adjustedValue *= 640
-                }
-                else {
-                    unit = (
-                        <span>
-                            mi
-                            <sup>2</sup>
-                        </span>
-                    )
-                }
-            }
-            else {
-                if (adjustedValue < 0.01) {
-                    adjustedValue *= 1000 * 1000
-                    unit = (
-                        <span>
-                            m
-                            <sup>2</sup>
-                        </span>
-                    )
-                }
-                else {
-                    unit = (
-                        <span>
-                            km
-                            <sup>2</sup>
-                        </span>
-                    )
-                }
-            }
-            let places = 3
-            if (adjustedValue > 100) {
-                places = 0
-            }
-            else if (adjustedValue > 10) {
-                places = 1
-            }
-            else if (adjustedValue > 1) {
-                places = 2
-            }
-            let rendered = adjustedValue.toFixed(places)
-            if (places === 0) {
-                rendered = separateNumber(rendered)
-=======
                 renderValue: (value: number, useImperial?: boolean) => {
                     let unitName = 'km'
                     let adjustedValue = value
@@ -229,25 +97,9 @@
                         }
                     }
                 },
->>>>>>> 90f6306d
             }
         case 'area':
             return {
-<<<<<<< HEAD
-                value: <span>{rendered}</span>,
-                unit,
-            }
-        },
-        unitName: 'Area',
-    },
-    distanceInKm: {
-        renderValue: (value: number, useImperial?: boolean) => {
-            let unit = <span>km</span>
-            let adjustedValue = value
-            if (useImperial) {
-                unit = <span>mi</span>
-                adjustedValue /= 1.60934
-=======
                 renderValue: (value: number, useImperial?: boolean) => {
                     let adjustedValue = value
                     let unit: React.ReactElement
@@ -304,7 +156,6 @@
                         unit,
                     }
                 },
->>>>>>> 90f6306d
             }
         case 'distanceInKm':
             return {
@@ -321,42 +172,6 @@
                     }
                 },
             }
-<<<<<<< HEAD
-        },
-        unitName: 'Distance [km]',
-    },
-    distanceInM: {
-        renderValue: (value: number, useImperial?: boolean) => {
-            let unitName = 'm'
-            let adjustedValue = value
-            if (useImperial) {
-                unitName = 'ft'
-                adjustedValue *= 3.28084
-            }
-            return {
-                value: <span>{separateNumber(adjustedValue.toFixed(0))}</span>,
-                unit: <span>{unitName}</span>,
-            }
-        },
-        unitName: 'Distance [m]',
-    },
-    democraticMargin: {
-        renderValue: (value: number) => {
-            return {
-                value: <ElectionResult value={value} />,
-                unit: <span>%</span>,
-            }
-        },
-        unitName: 'Democratic Margin',
-    },
-    temperature: {
-        renderValue: (value: number, useImperial?: boolean, temperatureUnit?: string) => {
-            let unit = <span>&deg;F</span>
-            let adjustedValue = value
-            if (temperatureUnit === 'celsius') {
-                unit = <span>&deg;C</span>
-                adjustedValue = (value - 32) * (5 / 9)
-=======
         case 'distanceInM':
             return {
                 renderValue: (value: number, useImperial?: boolean) => {
@@ -371,7 +186,6 @@
                         unit: <span>{unitName}</span>,
                     }
                 },
->>>>>>> 90f6306d
             }
         case 'democraticMargin':
             return {
@@ -382,17 +196,7 @@
                     }
                 },
             }
-<<<<<<< HEAD
-        },
-        unitName: 'Temperature',
-    },
-    time: {
-        renderValue: (value: number) => {
-            const hours = Math.floor(value)
-            const minutes = Math.floor((value - hours) * 60)
-=======
         case 'temperature':
->>>>>>> 90f6306d
             return {
                 renderValue: (value: number, useImperial?: boolean, temperatureUnit?: string) => {
                     let unit = <span>&deg;F</span>
@@ -407,18 +211,6 @@
                     }
                 },
             }
-<<<<<<< HEAD
-        },
-        unitName: 'Time',
-    },
-    distancePerYear: {
-        renderValue: (value: number, useImperial?: boolean) => {
-            let adjustedValue = value * 100
-            let unit = 'cm'
-            if (useImperial) {
-                unit = 'in'
-                adjustedValue /= 2.54
-=======
         case 'time':
             return {
                 renderValue: (value: number) => {
@@ -435,7 +227,6 @@
                         unit: <span>&nbsp;</span>,
                     }
                 },
->>>>>>> 90f6306d
             }
         case 'distancePerYear':
             return {
@@ -457,15 +248,7 @@
                     }
                 },
             }
-<<<<<<< HEAD
-        },
-        unitName: 'Distance Per Year',
-    },
-    contaminantLevel: {
-        renderValue: (value: number) => {
-=======
         case 'contaminantLevel':
->>>>>>> 90f6306d
             return {
                 renderValue: (value: number) => {
                     return {
@@ -479,15 +262,7 @@
                     }
                 },
             }
-<<<<<<< HEAD
-        },
-        unitName: 'Contaminant Level',
-    },
-    default: {
-        renderValue: (value: number) => {
-=======
         case 'default':
->>>>>>> 90f6306d
             return {
                 renderValue: (value: number) => {
                     return {
@@ -496,13 +271,7 @@
                     }
                 },
             }
-<<<<<<< HEAD
-        },
-        unitName: 'Default',
-    },
-=======
-    }
->>>>>>> 90f6306d
+    }
 }
 
 export function classifyStatistic(statname: string): UnitType {
