
import React from 'react';

import { article_link } from "../navigation/links";
import { CheckboxSetting } from "./sidebar";

import "./related.css";
import { useResponsive } from '../utils/responsive';
import { lighten } from '../utils/color';
<<<<<<< HEAD
import { useSetting, relationship_key } from "../page_template/settings";
import { NormalizeProto } from "../utils/types";
import { IRelatedButtons, IRelatedButton as RelatedButtonProto } from "../utils/protos";
=======
import { useSetting, relationship_key } from '../page_template/settings';
import { useUniverse } from '../universe';
>>>>>>> 83724331

type RelatedButtonModel = NormalizeProto<RelatedButtonProto>

export type RelationshipKey = `related__${string}__${string}`
const type_ordering_idx = require("../data/type_ordering_idx.json");
const type_to_type_category = require("../data/type_to_type_category.json");


const RED = "#f96d6d";
const BLUE = "#5a7dc3";
const ORANGE = "#af6707";
const PURPLE = "#975ac3";
const DARK_GRAY = "#4e525a";
const PINK = "#c767b0";
const GREEN = "#8ac35a";
const YELLOW = "#b8a32f";
const CYAN = "#07a5af";

const colorsEach: Record<string, string> = {
    "International": RED,
    "US Subdivision": BLUE,
    "Census": CYAN,
    "Political": PURPLE,
    "Oddball": DARK_GRAY,
    "Kavi": ORANGE,
    "School": YELLOW,
    "Small": PINK,
    "Native": GREEN,
};

<<<<<<< HEAD
type RowType = string;

function RelatedButton(props: { region: RelatedButtonModel, universe: string }) {

    const responsive = useResponsive()
=======
function RelatedButton(props: { region: Region }) {

    const curr_universe = useUniverse();
>>>>>>> 83724331
    const type_category = type_to_type_category[props.region.rowType];

    let classes = `serif button_related`
    if (responsive.mobileLayout) {
        classes += " button_related_mobile";
    }
    const color = colorsEach[type_category];
    if (color === undefined) {
        throw new Error("color is undefined; rowType is " + props.region.rowType + " and type_category is " + type_category);
    }
    return (
        <li className={"linklistel" + (responsive.mobileLayout ? " linklistel_mobile" : "")}>
            <a
                className={classes}
                style={{ color: "black", backgroundColor: lighten(color, 0.7) }}
                href={article_link(curr_universe, props.region.longname)}>{props.region.shortname}
            </a>
        </li>
    );
}

function RelatedList(props: { articleType: string, buttonType: string, regions: Record<string, Region[]> }) {
    if (props.articleType == undefined) {
        throw new Error("articleType is undefined; shoud be defined");
    }
<<<<<<< HEAD
    const responsive = useResponsive();
    let key = relationship_key(props.articleType, props.buttonType);
=======
    const setting_key = relationship_key(props.articleType, props.buttonType);
>>>>>>> 83724331
    function displayName(name: string) {
        name = name.replace("_", " ");
        // title case
        name = name.replace(/\w\S*/g, function (txt) {
            return txt.charAt(0).toUpperCase() + txt.slice(1).toLowerCase();
        });
        return name;
    }

    return (
        <li className="list_of_lists">
            <div style={{ display: "flex" }}>
                <div className="linkbox">
                    <div style={{ paddingTop: "2pt" }}>
                        <CheckboxSetting
                            name=""
                            setting_key={key}
                            classNameToUse="related_checkbox"
                        />
                    </div>
                </div>
                <ul className="list_of_lists">
                    {
                        Object.keys(props.regions).map((relationship_type, j) => {
                            const regions = props.regions[relationship_type];
                            return (
                                <ul key={j} className="linklist">
                                    <li
                                        className={"serif linklistel" + (responsive.mobileLayout ? " linklistel_mobile" : "")}
                                        style={{
                                            fontSize:
                                                responsive.mobileLayout ? "12pt" : "10pt"
                                            , paddingTop: "1pt", fontWeight: 500
                                        }}
                                    >
                                        {displayName(relationship_type)}
                                    </li>
                                    {
                                        regions.map((row, i) =>
                                            <RelatedButton
                                                key={i}
                                                region={row}
                                            />
                                        )
                                    }
                                </ul>
                            );
                        }
                        )
                    }
                </ul>
            </div>
        </li>
    );
}

<<<<<<< HEAD
export function Related(props: { article_type: string, related: { relationshipType: string, buttons: RelatedButtonModel[] }[], universe: string }) {
    // buttons[rowType][relationshipType] = <list of buttons>
    const [showHistoricalCds, _] = useSetting("show_historical_cds");
    let buttons: Record<string, Record<string, RelatedButtonModel[]>> = {};
    for (var relateds of props.related) {
=======
export function Related(props: { article_type: string, related: { relationshipType: string, buttons: Region[] }[] }) {

    // buttons[rowType][relationshipType] = <list of buttons>
    const [showHistoricalCds] = useSetting("show_historical_cds");
    const buttons: Record<string, Record<string, Region[]>> = {};
    for (const relateds of props.related) {
>>>>>>> 83724331
        const relationship_type = relateds.relationshipType;
        for (const button of relateds.buttons) {
            const row_type = button.rowType;
            if (!(row_type in buttons)) {
                buttons[row_type] = {};
            }
            if (!(relationship_type in buttons[row_type])) {
                buttons[row_type][relationship_type] = [];
            }
            buttons[row_type][relationship_type].push(button);
        }
    }

    // get a sorted list of keys of buttons
    const button_keys = Object.keys(buttons).sort((a, b) =>
        type_ordering_idx[a] - type_ordering_idx[b]
    );

    const elements = [];
    for (const key of button_keys) {
        if (!showHistoricalCds) {
            if (key == "Historical Congressional District") {
                continue;
            }
        }
        elements.push(
            <RelatedList
                key={key}
                buttonType={key}
                regions={buttons[key]}
                articleType={props.article_type}
            />
        );
    }

    return (
        <div className="related_areas">
            {elements}
        </div>
    );
}<|MERGE_RESOLUTION|>--- conflicted
+++ resolved
@@ -7,14 +7,10 @@
 import "./related.css";
 import { useResponsive } from '../utils/responsive';
 import { lighten } from '../utils/color';
-<<<<<<< HEAD
 import { useSetting, relationship_key } from "../page_template/settings";
 import { NormalizeProto } from "../utils/types";
 import { IRelatedButtons, IRelatedButton as RelatedButtonProto } from "../utils/protos";
-=======
-import { useSetting, relationship_key } from '../page_template/settings';
 import { useUniverse } from '../universe';
->>>>>>> 83724331
 
 type RelatedButtonModel = NormalizeProto<RelatedButtonProto>
 
@@ -45,17 +41,12 @@
     "Native": GREEN,
 };
 
-<<<<<<< HEAD
 type RowType = string;
 
-function RelatedButton(props: { region: RelatedButtonModel, universe: string }) {
-
-    const responsive = useResponsive()
-=======
 function RelatedButton(props: { region: Region }) {
 
     const curr_universe = useUniverse();
->>>>>>> 83724331
+    const responsive = useResponsive()
     const type_category = type_to_type_category[props.region.rowType];
 
     let classes = `serif button_related`
@@ -81,12 +72,8 @@
     if (props.articleType == undefined) {
         throw new Error("articleType is undefined; shoud be defined");
     }
-<<<<<<< HEAD
     const responsive = useResponsive();
     let key = relationship_key(props.articleType, props.buttonType);
-=======
-    const setting_key = relationship_key(props.articleType, props.buttonType);
->>>>>>> 83724331
     function displayName(name: string) {
         name = name.replace("_", " ");
         // title case
@@ -143,20 +130,11 @@
     );
 }
 
-<<<<<<< HEAD
 export function Related(props: { article_type: string, related: { relationshipType: string, buttons: RelatedButtonModel[] }[], universe: string }) {
     // buttons[rowType][relationshipType] = <list of buttons>
     const [showHistoricalCds, _] = useSetting("show_historical_cds");
     let buttons: Record<string, Record<string, RelatedButtonModel[]>> = {};
     for (var relateds of props.related) {
-=======
-export function Related(props: { article_type: string, related: { relationshipType: string, buttons: Region[] }[] }) {
-
-    // buttons[rowType][relationshipType] = <list of buttons>
-    const [showHistoricalCds] = useSetting("show_historical_cds");
-    const buttons: Record<string, Record<string, Region[]>> = {};
-    for (const relateds of props.related) {
->>>>>>> 83724331
         const relationship_type = relateds.relationshipType;
         for (const button of relateds.buttons) {
             const row_type = button.rowType;
