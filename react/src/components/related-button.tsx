--- conflicted
+++ resolved
@@ -43,11 +43,7 @@
         <li className={`linklistel${useMobileLayout() ? ' linklistel_mobile' : ''}`}>
             <a
                 className={classes}
-<<<<<<< HEAD
-                style={{ color: colors.textMain, backgroundColor: lighten(color, 0.7, colors.background) }}
-=======
                 style={{ color: colors.textMain, backgroundColor: mixWithBackground(color, 0.7, colors.background) }}
->>>>>>> d3e096d3
                 href={article_link(curr_universe, props.region.longname)}
             >
                 {props.region.shortname}
