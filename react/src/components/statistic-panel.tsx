import React, { ChangeEvent, ReactNode, useContext, useEffect, useMemo, useRef, useState } from 'react'

import explanation_pages from '../data/explanation_page'
import validGeographies from '../data/mapper/used_geographies'
import stats from '../data/statistic_list'
import names from '../data/statistic_name_list'
import paths from '../data/statistic_path_list'
import universes_ordered from '../data/universes_ordered'
import { loadStatisticsPage } from '../load_json'
import { Navigator } from '../navigation/Navigator'
import { sanitize, statisticDescriptor } from '../navigation/links'
import { RelativeLoader } from '../navigation/loading'
import { useColors } from '../page_template/colors'
import { StatName } from '../page_template/statistic-tree'
import { PageTemplate } from '../page_template/template'
import '../common.css'
import './article.css'
import { Universe, useUniverse } from '../universe'
import { parse } from '../urban-stats-script/parser'
import { executeAsync } from '../urban-stats-script/workerManager'
import { assert } from '../utils/defensive'
import { useHeaderTextClass, useSubHeaderTextClass } from '../utils/responsive'
import { displayType } from '../utils/text'
import { UnitType } from '../utils/unit'
import { useOrderedResolve } from '../utils/useOrderedResolve'

import { CountsByUT } from './countsByArticleType'
import { CSVExportData } from './csv-export'
import { forType, StatCol, StatisticCellRenderingInfo } from './load-article'
import { PointerArrow } from './pointer-cell'
import { createScreenshot, ScreencapElements, useScreenshotMode } from './screenshot'
import { TableContents, CellSpec, SuperHeaderSpec } from './supertable'

<<<<<<< HEAD
export type StatisticDescriptor =
    | {
        type: 'simple-statistic'
        statname: StatName
    }
    | {
        type: 'uss-statistic'
        uss: string
    }
=======
export interface StatisticDescriptor {
    type: 'simple-statistic'
    statname: StatName
}
>>>>>>> afc201b5

interface StatisticCommonProps {
    start: number
    amount: number | 'All'
    order: 'ascending' | 'descending'
    articleType: string
    highlight: string | undefined
    counts: CountsByUT
    universe: string
}

export interface StatisticPanelProps extends StatisticCommonProps {
    descriptor: StatisticDescriptor
}

interface StatisticData {
<<<<<<< HEAD
    // value: number[]
    // populationPercentile: number[]
=======
>>>>>>> afc201b5
    data: { value: number[], populationPercentile: number[] }
    articleNames: string[]
    renderedStatname: string
    statcol?: StatCol
    explanationPage?: string
    totalCountInClass: number
    totalCountOverall: number
    unit?: UnitType
}
<<<<<<< HEAD

type StatisticDataOutcome = (
    { type: 'success' } & StatisticData
    | { type: 'error', error: string }
    | { type: 'loading' }
)

function useUSSStatisticPanelData(uss: string, geographyKind: (typeof validGeographies)[number], universe: Universe): StatisticDataOutcome {
    // const [data, setData] = useState<{ value: number[], populationPercentile: number[] } | undefined>(undefined)
    // const [articleNames, setArticleNames] = useState<string[] | undefined>(undefined)
    const [loading, setLoading] = useState(true)
    const [error, setError] = useState<string | undefined>(undefined)
    // const [name, setName] = useState<string | undefined>(undefined)
    const [successData, setSuccessData] = useState<StatisticData | undefined>(undefined)

    useEffect(() => {
        setLoading(true)
        setError(undefined)
        const executeUSS = async (): Promise<void> => {
            try {
                const stmts = parse(uss, { type: 'single', ident: 'statistic-uss' })
                if (stmts.type === 'error') {
                    setError(stmts.errors.map(e => e.value).join('; '))
                    setLoading(false)
                    return
                }

                const exec = await executeAsync({ descriptor: { kind: 'statistics', geographyKind, universe }, stmts })
                console.log(exec)
                if (exec.error.length > 0) {
                    setError(exec.error.map(e => e.value).join('; '))
                    setLoading(false)
                    return
                }

                if (exec.resultingValue === undefined) {
                    setError('USS expression did not return a value')
                    setLoading(false)
                    return
                }
                const res = exec.resultingValue

                if (res.type.name !== 'table') {
                    setError(`USS expression must return a table, got ${exec.resultingValue.type.name}`)
                }

                const tableValue = exec.resultingValue.value
                const table = tableValue.value

                if (table.columns.length === 0) {
                    setError('Table has no columns')
                    setLoading(false)
                    return
                }

                // Use first column for now
                const firstColumn = table.columns[0]
                const values = firstColumn.values
                const geonames = table.geo

                console.log(firstColumn.populationPercentiles)

                setSuccessData({
                    data: { value: values, populationPercentile: firstColumn.populationPercentiles },
                    articleNames: geonames,
                    renderedStatname: firstColumn.name,
                    totalCountInClass: values.length,
                    totalCountOverall: values.length,
                    unit: firstColumn.unit,
                })
                setLoading(false)
            }
            catch (e) {
                setError(e instanceof Error ? e.message : 'Unknown error')
                setLoading(false)
            }
        }
        void executeUSS()
    }, [uss, geographyKind, universe])

    const successDataSorted = useMemo((): StatisticData | undefined => {
        if (successData === undefined) {
            return undefined
        }
        const sortedIndices = successData.data.value
            .map((_, i) => i)
            .sort((a, b) => successData.data.value[b] - successData.data.value[a])
        const sortedData = {
            value: sortedIndices.map(i => successData.data.value[i]),
            populationPercentile: sortedIndices.map(i => successData.data.populationPercentile[i]),
        }
        const sortedArticleNames = sortedIndices.map(i => successData.articleNames[i])
        return { data: sortedData, articleNames: sortedArticleNames, renderedStatname: successData.renderedStatname, totalCountInClass: successData.totalCountInClass, totalCountOverall: successData.totalCountOverall, unit: successData.unit }
    }, [successData])

    if (loading) {
        return { type: 'loading' }
    }
    assert(error !== undefined || successDataSorted !== undefined, 'error and successDataSorted cannot both be undefined')
    if (successDataSorted !== undefined) {
        return { type: 'success', ...successDataSorted }
    }
    return { type: 'error', error: error! }
}

=======

type StatisticDataOutcome = (
    { type: 'success' } & StatisticData
    | { type: 'error', error: string }
    | { type: 'loading' }
)

>>>>>>> afc201b5
async function loadStatisticsData(universe: string, statname: StatName, articleType: string, counts: CountsByUT): Promise<StatisticDataOutcome> {
    const statIndex = names.indexOf(statname)
    const [data, articleNames] = await loadStatisticsPage(universe, paths[statIndex], articleType)
    const totalCountInClass = forType(counts, universe, stats[statIndex], articleType)
    const totalCountOverall = forType(counts, universe, stats[statIndex], 'overall')
    return {
        type: 'success',
        data,
        articleNames,
        renderedStatname: statname,
        statcol: stats[statIndex],
        explanationPage: explanation_pages[statIndex],
        totalCountInClass,
        totalCountOverall,
    }
}

export function StatisticPanel(props: StatisticPanelProps): ReactNode {
    const headersRef = useRef<HTMLDivElement>(null)
    const tableRef = useRef<HTMLDivElement>(null)
    const [loadedData, setLoadedData] = useState<StatisticData | undefined>(undefined)

    const universesFiltered = useMemo(() => {
        if (loadedData?.statcol === undefined) {
            return universes_ordered
        }
        return universes_ordered.filter(
            universe => forType(props.counts, universe, loadedData.statcol!, props.articleType) > 0,
        )
    }, [loadedData?.statcol, props.counts, props.articleType])

    const csvExportData = useMemo((): CSVExportData | undefined => {
        if (loadedData === undefined) {
            return undefined
        }
        const headerRow = ['Rank', 'Name', 'Value', 'Percentile']
        const dataRows: string[][] = []

        for (let i = 0; i < loadedData.articleNames.length; i++) {
            const rank = i + 1
            const name = loadedData.articleNames[i]
            const value = loadedData.data.value[i]
            const percentile = loadedData.data.populationPercentile[i]

            const formattedValue = value.toLocaleString()

            dataRows.push([
                rank.toString(),
                name,
                formattedValue,
                percentile.toFixed(1),
            ])
        }

        return {
            csvData: [headerRow, ...dataRows],
            csvFilename: `${sanitize(loadedData.renderedStatname)}.csv`,
        }
    }, [loadedData])

    const screencapElements = useMemo((): (() => ScreencapElements) | undefined => {
        if (loadedData === undefined) {
            return undefined
        }
        return () => ({
            path: `${sanitize(loadedData.renderedStatname)}.png`,
            overallWidth: tableRef.current!.offsetWidth * 2,
            elementsToRender: [headersRef.current!, tableRef.current!],
        })
    }, [loadedData])

    const headerTextClass = useHeaderTextClass()

<<<<<<< HEAD
    let content: ReactNode
    if (props.descriptor.type === 'uss-statistic') {
        content = <USSStatisticPanel {...props} descriptor={props.descriptor} onDataLoaded={setLoadedData} tableRef={tableRef} />
    }
    else {
        content = <SimpleStatisticPanel {...props} descriptor={props.descriptor} onDataLoaded={setLoadedData} tableRef={tableRef} />
    }
=======
    const content = <SimpleStatisticPanel {...props} descriptor={props.descriptor} onDataLoaded={setLoadedData} tableRef={tableRef} />
>>>>>>> afc201b5

    return (
        <PageTemplate
            screencap={screencapElements ? (universe, templateColors) => createScreenshot(screencapElements(), universe, templateColors) : undefined}
            csvExportData={csvExportData}
            hasUniverseSelector={true}
            universes={universesFiltered}
        >
            <div ref={headersRef}>
                <div className={headerTextClass}>{loadedData?.renderedStatname ?? 'Table'}</div>
                <StatisticPanelSubhead
                    articleType={props.articleType}
                    renderedOther={props.order}
                />
            </div>
            <div style={{ marginBlockEnd: '16px' }}></div>
            {content}
        </PageTemplate>
    )
}

interface SimpleStatisticPanelProps extends StatisticCommonProps {
    descriptor: { type: 'simple-statistic', statname: StatName }
    onDataLoaded: (data: StatisticData) => void
    tableRef: React.RefObject<HTMLDivElement>
<<<<<<< HEAD
}

function SimpleStatisticPanel(props: SimpleStatisticPanelProps): ReactNode {
    const { onDataLoaded, tableRef, ...restProps } = props
    const promise = useMemo(
        () => loadStatisticsData(restProps.universe, restProps.descriptor.statname, restProps.articleType, restProps.counts),
        [restProps.universe, restProps.descriptor.statname, restProps.articleType, restProps.counts],
    )
    const data = useOrderedResolve(promise)

    useEffect(() => {
        if (data.result?.type === 'success') {
            onDataLoaded(data.result)
        }
    }, [data.result, onDataLoaded])

    if (data.result === undefined) {
        return <RelativeLoader loading={true} />
    }

    if (data.result.type === 'error') {
        return (
            <div>
                Error:
                {data.result.error}
            </div>
        )
    }

    if (data.result.type === 'success') {
        return <StatisticPanelOnceLoaded {...restProps} {...data.result} statDesc={restProps.descriptor} tableRef={tableRef} />
    }

    return <RelativeLoader loading={true} />
}

interface USSStatisticPanelProps extends StatisticCommonProps {
    descriptor: { type: 'uss-statistic', uss: string }
    onDataLoaded: (data: StatisticData) => void
    tableRef: React.RefObject<HTMLDivElement>
}

function USSStatisticPanel(props: USSStatisticPanelProps): ReactNode {
    const { onDataLoaded, tableRef, ...restProps } = props
    const data = useUSSStatisticPanelData(
        restProps.descriptor.uss,
        restProps.articleType as (typeof validGeographies)[number],
        restProps.universe as Universe,
    )

    useEffect(() => {
        if (data.type === 'success') {
            onDataLoaded(data)
        }
    }, [data, onDataLoaded])

    if (data.type === 'loading') {
        return <RelativeLoader loading={true} />
    }

    if (data.type === 'error') {
        return (
            <div>
                Error:
                {data.error}
            </div>
        )
    }

    return <StatisticPanelOnceLoaded {...restProps} {...data} statDesc={restProps.descriptor} tableRef={tableRef} />
}

=======
}

function SimpleStatisticPanel(props: SimpleStatisticPanelProps): ReactNode {
    const { onDataLoaded, tableRef, ...restProps } = props
    const promise = useMemo(
        () => loadStatisticsData(restProps.universe, restProps.descriptor.statname, restProps.articleType, restProps.counts),
        [restProps.universe, restProps.descriptor.statname, restProps.articleType, restProps.counts],
    )
    const data = useOrderedResolve(promise)

    useEffect(() => {
        if (data.result?.type === 'success') {
            onDataLoaded(data.result)
        }
    }, [data.result, onDataLoaded])

    if (data.result === undefined) {
        return <RelativeLoader loading={true} />
    }

    if (data.result.type === 'error') {
        return (
            <div>
                Error:
                {data.result.error}
            </div>
        )
    }

    if (data.result.type === 'success') {
        return <StatisticPanelOnceLoaded {...restProps} {...data.result} statDesc={restProps.descriptor} tableRef={tableRef} />
    }

    return <RelativeLoader loading={true} />
}

>>>>>>> afc201b5
type StatisticPanelLoadedProps = StatisticCommonProps & StatisticData & { statDesc: StatisticDescriptor, tableRef: React.RefObject<HTMLDivElement> }

function StatisticPanelOnceLoaded(props: StatisticPanelLoadedProps): ReactNode {
    const colors = useColors()
    const navContext = useContext(Navigator.Context)

    const isAscending = props.order === 'ascending'

    const count = props.data.value.filter(x => !isNaN(x)).length

    const amount = props.amount === 'All' ? count : props.amount

    const indexRange = useMemo(() => {
        if (count === 0) {
            return []
        }
        const start = props.start - 1
        let end = start + amount
        if (end + amount > count) {
            end = count
        }
        const total = count
        const result = Array.from({ length: end - start }, (_, i) => {
            if (isAscending) {
                return total - start - i - 1
            }
            return start + i
        })
        return result
    }, [props.start, amount, count, isAscending])

    const swapAscendingDescending = (currentUniverse: string | undefined): void => {
        const newOrder = isAscending ? 'descending' : 'ascending'
        void navContext.navigate(statisticDescriptor({
            universe: currentUniverse,
            statDesc: props.statDesc,
            articleType: props.articleType,
            start: 1,
            amount,
            order: newOrder,
        }), {
            history: 'push',
            scroll: { kind: 'none' },
        })
    }

    const getRowBackgroundColor = (rowIdx: number): string => {
        const nameAtIdx = props.articleNames[indexRange[rowIdx]]
        if (nameAtIdx === props.highlight) {
            return colors.highlight
        }
        if (rowIdx % 2 === 0) {
            return colors.slightlyDifferentBackground
        }
        return colors.background
    }

    const widthLeftHeader = 50

    return (
        <div>
            <div className="serif" ref={props.tableRef}>
                <StatisticPanelTable
                    indexRange={indexRange}
                    props={props}
                    isAscending={isAscending}
                    swapAscendingDescending={swapAscendingDescending}
                    getRowBackgroundColor={getRowBackgroundColor}
                    widthLeftHeader={widthLeftHeader}
                    columnWidth={(100 - widthLeftHeader) / 1}
                    data={props.data}
                    articleNames={props.articleNames}
                />
            </div>
            <div style={{ marginBlockEnd: '1em' }}></div>
            <Pagination
                {...props}
                count={count}
                amount={amount}
            />
        </div>
    )
}

function StatisticPanelTable(props: {
    indexRange: number[]
    props: StatisticPanelLoadedProps
    isAscending: boolean
    swapAscendingDescending: (currentUniverse: string | undefined) => void
    getRowBackgroundColor: (rowIdx: number) => string
    widthLeftHeader: number
    columnWidth: number
    data: { value: number[], populationPercentile: number[] }
    articleNames: string[]
}): ReactNode {
    const currentUniverse = useUniverse()

<<<<<<< HEAD
    // const statIndex = stats.indexOf(props.props.statcol)
    // const statpath: StatPath = paths[statIndex]

=======
>>>>>>> afc201b5
    const articleRows: StatisticCellRenderingInfo[] = props.indexRange.map((i) => {
        return {
            statval: props.data.value[i],
            ordinal: i + 1,
            percentileByPopulation: props.data.populationPercentile[i],
<<<<<<< HEAD
            // statcol: props.props.statcol,
            statname: props.props.renderedStatname,
            // statpath,
            // explanationPage: props.props.explanationPage,
            articleType: props.props.articleType,
            totalCountInClass: props.props.totalCountInClass,
            totalCountOverall: props.props.totalCountOverall,
            // index: statIndex,
            // renderedStatname: props.props.renderedStatname,
=======
            statname: props.props.renderedStatname,
            articleType: props.props.articleType,
            totalCountInClass: props.props.totalCountInClass,
            totalCountOverall: props.props.totalCountOverall,
>>>>>>> afc201b5
            overallFirstLast: { isFirst: false, isLast: false },
            unit: props.props.unit,
        } satisfies StatisticCellRenderingInfo
    })

    const leftHeaderSpecs: CellSpec[] = props.articleNames.map((row, rowIdx) => {
        const articleName = props.articleNames[props.indexRange[rowIdx]]
        return {
            type: 'statistic-panel-longname',
            longname: articleName,
            currentUniverse,
        } satisfies CellSpec
    })

    const rowSpecs: CellSpec[][] = articleRows.map((row, rowIdx) => {
        const articleName = props.articleNames[props.indexRange[rowIdx]]
        return [{
            type: 'statistic-row',
            longname: articleName,
            row,
            onlyColumns: ['statval', 'statval_unit', 'statistic_ordinal', 'statistic_percentile'],
            simpleOrdinals: true,
            onNavigate: undefined,
        } satisfies CellSpec]
    })

    const topLeftSpec: CellSpec = {
        type: 'top-left-header',
        statNameOverride: 'Name',
    }

    const headerSpecs: CellSpec[] = articleRows.length > 0
        ? [{
                type: 'statistic-name',
                // row: articleRows[0],
                renderedStatname: props.props.renderedStatname,
                longname: props.props.renderedStatname,
                currentUniverse,
                sortInfo: {
                    onSort: () => {
                        props.swapAscendingDescending(currentUniverse)
                    },
                    sortDirection: props.isAscending ? 'up' : 'down',
                },
                center: true,
                transpose: true, // This is a header not on the left, so it's in "transpose" mode
            }]
        : []
    const superHeaderSpec: SuperHeaderSpec = {
        headerSpecs,
        showBottomBar: false,
    }

    const highlightRowIndex = props.indexRange.indexOf(props.articleNames.indexOf(props.props.highlight ?? ''))

    return (
        <TableContents
            leftHeaderSpec={{ leftHeaderSpecs }}
            rowSpecs={rowSpecs}
            horizontalPlotSpecs={[]}
            verticalPlotSpecs={[]}
            topLeftSpec={topLeftSpec}
            superHeaderSpec={superHeaderSpec}
            widthLeftHeader={props.widthLeftHeader}
            columnWidth={props.columnWidth}
            onlyColumns={['statval', 'statval_unit', 'statistic_ordinal', 'statistic_percentile']}
            simpleOrdinals={true}
            highlightRowIndex={highlightRowIndex}
        />
    )
}

function Pagination(props: {
    start: number
    count: number
    amount: number
    explanationPage?: string
    statDesc: StatisticDescriptor
    articleType: string
    order: 'ascending' | 'descending'
}): ReactNode {
    // next and previous buttons, along with the current range (editable to jump to a specific page)
    // also a button to change the number of items per page

    const currentUniverse = useUniverse()

    const navContext = useContext(Navigator.Context)

    const changeStart = (newStart: number): void => {
        void navContext.navigate(statisticDescriptor({
            universe: currentUniverse,
            ...props,
            start: newStart,
        }), {
            history: 'push',
            scroll: { kind: 'none' },
        })
    }

    const changeAmount = (newAmount: string | number): void => {
        let start = props.start
        let newAmountNum: number
        if (newAmount === 'All') {
            start = 1
            newAmountNum = props.count
        }
        else if (typeof newAmount === 'string') {
            newAmountNum = parseInt(newAmount)
        }
        else {
            newAmountNum = newAmount
        }
        if (start > props.count - newAmountNum) {
            start = props.count - newAmountNum + 1
        }
        void navContext.navigate(statisticDescriptor({
            universe: currentUniverse,
            statDesc: props.statDesc,
            articleType: props.articleType,
            start,
            amount: newAmount === 'All' ? 'All' : newAmountNum,
            order: props.order,
        }), {
            history: 'push',
            scroll: { kind: 'none' },
        })
    }

    const current = props.start
    const total = props.count
    const perPage = props.amount
    const prev = Math.max(1, current - perPage)
    const maxPages = Math.max(Math.floor(total / perPage), 1)
    const maxPageStart = (maxPages - 1) * perPage + 1
    const next = Math.min(maxPageStart, current + perPage)
    const currentPage = Math.ceil(current / perPage)

    useEffect(() => {
        const goToPage = (newPage: number): void => {
            void navContext.navigate(statisticDescriptor({
                universe: currentUniverse,
<<<<<<< HEAD
                // statname: props.statname,
=======
>>>>>>> afc201b5
                statDesc: props.statDesc,
                articleType: props.articleType,
                amount: props.amount,
                order: props.order,
                start: (newPage - 1) * perPage + 1,
            }), {
                history: 'replace',
                scroll: { kind: 'none' },
            })
        }

        if (currentPage > maxPages) {
            goToPage(maxPages)
        }
        else if (currentPage < 1) {
            goToPage(1)
        }
    }, [currentPage, maxPages, currentUniverse, perPage, props.statDesc, props.articleType, props.amount, props.order, navContext])

    const selectPage = (
        <SelectPage
            changeStart={(newStart) => { changeStart(newStart) }}
            currentPage={currentPage}
            maxPages={maxPages}
            prevPage={prev}
            nextPage={next}
            perPage={perPage}
        />
    )

    const explanationCredit = props.explanationPage !== undefined
        ? (
                <div style={{ margin: 'auto', textAlign: 'center' }}>
                    <a
                        {...navContext.link(
                            { kind: 'dataCredit', hash: `#explanation_${sanitize(props.explanationPage)}` },
                            { scroll: { kind: 'none' } },
                        )}
                    >
                        Data Explanation and Credit
                    </a>
                </div>
            )
        : <div></div>

    // align the entire div to the center. not flex.
    return (
        <div style={{
            display: 'flex',
            justifyContent: 'center',
            alignItems: 'center',
            flexDirection: 'row',
            margin: '1em',
        }}
        >
            <div style={{ width: '25%' }}>
                {explanationCredit}
            </div>
            <div style={{ width: '50%' }}>
                <div style={{ margin: 'auto', textAlign: 'center' }}>
                    {selectPage}
                </div>
            </div>
            <div style={{ width: '25%' }}>
                <PerPageSelector
                    perPage={perPage}
                    total={total}
                    changeAmount={(newAmount) => { changeAmount(newAmount) }}
                />
            </div>
        </div>
    )
}

function PerPageSelector(props: {
    perPage: number
    total: number
    changeAmount: (targetValue: string) => void
}): ReactNode {
    const colors = useColors()
    return (
        <div style={{ margin: 'auto', textAlign: 'center' }}>
            <span>
                <select
                    style={{ backgroundColor: colors.background, color: colors.textMain }}
                    defaultValue={
                        props.perPage === props.total ? 'All' : props.perPage
                    }
                    onChange={(e) => { props.changeAmount(e.target.value) }}
                    className="serif"
                >
                    <option value="10">10</option>
                    <option value="20">20</option>
                    <option value="50">50</option>
                    <option value="100">100</option>
                    <option value="All">All</option>
                </select>
                {' '}
                per page
            </span>
        </div>
    )
}

function SelectPage(props: {
    prevPage: number
    currentPage: number
    maxPages: number
    perPage: number
    changeStart: (newStart: number) => void
    nextPage: number
}): ReactNode {
    // low-key style for the buttons
    const buttonStyle = {
        margin: '0.5em',
    }

    const [pageNumber, setPageNumber] = useState(props.currentPage.toString())

    const pageField = useRef<HTMLInputElement>(null)

    useEffect(() => {
        setPageNumber(props.currentPage.toString())
        if (document.activeElement === pageField.current) {
            pageField.current!.select()
        }
    }, [props.currentPage])

    const handleSubmit = (): void => {
        let newPage = parseInt(pageNumber)
        if (newPage < 1) {
            newPage = 1
        }
        if (newPage > props.maxPages) {
            newPage = props.maxPages
        }
        const newStart = (newPage - 1) * props.perPage + 1
        props.changeStart(newStart)
    }

    const disabled = {
        left: props.currentPage === 1,
        right: props.currentPage === props.maxPages,
    }

    return (
        <div style={{ display: 'flex', justifyContent: 'center', alignItems: 'center' }}>
            <button
                onClick={() => { props.changeStart(props.prevPage) }}
                className="serif"
                style={{ ...buttonStyle, visibility: disabled.left ? 'hidden' : 'visible' }}
                disabled={disabled.left}
                data-test-id="-1"
            >
                <PointerArrow direction={-1} disabled={disabled.left} />
            </button>
            <div>
                <span>Page: </span>
                <input
                    ref={pageField}
                    type="text"
                    pattern="[0-9]*"
                    style={{ width: '3em', textAlign: 'right', fontSize: '16px' }}
                    className="serif"
                    value={pageNumber}
                    onKeyDown={(e) => {
                        if (e.key === 'Enter') {
                            handleSubmit()
                        }
                    }}
                    onFocus={(e) => {
                        setTimeout(() => {
                            e.target.select()
                        }, 0)
                    }}
                    onBlur={handleSubmit}
                    onChange={(e: ChangeEvent<HTMLInputElement>) => { setPageNumber(e.target.value) }}
                />
                <span>
                    {' of '}
                    {props.maxPages}
                </span>
            </div>
            <button
                onClick={() => { props.changeStart(props.nextPage) }}
                className="serif"
                style={{ ...buttonStyle, visibility: disabled.right ? 'hidden' : 'visible' }}
                disabled={disabled.right}
                data-test-id="1"
            >
                <PointerArrow direction={1} disabled={disabled.right} />
            </button>
        </div>
    )
}

function StatisticPanelSubhead(props: { articleType: string, renderedOther: string }): ReactNode {
    const currentUniverse = useUniverse()
    const subHeaderTextClass = useSubHeaderTextClass()
    return (
        <div className={subHeaderTextClass}>
            {displayType(currentUniverse, props.articleType)}
        </div>
    )
}

export function ArrowUpOrDown(props: { direction: 'up' | 'down' | 'both', shouldAppearInScreenshot: boolean }): ReactNode {
    const isScreenshot = useScreenshotMode()

    if (isScreenshot && !props.shouldAppearInScreenshot) {
        return null
    }

    let image: string
    switch (props.direction) {
        case 'up':
            image = '/sort-up.png'
            break
        case 'down':
            image = '/sort-down.png'
            break
        case 'both':
            image = '/sort-both.png'
            break
    }
    return <img src={image} className="testing-order-swap" alt={props.direction} style={{ width: '16px', height: '16px' }} />
}<|MERGE_RESOLUTION|>--- conflicted
+++ resolved
@@ -31,7 +31,6 @@
 import { createScreenshot, ScreencapElements, useScreenshotMode } from './screenshot'
 import { TableContents, CellSpec, SuperHeaderSpec } from './supertable'
 
-<<<<<<< HEAD
 export type StatisticDescriptor =
     | {
         type: 'simple-statistic'
@@ -41,12 +40,6 @@
         type: 'uss-statistic'
         uss: string
     }
-=======
-export interface StatisticDescriptor {
-    type: 'simple-statistic'
-    statname: StatName
-}
->>>>>>> afc201b5
 
 interface StatisticCommonProps {
     start: number
@@ -63,11 +56,6 @@
 }
 
 interface StatisticData {
-<<<<<<< HEAD
-    // value: number[]
-    // populationPercentile: number[]
-=======
->>>>>>> afc201b5
     data: { value: number[], populationPercentile: number[] }
     articleNames: string[]
     renderedStatname: string
@@ -77,7 +65,6 @@
     totalCountOverall: number
     unit?: UnitType
 }
-<<<<<<< HEAD
 
 type StatisticDataOutcome = (
     { type: 'success' } & StatisticData
@@ -183,15 +170,6 @@
     return { type: 'error', error: error! }
 }
 
-=======
-
-type StatisticDataOutcome = (
-    { type: 'success' } & StatisticData
-    | { type: 'error', error: string }
-    | { type: 'loading' }
-)
-
->>>>>>> afc201b5
 async function loadStatisticsData(universe: string, statname: StatName, articleType: string, counts: CountsByUT): Promise<StatisticDataOutcome> {
     const statIndex = names.indexOf(statname)
     const [data, articleNames] = await loadStatisticsPage(universe, paths[statIndex], articleType)
@@ -265,7 +243,6 @@
 
     const headerTextClass = useHeaderTextClass()
 
-<<<<<<< HEAD
     let content: ReactNode
     if (props.descriptor.type === 'uss-statistic') {
         content = <USSStatisticPanel {...props} descriptor={props.descriptor} onDataLoaded={setLoadedData} tableRef={tableRef} />
@@ -273,9 +250,6 @@
     else {
         content = <SimpleStatisticPanel {...props} descriptor={props.descriptor} onDataLoaded={setLoadedData} tableRef={tableRef} />
     }
-=======
-    const content = <SimpleStatisticPanel {...props} descriptor={props.descriptor} onDataLoaded={setLoadedData} tableRef={tableRef} />
->>>>>>> afc201b5
 
     return (
         <PageTemplate
@@ -301,7 +275,6 @@
     descriptor: { type: 'simple-statistic', statname: StatName }
     onDataLoaded: (data: StatisticData) => void
     tableRef: React.RefObject<HTMLDivElement>
-<<<<<<< HEAD
 }
 
 function SimpleStatisticPanel(props: SimpleStatisticPanelProps): ReactNode {
@@ -374,44 +347,6 @@
     return <StatisticPanelOnceLoaded {...restProps} {...data} statDesc={restProps.descriptor} tableRef={tableRef} />
 }
 
-=======
-}
-
-function SimpleStatisticPanel(props: SimpleStatisticPanelProps): ReactNode {
-    const { onDataLoaded, tableRef, ...restProps } = props
-    const promise = useMemo(
-        () => loadStatisticsData(restProps.universe, restProps.descriptor.statname, restProps.articleType, restProps.counts),
-        [restProps.universe, restProps.descriptor.statname, restProps.articleType, restProps.counts],
-    )
-    const data = useOrderedResolve(promise)
-
-    useEffect(() => {
-        if (data.result?.type === 'success') {
-            onDataLoaded(data.result)
-        }
-    }, [data.result, onDataLoaded])
-
-    if (data.result === undefined) {
-        return <RelativeLoader loading={true} />
-    }
-
-    if (data.result.type === 'error') {
-        return (
-            <div>
-                Error:
-                {data.result.error}
-            </div>
-        )
-    }
-
-    if (data.result.type === 'success') {
-        return <StatisticPanelOnceLoaded {...restProps} {...data.result} statDesc={restProps.descriptor} tableRef={tableRef} />
-    }
-
-    return <RelativeLoader loading={true} />
-}
-
->>>>>>> afc201b5
 type StatisticPanelLoadedProps = StatisticCommonProps & StatisticData & { statDesc: StatisticDescriptor, tableRef: React.RefObject<HTMLDivElement> }
 
 function StatisticPanelOnceLoaded(props: StatisticPanelLoadedProps): ReactNode {
@@ -509,33 +444,15 @@
 }): ReactNode {
     const currentUniverse = useUniverse()
 
-<<<<<<< HEAD
-    // const statIndex = stats.indexOf(props.props.statcol)
-    // const statpath: StatPath = paths[statIndex]
-
-=======
->>>>>>> afc201b5
     const articleRows: StatisticCellRenderingInfo[] = props.indexRange.map((i) => {
         return {
             statval: props.data.value[i],
             ordinal: i + 1,
             percentileByPopulation: props.data.populationPercentile[i],
-<<<<<<< HEAD
-            // statcol: props.props.statcol,
-            statname: props.props.renderedStatname,
-            // statpath,
-            // explanationPage: props.props.explanationPage,
-            articleType: props.props.articleType,
-            totalCountInClass: props.props.totalCountInClass,
-            totalCountOverall: props.props.totalCountOverall,
-            // index: statIndex,
-            // renderedStatname: props.props.renderedStatname,
-=======
             statname: props.props.renderedStatname,
             articleType: props.props.articleType,
             totalCountInClass: props.props.totalCountInClass,
             totalCountOverall: props.props.totalCountOverall,
->>>>>>> afc201b5
             overallFirstLast: { isFirst: false, isLast: false },
             unit: props.props.unit,
         } satisfies StatisticCellRenderingInfo
@@ -677,10 +594,6 @@
         const goToPage = (newPage: number): void => {
             void navContext.navigate(statisticDescriptor({
                 universe: currentUniverse,
-<<<<<<< HEAD
-                // statname: props.statname,
-=======
->>>>>>> afc201b5
                 statDesc: props.statDesc,
                 articleType: props.articleType,
                 amount: props.amount,
