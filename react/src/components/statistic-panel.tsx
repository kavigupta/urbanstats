--- conflicted
+++ resolved
@@ -525,15 +525,6 @@
     let image: string
     switch (props.direction) {
         case 'up':
-<<<<<<< HEAD
-            image = 'sort-up.png'
-            break
-        case 'down':
-            image = 'sort-down.png'
-            break
-        case 'both':
-            image = 'sort-both.png'
-=======
             image = '/sort-up.png'
             break
         case 'down':
@@ -541,7 +532,6 @@
             break
         case 'both':
             image = '/sort-both.png'
->>>>>>> e245be7e
             break
     }
     return <img src={image} alt={props.direction} style={{ width: '16px', height: '16px' }} />
