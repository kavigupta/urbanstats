import React, { CSSProperties, ReactNode, useEffect, useMemo, useRef } from 'react'

import universes_ordered from '../data/universes_ordered'
import { article_link, explanation_page_link, sanitize, statistic_link } from '../navigation/links'
import { useColors } from '../page_template/colors'
import { useSetting } from '../page_template/settings'
import { PageTemplate } from '../page_template/template'
import '../common.css'
import './article.css'
import { useUniverse } from '../universe'
import { useHeaderTextClass, useSubHeaderTextClass } from '../utils/responsive'
import { display_type } from '../utils/text'

<<<<<<< HEAD
import { Percentile, PointerArrow, Statistic } from './table'
=======
import { for_type, StatCol } from './load-article'
import { Percentile, Statistic } from './table'
>>>>>>> ca22a8a6

const table_style = { display: 'flex', flexDirection: 'column', padding: '1px' } as const
const column_names = ['Ordinal', 'Name', 'Value', '', 'Percentile']
const column_widths = ['15%', '60%', '20%', '10%', '20%']
const column_styles = [
    { textAlign: 'right', paddingRight: '1em' },
    { textAlign: 'left' },
    { textAlign: 'right' },
    { textAlign: 'left' },
    { textAlign: 'right' },
] as const

export function StatisticPanel(props: {
    start: number
    amount: number
    count: number
    ordering: 'ascending' | 'descending'
    joined_string: string
    statcol: StatCol
    statname: string
    article_type: string
    article_names: string[]
    highlight: string | undefined
    rendered_statname: string
    data: {
        value: number[]
        populationPercentile: number[]
    }
    explanation_page: string
}): ReactNode {
    const colors = useColors()
    const headers_ref = useRef<HTMLDivElement>(null)
    const table_ref = useRef<HTMLDivElement>(null)

    const is_ascending = props.ordering === 'ascending'

    const index_range = useMemo(() => {
        const start = props.start - 1
        let end = start + props.amount
        if (end + props.amount >= props.count) {
            end = props.count
        }
        const total = props.count
        const result = Array.from({ length: end - start }, (_, i) => {
            if (is_ascending) {
                return total - start - i - 1
            }
            return start + i
        })
        return result
    }, [props.start, props.amount, props.count, is_ascending])

    const swap_ascending_descending = (curr_universe: string | undefined): void => {
        const new_order = is_ascending ? 'descending' : 'ascending'
        const link = statistic_link(
            curr_universe,
            props.statname, props.article_type,
            1, props.amount, new_order,
            undefined,
        )
        document.location = link
    }

    const background_color = (row_idx: number): string => {
        if (row_idx > 0) {
            const name_at_idx = props.article_names[index_range[row_idx - 1]]
            if (name_at_idx === props.highlight) {
                return colors.highlight
            }
        }
        if (row_idx % 2 === 1) {
            return colors.slightlyDifferentBackground
        }
        return colors.background
    }

    const style = (col_idx: number, row_idx: number): CSSProperties => {
        let result: CSSProperties = { ...table_style }
        if (row_idx === 0) {
            // header, add a line at the bottom
            result.borderBottom = `1px solid ${colors.textMain}`
            result.fontWeight = 500
        }
        result.backgroundColor = background_color(row_idx)
        result.width = column_widths[col_idx]
        result = { ...result, ...column_styles[col_idx] }
        return result
    }

    const textHeaderClass = useHeaderTextClass()

    const universes_filtered = universes_ordered.filter(
        universe => for_type(universe, props.statcol, props.article_type) > 0,
    )

    return (
        <PageTemplate
            screencap_elements={() => ({
                path: `${sanitize(props.joined_string)}.png`,
                overall_width: table_ref.current!.offsetWidth * 2,
                elements_to_render: [headers_ref.current!, table_ref.current!],
            })}
            has_universe_selector={true}
            universes={universes_filtered}
        >
            <div>
                <div ref={headers_ref}>
                    <div className={textHeaderClass}>{props.rendered_statname}</div>
                    {/* // TODO plural */}
                    <StatisticPanelSubhead
                        article_type={props.article_type}
                        rendered_order={props.ordering}
                    />
                </div>
                <div style={{ marginBlockEnd: '16px' }}></div>
                <div className="serif" ref={table_ref}>
                    <div style={{ display: 'flex' }}>
                        {column_names.map((name, i) => {
                            if (i === 0) {
                                return (
                                    <div key={name} style={{ ...style(i, 0), display: 'flex', justifyContent: 'space-between', flexDirection: 'row' }}>
                                        <div>{name}</div>
                                        <AscendingVsDescending on_click={(curr_universe) => { swap_ascending_descending(curr_universe) }} is_ascending={is_ascending} />
                                    </div>
                                )
                            }
                            return <div key={name} style={style(i, 0)}>{name}</div>
                        })}
                    </div>
                    {
                        index_range.map((i, row_idx) => (
                            <div
                                key={i}
                                style={{
                                    display: 'flex', alignItems: 'baseline', backgroundColor: background_color(row_idx + 1),
                                }}
                            >
                                <div style={style(0, row_idx + 1)}>{i + 1}</div>
                                <div style={style(1, row_idx + 1)}>
                                    <ArticleLink longname={props.article_names[i]} />
                                </div>
                                <div style={style(2, row_idx + 1)} className="value">
                                    <Statistic
                                        statname={props.statname}
                                        value={props.data.value[i]}
                                        is_unit={false}
                                    />
                                </div>
                                <div style={style(3, row_idx + 1)} className="value_unit value">
                                    <Statistic
                                        statname={props.statname}
                                        value={props.data.value[i]}
                                        is_unit={true}
                                    />
                                </div>
                                <div style={style(4, row_idx + 1)}>
                                    <AutoPercentile
                                        ordinal={0}
                                        total_count_in_class={0}
                                        data={props.data}
                                        i={i}
                                    />
                                </div>
                            </div>
                        ))
                    }
                </div>
                <div style={{ marginBlockEnd: '1em' }}></div>
                <Pagination
                    {...props}
                />
            </div>
        </PageTemplate>
    )
}

function Pagination(props: {
    start: number
    count: number
    amount: number
    explanation_page: string
    statname: string
    article_type: string
    ordering: string | undefined
}): ReactNode {
    // next and previous buttons, along with the current range (editable to jump to a specific page)
    // also a button to change the number of items per page

    const curr_universe = useUniverse()

    const change_start = (new_start: number): void => {
        document.location.href = statistic_link(
            curr_universe,
            props.statname, props.article_type,
            new_start, props.amount, props.ordering, undefined,
        )
    }

    const change_amount = (new_amount: string | number): void => {
        let start = props.start
        let new_amount_num: number
        if (new_amount === 'All') {
            start = 1
            new_amount_num = props.count
        }
        else if (typeof new_amount === 'string') {
            new_amount_num = parseInt(new_amount)
        }
        else {
            new_amount_num = new_amount
        }
        if (start > props.count - new_amount_num) {
            start = props.count - new_amount_num + 1
        }
        document.location.href = statistic_link(
            curr_universe,
            props.statname,
            props.article_type,
            start,
            new_amount === 'All' ? 'All' : new_amount_num,
            props.ordering,
            undefined,
        )
    }

    const current = props.start
    const total = props.count
    const per_page = props.amount
    const prev = Math.max(1, current - per_page)
    const max_pages = Math.max(Math.floor(total / per_page), 1)
    const max_page_start = (max_pages - 1) * per_page + 1
    const next = Math.min(max_page_start, current + per_page)
    const current_page = Math.ceil(current / per_page)

    useEffect(() => {
        const goToPage = (new_page: number): void => {
            location.replace(
                statistic_link(
                    curr_universe,
                    props.statname, props.article_type,
                    (new_page - 1) * per_page + 1, props.amount, props.ordering, undefined,
                ),
            )
        }

        if (current_page > max_pages) {
            goToPage(max_pages)
        }
        else if (current_page < 1) {
            goToPage(1)
        }
    }, [current_page, max_pages, curr_universe, per_page, props.amount, props.article_type, props.ordering, props.statname])

    const select_page = (
        <SelectPage
            change_start={(new_start) => { change_start(new_start) }}
            current_page={current_page}
            max_pages={max_pages}
            prev_page={prev}
            next_page={next}
            per_page={per_page}
        />
    )

    // align the entire div to the center. not flex.
    return (
        <div style={{
            display: 'flex',
            justifyContent: 'center',
            alignItems: 'center',
            flexDirection: 'row',
            margin: '1em',
        }}
        >
            <div style={{ width: '25%' }}>
                <div style={{ margin: 'auto', textAlign: 'center' }}>
                    <a href={explanation_page_link(props.explanation_page)}>Data Explanation and Credit</a>
                </div>
            </div>
            <div style={{ width: '50%' }}>
                <div style={{ margin: 'auto', textAlign: 'center' }}>
                    {select_page}
                </div>
            </div>
            <div style={{ width: '25%' }}>
                <PerPageSelector
                    per_page={per_page}
                    total={total}
                    change_amount={(new_amount) => { change_amount(new_amount) }}
                />
            </div>
        </div>
    )
}

function PerPageSelector(props: {
    per_page: number
    total: number
    change_amount: (targetValue: string) => void
}): ReactNode {
    const colors = useColors()
    return (
        <div style={{ margin: 'auto', textAlign: 'center' }}>
            <span>
                <select
                    style={{ backgroundColor: colors.background, color: colors.textMain }}
                    defaultValue={
                        props.per_page === props.total ? 'All' : props.per_page
                    }
                    onChange={(e) => { props.change_amount(e.target.value) }}
                    className="serif"
                >
                    <option value="10">10</option>
                    <option value="20">20</option>
                    <option value="50">50</option>
                    <option value="100">100</option>
                    <option value="All">All</option>
                </select>
                {' '}
                per page
            </span>
        </div>
    )
}

function SelectPage(props: {
    prev_page: number
    current_page: number
    max_pages: number
    per_page: number
    change_start: (new_start: number) => void
    next_page: number
}): ReactNode {
    // low-key style for the buttons
    const button_style = {
        margin: '0.5em',
    }

    const handleSubmit = (e: React.FocusEvent | React.KeyboardEvent): void => {
        let new_page = parseInt((e.target as HTMLInputElement).value)
        if (new_page < 1) {
            new_page = 1
        }
        if (new_page > props.max_pages) {
            new_page = props.max_pages
        }
        const new_start = (new_page - 1) * props.per_page + 1
        props.change_start(new_start)
    }

    const disabled = {
        left: props.current_page === 1,
        right: props.current_page === props.max_pages,
    }

    return (
        <div style={{ display: 'flex', justifyContent: 'center', alignItems: 'center' }}>
            <button
                onClick={() => { props.change_start(props.prev_page) }}
                className="serif"
                style={{ ...button_style, visibility: disabled.left ? 'hidden' : 'visible' }}
                disabled={disabled.left}
                data-test-id="-1"
            >
                <PointerArrow direction={-1} disabled={disabled.left} />
            </button>
            <div>
                <span>Page: </span>
                <input
                    type="text"
                    pattern="[0-9]*"
                    style={{ width: '3em', textAlign: 'right', fontSize: '16px' }}
                    className="serif"
                    defaultValue={props.current_page}
                    onKeyDown={(e) => {
                        if (e.key === 'Enter') {
                            handleSubmit(e)
                        }
                    }}
                    onFocus={(e) => { e.target.select() }}
                    onBlur={handleSubmit}
                />
                <span>
                    {' of '}
                    {props.max_pages}
                </span>
            </div>
            <button
                onClick={() => { props.change_start(props.next_page) }}
                className="serif"
                style={{ ...button_style, visibility: disabled.right ? 'hidden' : 'visible' }}
                disabled={disabled.right}
                data-test-id="1"
            >
                <PointerArrow direction={1} disabled={disabled.right} />
            </button>
        </div>
    )
}

function ArticleLink(props: { longname: string }): ReactNode {
    const curr_universe = useUniverse()
    const colors = useColors()
    return (
        <a
            href={article_link(curr_universe, props.longname)}
            style={{ fontWeight: 500, color: colors.textMain, textDecoration: 'none' }}
        >
            {props.longname}
        </a>
    )
}

function StatisticPanelSubhead(props: { article_type: string, rendered_order: string }): ReactNode {
    const curr_universe = useUniverse()
    return (
        <div className={useSubHeaderTextClass()}>
            {display_type(curr_universe, props.article_type)}
            {' '}
            (
            {props.rendered_order}
            )
        </div>
    )
}

function AutoPercentile(props: {
    ordinal: number
    total_count_in_class: number
    data: { populationPercentile: number[] }
    i: number
}): ReactNode {
    const [simpleOrdinals] = useSetting('simple_ordinals')
    return (
        <Percentile
            ordinal={props.ordinal}
            total={props.total_count_in_class}
            percentile_by_population={props.data.populationPercentile[props.i]}
            simpleOrdinals={simpleOrdinals}
        />
    )
}

function AscendingVsDescending({ on_click, is_ascending }: { on_click: (curr_universe: string | undefined) => void, is_ascending: boolean }): ReactNode {
    const curr_universe = useUniverse()
    // either an up or down arrow, depending on the current ordering
    return (
        <div style={{ display: 'flex', alignItems: 'center' }}>
            <div style={{ cursor: 'pointer' }} onClick={() => { on_click(curr_universe) }} id="statistic-panel-order-swap">
                {is_ascending ? '▲\ufe0e' : '▼\ufe0e'}
            </div>
        </div>
    )
}<|MERGE_RESOLUTION|>--- conflicted
+++ resolved
@@ -11,12 +11,8 @@
 import { useHeaderTextClass, useSubHeaderTextClass } from '../utils/responsive'
 import { display_type } from '../utils/text'
 
-<<<<<<< HEAD
+import { for_type, StatCol } from './load-article'
 import { Percentile, PointerArrow, Statistic } from './table'
-=======
-import { for_type, StatCol } from './load-article'
-import { Percentile, Statistic } from './table'
->>>>>>> ca22a8a6
 
 const table_style = { display: 'flex', flexDirection: 'column', padding: '1px' } as const
 const column_names = ['Ordinal', 'Name', 'Value', '', 'Percentile']
