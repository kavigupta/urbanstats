--- conflicted
+++ resolved
@@ -195,19 +195,9 @@
                 </div>
                 <div style={{ marginBlockEnd: '1em' }}></div>
                 <Pagination
-<<<<<<< HEAD
-                    start={props.start}
-                    amount={props.amount}
-                    count={articleNames.length}
-                    explanationPage={props.explanationPage}
-                    statname={props.statname}
-                    articleType={props.articleType}
-                    order={props.order}
-=======
                     {...props}
                     count={count}
                     amount={amount}
->>>>>>> fced48bc
                 />
             </div>
         </PageTemplate>
