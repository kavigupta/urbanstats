import React, { ChangeEvent, ReactNode, useContext, useEffect, useMemo, useRef, useState } from 'react'

import stats from '../data/statistic_list'
import paths from '../data/statistic_path_list'
import universes_ordered from '../data/universes_ordered'
import { loadStatisticsPage } from '../load_json'
import { Navigator } from '../navigation/Navigator'
import { sanitize, statisticDescriptor } from '../navigation/links'
import { RelativeLoader } from '../navigation/loading'
import { useColors } from '../page_template/colors'
import { StatName, StatPath } from '../page_template/statistic-tree'
import { PageTemplate } from '../page_template/template'
import '../common.css'
import './article.css'
import { useUniverse } from '../universe'
import { useHeaderTextClass, useSubHeaderTextClass } from '../utils/responsive'
import { displayType } from '../utils/text'
import { useOrderedResolve } from '../utils/useOrderedResolve'

import { CountsByUT } from './countsByArticleType'
import { CSVExportData } from './csv-export'
import { ArticleRow, forType, StatCol } from './load-article'
import { PointerArrow } from './pointer-cell'
import { createScreenshot, ScreencapElements, useScreenshotMode } from './screenshot'
import { TableContents, CellSpec, SuperHeaderSpec } from './supertable'

export interface StatisticPanelProps {
    start: number
    amount: number | 'All'
    order: 'ascending' | 'descending'
    joinedString: string
    statcol: StatCol
    statpath: StatPath
    statname: StatName
    articleType: string
    highlight: string | undefined
    renderedStatname: string
    explanationPage: string
    counts: CountsByUT
    universe: string
}

function useStatisticPanelData(universe: string, statpath: string, articleType: string): { data: { value: number[], populationPercentile: number[] } | undefined, articleNames: string[] | undefined, loading: boolean } {
    const dataPromise = useMemo(() => loadStatisticsPage(universe, statpath, articleType), [universe, statpath, articleType])
    const { result, loading } = useOrderedResolve(dataPromise)

    return {
        data: result?.[0],
        articleNames: result?.[1],
        loading,
    }
}

export function StatisticPanel(props: StatisticPanelProps): ReactNode {
    const colors = useColors()
    const headersRef = useRef<HTMLDivElement>(null)
    const tableRef = useRef<HTMLDivElement>(null)
    const navContext = useContext(Navigator.Context)
    const headerTextClass = useHeaderTextClass()

    const { data, articleNames, loading } = useStatisticPanelData(props.universe, props.statpath, props.articleType)

    const isAscending = props.order === 'ascending'

    const count = data === undefined ? 0 : data.value.filter(x => !isNaN(x)).length

    const amount = props.amount === 'All' ? count : props.amount

    const count = props.data.value.filter(x => !isNaN(x)).length

    const amount = props.amount === 'All' ? count : props.amount

    const indexRange = useMemo(() => {
        if (count === 0) {
            return []
        }
        const start = props.start - 1
        let end = start + amount
        if (end + amount > count) {
            end = count
        }
        const total = count
        const result = Array.from({ length: end - start }, (_, i) => {
            if (isAscending) {
                return total - start - i - 1
            }
            return start + i
        })
        return result
    }, [props.start, amount, count, isAscending])
<<<<<<< HEAD

    if (loading || data === undefined || articleNames === undefined) {
        return (
            <PageTemplate
                hasUniverseSelector={true}
                universes={universes_ordered.filter(
                    universe => forType(props.counts, universe, props.statcol, props.articleType) > 0,
                )}
            >
                <RelativeLoader loading={loading} />
            </PageTemplate>
        )
    }

    const screencapElements = (): ScreencapElements => ({
        path: `${sanitize(props.joinedString)}.png`,
        overallWidth: tableRef.current!.offsetWidth * 2,
        elementsToRender: [headersRef.current!, tableRef.current!],
    })
=======
>>>>>>> fc8a33d0

    const swapAscendingDescending = (currentUniverse: string | undefined): void => {
        const newOrder = isAscending ? 'descending' : 'ascending'
        void navContext.navigate(statisticDescriptor({
            universe: currentUniverse,
            statname: props.statname,
            articleType: props.articleType,
            start: 1,
            amount,
            order: newOrder,
        }), {
            history: 'push',
            scroll: { kind: 'none' },
        })
    }

    const getRowBackgroundColor = (rowIdx: number): string => {
        const nameAtIdx = articleNames[indexRange[rowIdx]]
        if (nameAtIdx === props.highlight) {
            return colors.highlight
        }
        if (rowIdx % 2 === 0) {
            return colors.slightlyDifferentBackground
        }
        return colors.background
    }

    const universesFiltered = universes_ordered.filter(
        universe => forType(props.counts, universe, props.statcol, props.articleType) > 0,
    )

    const generateStatisticsCSVData = (): string[][] => {
        const headerRow = ['Rank', 'Name', 'Value', 'Percentile']
        const dataRows: string[][] = []

        // Include all data, not just the current page
        for (let i = 0; i < articleNames.length; i++) {
            const rank = i + 1
            const name = articleNames[i]
            const value = data.value[i]
            const percentile = data.populationPercentile[i]

            const formattedValue = value.toLocaleString()

            dataRows.push([
                rank.toString(),
                name,
                formattedValue,
                percentile.toFixed(1),
            ])
        }

        return [headerRow, ...dataRows]
    }

    const csvData = generateStatisticsCSVData()
    const csvFilename = `${sanitize(props.joinedString)}.csv`
    const csvExportData: CSVExportData = { csvData, csvFilename }

    const widthLeftHeader = 50

    return (
        <PageTemplate
            screencap={(universe, templateColors) => createScreenshot(screencapElements(), universe, templateColors)}
            csvExportData={csvExportData}
            hasUniverseSelector={true}
            universes={universesFiltered}
        >
            <div>
                <div ref={headersRef}>
                    <div className={headerTextClass}>{props.renderedStatname}</div>
                    <StatisticPanelSubhead
                        articleType={props.articleType}
                        renderedOther={props.order}
                    />
                </div>
                <div style={{ marginBlockEnd: '16px' }}></div>
                <div className="serif" ref={tableRef}>
                    <StatisticPanelTable
                        indexRange={indexRange}
                        props={props}
                        isAscending={isAscending}
                        swapAscendingDescending={swapAscendingDescending}
                        getRowBackgroundColor={getRowBackgroundColor}
                        widthLeftHeader={widthLeftHeader}
                        columnWidth={(100 - widthLeftHeader) / 1}
                        data={data}
                        articleNames={articleNames}
                    />
                </div>
                <div style={{ marginBlockEnd: '1em' }}></div>
                <Pagination
                    {...props}
                    count={count}
                    amount={amount}
                />
            </div>
        </PageTemplate>
    )
}

function StatisticPanelTable(props: {
    indexRange: number[]
    props: StatisticPanelProps
    isAscending: boolean
    swapAscendingDescending: (currentUniverse: string | undefined) => void
    getRowBackgroundColor: (rowIdx: number) => string
    widthLeftHeader: number
    columnWidth: number
    data: { value: number[], populationPercentile: number[] }
    articleNames: string[]
}): ReactNode {
    const currentUniverse = useUniverse()

    const statIndex = stats.indexOf(props.props.statcol)
    const statpath: StatPath = paths[statIndex]

    const articleRows: ArticleRow[] = props.indexRange.map((i) => {
        const totalCountInClass = forType(props.props.counts, currentUniverse, props.props.statcol, props.props.articleType)
        const totalCountOverall = forType(props.props.counts, currentUniverse, props.props.statcol, 'overall')
        return {
            statval: props.data.value[i],
            ordinal: i + 1,
            percentileByPopulation: props.data.populationPercentile[i],
            statcol: props.props.statcol,
            statname: props.props.statname,
            statpath,
            explanationPage: props.props.explanationPage,
            articleType: props.props.articleType,
            totalCountInClass,
            totalCountOverall,
            index: statIndex,
            renderedStatname: props.props.renderedStatname,
            overallFirstLast: { isFirst: false, isLast: false },
        } satisfies ArticleRow
    })

    const leftHeaderSpecs: CellSpec[] = articleRows.map((row, rowIdx) => {
        const articleName = props.articleNames[props.indexRange[rowIdx]]
        return {
            type: 'statistic-panel-longname',
            longname: articleName,
            currentUniverse,
        } satisfies CellSpec
    })

    const rowSpecs: CellSpec[][] = articleRows.map((row, rowIdx) => {
        const articleName = props.articleNames[props.indexRange[rowIdx]]
        return [{
            type: 'statistic-row',
            longname: articleName,
            row,
            onlyColumns: ['statval', 'statval_unit', 'statistic_ordinal', 'statistic_percentile'],
            simpleOrdinals: true,
            onNavigate: undefined,
        } satisfies CellSpec]
    })

    const topLeftSpec: CellSpec = {
        type: 'top-left-header',
        statNameOverride: 'Name',
    }

    const headerSpecs: CellSpec[] = articleRows.length > 0
        ? [{
                type: 'statistic-name',
                row: articleRows[0],
                longname: props.props.renderedStatname,
                currentUniverse,
                sortInfo: {
                    onSort: () => {
                        props.swapAscendingDescending(currentUniverse)
                    },
                    sortDirection: props.isAscending ? 'up' : 'down',
                },
                center: true,
                transpose: true, // This is a header not on the left, so it's in "transpose" mode
            }]
        : []
    const superHeaderSpec: SuperHeaderSpec = {
        headerSpecs,
        showBottomBar: false,
    }

    const highlightRowIndex = props.indexRange.indexOf(props.articleNames.indexOf(props.props.highlight ?? ''))

    return (
        <TableContents
            leftHeaderSpec={{ leftHeaderSpecs }}
            rowSpecs={rowSpecs}
            horizontalPlotSpecs={[]}
            verticalPlotSpecs={[]}
            topLeftSpec={topLeftSpec}
            superHeaderSpec={superHeaderSpec}
            widthLeftHeader={props.widthLeftHeader}
            columnWidth={props.columnWidth}
            onlyColumns={['statval', 'statval_unit', 'statistic_ordinal', 'statistic_percentile']}
            simpleOrdinals={true}
            highlightRowIndex={highlightRowIndex}
        />
    )
}

function Pagination(props: {
    start: number
    count: number
    amount: number
    explanationPage: string
    statname: StatName
    articleType: string
    order: 'ascending' | 'descending'
}): ReactNode {
    // next and previous buttons, along with the current range (editable to jump to a specific page)
    // also a button to change the number of items per page

    const currentUniverse = useUniverse()

    const navContext = useContext(Navigator.Context)

    const changeStart = (newStart: number): void => {
        void navContext.navigate(statisticDescriptor({
            universe: currentUniverse,
            ...props,
            start: newStart,
        }), {
            history: 'push',
            scroll: { kind: 'none' },
        })
    }

    const changeAmount = (newAmount: string | number): void => {
        let start = props.start
        let newAmountNum: number
        if (newAmount === 'All') {
            start = 1
            newAmountNum = props.count
        }
        else if (typeof newAmount === 'string') {
            newAmountNum = parseInt(newAmount)
        }
        else {
            newAmountNum = newAmount
        }
        if (start > props.count - newAmountNum) {
            start = props.count - newAmountNum + 1
        }
        void navContext.navigate(statisticDescriptor({
            universe: currentUniverse,
            statname: props.statname,
            articleType: props.articleType,
            start,
            amount: newAmount === 'All' ? 'All' : newAmountNum,
            order: props.order,
        }), {
            history: 'push',
            scroll: { kind: 'none' },
        })
    }

    const current = props.start
    const total = props.count
    const perPage = props.amount
    const prev = Math.max(1, current - perPage)
    const maxPages = Math.max(Math.floor(total / perPage), 1)
    const maxPageStart = (maxPages - 1) * perPage + 1
    const next = Math.min(maxPageStart, current + perPage)
    const currentPage = Math.ceil(current / perPage)

    useEffect(() => {
        const goToPage = (newPage: number): void => {
            void navContext.navigate(statisticDescriptor({
                universe: currentUniverse,
                statname: props.statname,
                articleType: props.articleType,
                amount: props.amount,
                order: props.order,
                start: (newPage - 1) * perPage + 1,
            }), {
                history: 'replace',
                scroll: { kind: 'none' },
            })
        }

        if (currentPage > maxPages) {
            goToPage(maxPages)
        }
        else if (currentPage < 1) {
            goToPage(1)
        }
    }, [currentPage, maxPages, currentUniverse, perPage, props.statname, props.articleType, props.amount, props.order, navContext])

    const selectPage = (
        <SelectPage
            changeStart={(newStart) => { changeStart(newStart) }}
            currentPage={currentPage}
            maxPages={maxPages}
            prevPage={prev}
            nextPage={next}
            perPage={perPage}
        />
    )

    // align the entire div to the center. not flex.
    return (
        <div style={{
            display: 'flex',
            justifyContent: 'center',
            alignItems: 'center',
            flexDirection: 'row',
            margin: '1em',
        }}
        >
            <div style={{ width: '25%' }}>
                <div style={{ margin: 'auto', textAlign: 'center' }}>
                    <a
                        {...navContext.link(
                            { kind: 'dataCredit', hash: `#explanation_${sanitize(props.explanationPage)}` },
                            { scroll: { kind: 'none' } },
                        )}
                    >
                        Data Explanation and Credit
                    </a>
                </div>
            </div>
            <div style={{ width: '50%' }}>
                <div style={{ margin: 'auto', textAlign: 'center' }}>
                    {selectPage}
                </div>
            </div>
            <div style={{ width: '25%' }}>
                <PerPageSelector
                    perPage={perPage}
                    total={total}
                    changeAmount={(newAmount) => { changeAmount(newAmount) }}
                />
            </div>
        </div>
    )
}

function PerPageSelector(props: {
    perPage: number
    total: number
    changeAmount: (targetValue: string) => void
}): ReactNode {
    const colors = useColors()
    return (
        <div style={{ margin: 'auto', textAlign: 'center' }}>
            <span>
                <select
                    style={{ backgroundColor: colors.background, color: colors.textMain }}
                    defaultValue={
                        props.perPage === props.total ? 'All' : props.perPage
                    }
                    onChange={(e) => { props.changeAmount(e.target.value) }}
                    className="serif"
                >
                    <option value="10">10</option>
                    <option value="20">20</option>
                    <option value="50">50</option>
                    <option value="100">100</option>
                    <option value="All">All</option>
                </select>
                {' '}
                per page
            </span>
        </div>
    )
}

function SelectPage(props: {
    prevPage: number
    currentPage: number
    maxPages: number
    perPage: number
    changeStart: (newStart: number) => void
    nextPage: number
}): ReactNode {
    // low-key style for the buttons
    const buttonStyle = {
        margin: '0.5em',
    }

    const [pageNumber, setPageNumber] = useState(props.currentPage.toString())

    const pageField = useRef<HTMLInputElement>(null)

    useEffect(() => {
        setPageNumber(props.currentPage.toString())
        if (document.activeElement === pageField.current) {
            pageField.current!.select()
        }
    }, [props.currentPage])

    const handleSubmit = (): void => {
        let newPage = parseInt(pageNumber)
        if (newPage < 1) {
            newPage = 1
        }
        if (newPage > props.maxPages) {
            newPage = props.maxPages
        }
        const newStart = (newPage - 1) * props.perPage + 1
        props.changeStart(newStart)
    }

    const disabled = {
        left: props.currentPage === 1,
        right: props.currentPage === props.maxPages,
    }

    return (
        <div style={{ display: 'flex', justifyContent: 'center', alignItems: 'center' }}>
            <button
                onClick={() => { props.changeStart(props.prevPage) }}
                className="serif"
                style={{ ...buttonStyle, visibility: disabled.left ? 'hidden' : 'visible' }}
                disabled={disabled.left}
                data-test-id="-1"
            >
                <PointerArrow direction={-1} disabled={disabled.left} />
            </button>
            <div>
                <span>Page: </span>
                <input
                    ref={pageField}
                    type="text"
                    pattern="[0-9]*"
                    style={{ width: '3em', textAlign: 'right', fontSize: '16px' }}
                    className="serif"
                    value={pageNumber}
                    onKeyDown={(e) => {
                        if (e.key === 'Enter') {
                            handleSubmit()
                        }
                    }}
                    onFocus={(e) => {
                        setTimeout(() => {
                            e.target.select()
                        }, 0)
                    }}
                    onBlur={handleSubmit}
                    onChange={(e: ChangeEvent<HTMLInputElement>) => { setPageNumber(e.target.value) }}
                />
                <span>
                    {' of '}
                    {props.maxPages}
                </span>
            </div>
            <button
                onClick={() => { props.changeStart(props.nextPage) }}
                className="serif"
                style={{ ...buttonStyle, visibility: disabled.right ? 'hidden' : 'visible' }}
                disabled={disabled.right}
                data-test-id="1"
            >
                <PointerArrow direction={1} disabled={disabled.right} />
            </button>
        </div>
    )
}

function StatisticPanelSubhead(props: { articleType: string, renderedOther: string }): ReactNode {
    const currentUniverse = useUniverse()
    const subHeaderTextClass = useSubHeaderTextClass()
    return (
        <div className={subHeaderTextClass}>
            {displayType(currentUniverse, props.articleType)}
        </div>
    )
}

export function ArrowUpOrDown(props: { direction: 'up' | 'down' | 'both', shouldAppearInScreenshot: boolean }): ReactNode {
    const isScreenshot = useScreenshotMode()

    if (isScreenshot && !props.shouldAppearInScreenshot) {
        return null
    }

    let image: string
    switch (props.direction) {
        case 'up':
            image = '/sort-up.png'
            break
        case 'down':
            image = '/sort-down.png'
            break
        case 'both':
            image = '/sort-both.png'
            break
    }
    return <img src={image} className="testing-order-swap" alt={props.direction} style={{ width: '16px', height: '16px' }} />
}<|MERGE_RESOLUTION|>--- conflicted
+++ resolved
@@ -88,7 +88,6 @@
         })
         return result
     }, [props.start, amount, count, isAscending])
-<<<<<<< HEAD
 
     if (loading || data === undefined || articleNames === undefined) {
         return (
@@ -108,8 +107,6 @@
         overallWidth: tableRef.current!.offsetWidth * 2,
         elementsToRender: [headersRef.current!, tableRef.current!],
     })
-=======
->>>>>>> fc8a33d0
 
     const swapAscendingDescending = (currentUniverse: string | undefined): void => {
         const newOrder = isAscending ? 'descending' : 'ascending'
