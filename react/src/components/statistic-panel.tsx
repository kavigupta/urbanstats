--- conflicted
+++ resolved
@@ -139,7 +139,6 @@
     const content = <SimpleStatisticPanel {...props} descriptor={props.descriptor} onDataLoaded={setLoadedData} tableRef={tableRef} />
 
     return (
-<<<<<<< HEAD
         <PageTemplate
             screencap={screencapElements ? (universe, templateColors) => createScreenshot(screencapElements(), universe, templateColors) : undefined}
             csvExportData={csvExportData}
@@ -163,27 +162,6 @@
     descriptor: { type: 'simple-statistic', statname: StatName }
     onDataLoaded: (data: StatisticData) => void
     tableRef: React.RefObject<HTMLDivElement>
-=======
-        <StatisticPanelOnceLoaded
-            {...props}
-            data={data}
-            articleNames={articleNames}
-            statname={props.descriptor.statname}
-            statcol={statcol}
-            explanationPage={explanationPage}
-            renderedStatname={props.descriptor.statname}
-        />
-    )
-}
-
-interface StatisticPanelLoadedProps extends StatisticCommonProps {
-    data: { value: number[], populationPercentile: number[] }
-    articleNames: string[]
-    statname: StatName
-    renderedStatname: string
-    statcol: StatCol
-    explanationPage: string
->>>>>>> 55dbf44c
 }
 
 function SimpleStatisticPanel(props: SimpleStatisticPanelProps): ReactNode {
@@ -251,15 +229,6 @@
         return result
     }, [props.start, amount, count, isAscending])
 
-<<<<<<< HEAD
-=======
-    const screencapElements = (): ScreencapElements => ({
-        path: `${sanitize(props.renderedStatname)}.png`,
-        overallWidth: tableRef.current!.offsetWidth * 2,
-        elementsToRender: [headersRef.current!, tableRef.current!],
-    })
-
->>>>>>> 55dbf44c
     const swapAscendingDescending = (currentUniverse: string | undefined): void => {
         const newOrder = isAscending ? 'descending' : 'ascending'
         void navContext.navigate(statisticDescriptor({
@@ -286,41 +255,6 @@
         return colors.background
     }
 
-<<<<<<< HEAD
-=======
-    const universesFiltered = universes_ordered.filter(
-        universe => forType(props.counts, universe, props.statcol, props.articleType) > 0,
-    )
-
-    const generateStatisticsCSVData = (): string[][] => {
-        const headerRow = ['Rank', 'Name', 'Value', 'Percentile']
-        const dataRows: string[][] = []
-
-        // Include all data, not just the current page
-        for (let i = 0; i < props.articleNames.length; i++) {
-            const rank = i + 1
-            const name = props.articleNames[i]
-            const value = props.data.value[i]
-            const percentile = props.data.populationPercentile[i]
-
-            const formattedValue = value.toLocaleString()
-
-            dataRows.push([
-                rank.toString(),
-                name,
-                formattedValue,
-                percentile.toFixed(1),
-            ])
-        }
-
-        return [headerRow, ...dataRows]
-    }
-
-    const csvData = generateStatisticsCSVData()
-    const csvFilename = `${sanitize(props.renderedStatname)}.csv`
-    const csvExportData: CSVExportData = { csvData, csvFilename }
-
->>>>>>> 55dbf44c
     const widthLeftHeader = 50
 
     return (
@@ -361,7 +295,6 @@
 }): ReactNode {
     const currentUniverse = useUniverse()
 
-
     const articleRows: StatisticCellRenderingInfo[] = props.indexRange.map((i) => {
         return {
             statval: props.data.value[i],
@@ -448,11 +381,7 @@
     count: number
     amount: number
     explanationPage?: string
-<<<<<<< HEAD
     statDesc: StatisticDescriptor
-=======
-    statname: StatName
->>>>>>> 55dbf44c
     articleType: string
     order: 'ascending' | 'descending'
 }): ReactNode {
