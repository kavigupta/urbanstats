--- conflicted
+++ resolved
@@ -73,20 +73,12 @@
         this.setState({ is_loaded: true });
         let self = this;
         this.form.current.onsubmit = function () {
-<<<<<<< HEAD
-            return self.go(self.textbox.current.value, self.state.focused)
-        };
-        this.textbox.current.addEventListener("submit", function () {
-            return self.go(self.textbox.current, self.state.focused)
-        });
-=======
             let terms = self.state.matches;
             if (terms.length > 0) {
                 self.props.on_change(self._values[terms[self.state.focused]])
             }
             return false;
         };
->>>>>>> 7ee85b0e
         this.textbox.current.onkeyup = function (event) {
             self.setState({ matches: self.autocompleteMatch(self.textbox.current.value) });
             // if down arrow, then go to the next one
@@ -110,40 +102,12 @@
             dropdowns[i].onmouseover = () => this.setState({ focused: i });
         }
     }
-<<<<<<< HEAD
 
-
-    go(val, focused) {
-        let terms = this.autocompleteMatch(val);
-        if (terms.length > 0) {
-            this.props.on_change(this._values[terms[focused]])
-        }
-        return false;
-    }
 
     autocompleteMatch(input) {
         input = normalize(input);
         if (input == '') {
             return [];
-=======
-}
-
-function autocompleteMatch(settings, values, input) {
-    input = normalize(input);
-    if (input == '') {
-        return [];
-    }
-    let matches = [];
-    for (let i = 0; i < values.length; i++) {
-        let match_count = is_a_match(input, normalize(values[i]));
-        if (match_count == 0) {
-            continue;
-        }
-        if (!settings.show_historical_cds) {
-            if (is_historical_cd(values[i])) {
-                continue;
-            }
->>>>>>> 7ee85b0e
         }
 
         var matches = this._values
