.related_areas {
    display: flex;
    flex-direction: column;
    align-items: start;
    flex-grow: 1;
    flex-basis: 0;
    margin: 1em;
}

.list_of_lists {
    /* display: inline-block; */
    padding-inline-start: 0px;
    list-style-type: none;
    flex-grow: 1;
    margin: 0;
}

.linklist {
    display: inline-block;
    padding-inline-start: 0px;
    list-style-type: none;
    flex-grow: 1;
    margin: 0.1em;
}

.linklistel {
    min-height: 13pt;
    float: left;
    padding-right: 0.3em;
    vertical-align: middle;
<<<<<<< HEAD
    margin-top: 3px;
    margin-bottom: 3px;
=======
    margin-top: 1px;
    margin-bottom: 1px;
>>>>>>> 4b73199e
}

.linklistel_mobile {
    min-height: 20pt;
    margin-top: 0px;
    margin-bottom: 0px;
}

.linklistelfirst {
    font-size: 12pt;
    padding-right: 0.3em;
    font-weight: bold;
}

.linklistelfirst_mobile {
    font-size: 18pt;
}<|MERGE_RESOLUTION|>--- conflicted
+++ resolved
@@ -28,13 +28,8 @@
     float: left;
     padding-right: 0.3em;
     vertical-align: middle;
-<<<<<<< HEAD
-    margin-top: 3px;
-    margin-bottom: 3px;
-=======
     margin-top: 1px;
     margin-bottom: 1px;
->>>>>>> 4b73199e
 }
 
 .linklistel_mobile {
