import { TableCheckboxSettings } from '../page_template/settings'
import { universe_is_american } from '../universe'
import { Article } from '../utils/protos'

interface HistogramExtraStatSpec {
    type: 'histogram'
    universe_total_idx: number
}

interface TimeSeriesExtraStatSpec {
    type: 'time_series'
    years: number[]
    name: string
}

type ExtraStatSpec = HistogramExtraStatSpec | TimeSeriesExtraStatSpec

export interface HistogramExtraStat {
    type: 'histogram'
    binMin: number
    binSize: number
    counts: number[]
    universe_total: number
}

export interface TimeSeriesExtraStat {
    type: 'time_series'
    name: string
    years: number[]
    time_series: number[]
}

export type ExtraStat = HistogramExtraStat | TimeSeriesExtraStat

export interface ArticleRow {
    statval: number
    ordinal: number
    overallOrdinal: number
    percentile_by_population: number
    statistic_category: string
    statcol: string
    statname: string
    statpath: string
    explanation_page: string
    article_type: string
    total_count_in_class: number
    total_count_overall: number
    _index: number
    rendered_statname: string
    extra_stat?: ExtraStat
}

const index_list_info = require('../data/index_lists.json') as {
    index_lists: {
        universal: number[]
        gpw: number[]
        usa: number[]
    }
    type_to_has_gpw: Record<string, boolean>
}

function lookup_in_compressed_sequence(seq: [number, number][], idx: number): number {
    // translation of produce_html_page.py::lookup_in_compressed_sequence
    for (const [value, length] of seq) {
        if (idx < length) {
            return value
        }
        idx -= length
    }
    throw new Error('Index out of bounds')
}

export function for_type(universe: string, statcol: string, typ: string): number {
    const statnames = require('../data/statistic_list.json') as string[]
    const idx = statnames.indexOf(statcol)
    const counts_by_universe = require('../data/counts_by_article_type.json') as Record<string, Record<string, [number, number][]>>
    const counts_by_type = counts_by_universe[universe][typ]

    return lookup_in_compressed_sequence(counts_by_type, idx)
}

function compute_indices(longname: string, typ: string): number[] {
    // translation of produce_html_page.py::indices

    const lists = index_list_info.index_lists
    let result: number[] = []
    result = result.concat(lists.universal)
    if (index_list_info.type_to_has_gpw[typ]) {
        result = result.concat(lists.gpw)
    }
    // else {
    if (longname.includes('USA')) {
        result = result.concat(lists.usa)
    }
    // sort result by numeric value
    return result.sort((a, b) => a - b)
}

export function load_article(universe: string, data: Article, settings: TableCheckboxSettings, exclusively_american: boolean): readonly [ArticleRow[], number[]] {
    // index of universe in data.universes
    const universe_index = data.universes.indexOf(universe)
    const article_type = data.articleType

    const categories = require('../data/statistic_category_list.json') as string[]
    const names = require('../data/statistic_name_list.json') as string[]
    const paths = require('../data/statistic_path_list.json') as string[]
    const stats = require('../data/statistic_list.json') as string[]
    const explanation_page = require('../data/explanation_page.json') as string[]

    const extra_stats = require('../data/extra_stats.json') as [number, ExtraStatSpec][]
    const extra_stat_idx_to_col = extra_stats.map(xy => xy[0])

    const indices = compute_indices(data.longname, article_type)

    const modified_rows: ArticleRow[] = data.rows.map((row_original, row_index) => {
        const i = indices[row_index]
        // fresh row object
        let extra_stat: ExtraStat | undefined = undefined
        if (extra_stat_idx_to_col.includes(i)) {
            const extra_stat_idx = extra_stat_idx_to_col.indexOf(i)
            const [, spec] = extra_stats[extra_stat_idx]
            // eslint-disable-next-line @typescript-eslint/no-unnecessary-condition -- this is for future proofing
            if (spec.type === 'histogram') {
                const universe_total_idx = spec.universe_total_idx
                const histogram = data.extraStats[extra_stat_idx].histogram!
                extra_stat = {
                    type: 'histogram',
                    binMin: histogram.binMin,
                    binSize: histogram.binSize,
                    counts: histogram.counts,
                    universe_total: data.rows.find((_, universe_row_index) => indices[universe_row_index] === universe_total_idx)!.statval!,
                } as HistogramExtraStat
<<<<<<< HEAD
            } else {
=======
            }
            else {
>>>>>>> 19f68734
                const years = spec.years
                const name = spec.name
                const time_series = data.extraStats[extra_stat_idx].timeseries!
                extra_stat = {
                    type: 'time_series',
                    years,
                    name,
                    time_series: time_series.values!,
                } as TimeSeriesExtraStat
            }
        }
        return {
            statval: row_original.statval!,
            ordinal: row_original.ordinalByUniverse![universe_index],
            overallOrdinal: row_original.overallOrdinalByUniverse![universe_index],
            percentile_by_population: row_original.percentileByPopulationByUniverse![universe_index],
            statistic_category: categories[i],
            statcol: stats[i],
            statname: names[i],
            statpath: paths[i],
            explanation_page: explanation_page[i],
            article_type,
            total_count_in_class: for_type(universe, stats[i], article_type),
            total_count_overall: for_type(universe, stats[i], 'overall'),
            _index: i,
            rendered_statname: render_statname(i, names[i], exclusively_american),
            extra_stat,
        } satisfies ArticleRow
    })
    const filtered_rows = modified_rows.filter((row) => {
        if (universe_is_american(universe)) {
            if (index_list_info.index_lists.gpw.includes(indices[row._index])) {
                return false
            }
        }
        else {
            if (index_list_info.index_lists.usa.includes(indices[row._index])) {
                return false
            }
        }
        return settings[`show_statistic_${row.statistic_category}`]
    })

    const filtered_indices = filtered_rows.map(x => x._index)

    return [filtered_rows, filtered_indices] as const
}

export function render_statname(statindex: number, statname: string, exclusively_american: boolean): string {
    const usa_stat = index_list_info.index_lists.usa.includes(statindex)
    if (!exclusively_american && usa_stat) {
        return `${statname} (USA only)`
    }
    return statname
}<|MERGE_RESOLUTION|>--- conflicted
+++ resolved
@@ -130,12 +130,8 @@
                     counts: histogram.counts,
                     universe_total: data.rows.find((_, universe_row_index) => indices[universe_row_index] === universe_total_idx)!.statval!,
                 } as HistogramExtraStat
-<<<<<<< HEAD
-            } else {
-=======
             }
             else {
->>>>>>> 19f68734
                 const years = spec.years
                 const name = spec.name
                 const time_series = data.extraStats[extra_stat_idx].timeseries!
