--- conflicted
+++ resolved
@@ -1,10 +1,5 @@
 import { StatGroupSettings, statIsEnabled } from '../page_template/statistic-settings'
-<<<<<<< HEAD
-import { AmbiguousSources, findAmbiguousSources, SourceCategoryIdentifier, SourceIdentifier, statParents, StatPath, statPathToOrder } from '../page_template/statistic-tree'
-=======
-import { statDataOrderToOrder, StatPath, statPathToOrder } from '../page_template/statistic-tree'
-import { universe_is_american } from '../universe'
->>>>>>> 94907e1e
+import { AmbiguousSources, findAmbiguousSources, statDataOrderToOrder, statParents, StatPath, statPathToOrder } from '../page_template/statistic-tree'
 import { Article } from '../utils/protos'
 
 interface HistogramExtraStatSpec {
@@ -100,15 +95,7 @@
     return result.sort((a, b) => a - b)
 }
 
-<<<<<<< HEAD
-export function load_article(universe: string, data: Article, settings: StatGroupSettings, exclusively_american: boolean): {
-    result: readonly [ArticleRow[], number[]]
-    availableStatPaths: StatPath[]
-    ambiguousSources: AmbiguousSources
-} {
-=======
 export function load_single_article(data: Article, universe: string, exclusively_american: boolean): ArticleRow[] {
->>>>>>> 94907e1e
     // index of universe in data.universes
     const universe_index = data.universes.indexOf(universe)
     const article_type = data.articleType
@@ -171,57 +158,32 @@
             extra_stat,
         } satisfies ArticleRow
     })
-<<<<<<< HEAD
+
     const availableRows = modified_rows
-    const sources = availableRows.map(row => statParents.get(row.statpath)!.source)
-
-    const ambiguousSources = findAmbiguousSources(sources)
-
-    const filtered_rows = availableRows.filter(row => statIsEnabled(row.statpath, settings, ambiguousSources))
-        // sort by order in statistics tree.
-        .sort((a, b) => statPathToOrder.get(a.statpath)! - statPathToOrder.get(b.statpath)!)
-
-    const filtered_indices = filtered_rows.map(x => x._index)
-
-    return {
-        result: [filtered_rows, filtered_indices] as const,
-        availableStatPaths: availableRows.map(row => row.statpath),
-        ambiguousSources,
-=======
-
-    const availableRows = modified_rows.filter((row) => {
-        if (universe_is_american(universe)) {
-            if (index_list_info.index_lists.gpw.includes(row._index)) {
-                return false
-            }
-        }
-        else {
-            if (index_list_info.index_lists.usa.includes(row._index)) {
-                return false
-            }
-        }
-        return true
-    })
     return availableRows
 }
 
 export function load_articles(datas: Article[], universe: string, settings: StatGroupSettings, exclusively_american: boolean): {
     rows: ArticleRow[][]
     statPaths: StatPath[]
+    ambiguousSources: AmbiguousSources
 } {
     const availableRowsAll = datas.map(data => load_single_article(data, universe, exclusively_american))
     const statPaths = new Set<StatPath>()
     for (const availableRows of availableRowsAll) {
         availableRows.forEach(row => statPaths.add(row.statpath))
->>>>>>> 94907e1e
-    }
+    }
+    const sources = Array.from(statPaths).map(statPath => statParents.get(statPath)!.source)
+
+    const ambiguousSources = findAmbiguousSources(sources)
+
     const rows = availableRowsAll.map(availableRows => availableRows
-        .filter(row => statIsEnabled(row.statpath, settings))
+        .filter(row => statIsEnabled(row.statpath, settings, ambiguousSources))
         // sort by order in statistics tree.
         .sort((a, b) => statPathToOrder.get(a.statpath)! - statPathToOrder.get(b.statpath)!),
     )
     const rowsNothingMissing = insert_missing(rows)
-    return { rows: rowsNothingMissing, statPaths: Array.from(statPaths) }
+    return { rows: rowsNothingMissing, statPaths: Array.from(statPaths), ambiguousSources }
 }
 
 export function render_statname(statindex: number, statname: string, exclusively_american: boolean): string {
