--- conflicted
+++ resolved
@@ -1,13 +1,9 @@
 export { ScreenshotButton, create_screenshot };
 
 import React from 'react';
-<<<<<<< HEAD
-import domtoimage from 'dom-to-image';
-import { universe_path } from '../navigation/links';
-=======
 import domtoimage from 'dom-to-image-more';
 import { saveAs } from 'file-saver';
->>>>>>> fee04e84
+import { universe_path } from '../navigation/links';
 
 
 class ScreenshotButton extends React.Component {
@@ -132,7 +128,6 @@
 
     ctx.drawImage(banner, pad_around, start, overall_width, banner_height);
 
-<<<<<<< HEAD
     if (universe != undefined) {
         const flag = new Image();
         flag.src = universe_path(universe);
@@ -143,13 +138,7 @@
         ctx.drawImage(flag, pad_around, start, banner_height, banner_height);
     }
 
-    const a = document.createElement("a");
-    a.href = canvas.toDataURL("image/png");
-    a.download = config.path;
-    a.click();
-=======
     canvas.toBlob(function (blob) {
         saveAs(blob, config.path);
     });
->>>>>>> fee04e84
 }