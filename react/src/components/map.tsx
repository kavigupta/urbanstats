import { GeoJSON2SVG } from 'geojson2svg'
import maplibregl from 'maplibre-gl'
import 'maplibre-gl/dist/maplibre-gl.css'
import React, { ReactNode } from 'react'

import './map.css'

import { boundingBox, extendBoxes, geometry } from '../map-partition'
import { Basemap } from '../mapper/settings'
import { Navigator } from '../navigation/Navigator'
import { useColors } from '../page_template/colors'
import { relatedSettingsKeys, relationshipKey, useSetting, useSettings } from '../page_template/settings'
import { debugPerformance } from '../search'
import { TestUtils } from '../utils/TestUtils'
import { randomColor } from '../utils/color'
import { assert } from '../utils/defensive'
import { isHistoricalCD } from '../utils/is_historical'
import { Feature, IRelatedButton, IRelatedButtons } from '../utils/protos'
import { loadShapeFromPossibleSymlink } from '../utils/symlinks'
import { NormalizeProto } from '../utils/types'

import { mapBorderRadius, mapBorderWidth, useScreenshotMode } from './screenshot'

export const defaultMapPadding = 20

export interface MapGenericProps {
    height?: number | string
    basemap: Basemap
    attribution: 'none' | 'startHidden' | 'startVisible'
}

// Inset is an object with bottomLeft and topRight, each a [number, number] in [0, 1]
export interface Inset { bottomLeft: [number, number], topRight: [number, number] }
// Insets is a list of insets
export type Insets = Inset[]
export interface Polygon {
    name: string
    style: PolygonStyle
    meta: Record<string, unknown>
    notClickable?: boolean
}
export interface Polygons {
    polygons: Polygon[]
    zoomIndex: number
}

export interface MapState {
    loading: boolean
    polygonByName: Map<string, GeoJSON.Feature>
}

interface PolygonStyle {
    fillColor: string
    fillOpacity: number
    color: string
    weight?: number
}

const activeMaps: MapGeneric<MapGenericProps>[] = []

class CustomAttributionControl extends maplibregl.AttributionControl {
    constructor(startShowingAttribution: boolean) {
        super()

        // Copied from implementation https://github.com/maplibre/maplibre-gl-js/blob/34b95c06259014661cf72a418fd81917313088bf/src/ui/control/attribution_control.ts#L190
        // But reduced since always compact
        this._updateCompact = () => {
            if (!this._container.classList.contains('maplibregl-compact') && !this._container.classList.contains('maplibregl-attrib-empty')) {
                this._container.classList.add('maplibregl-compact')
                if (startShowingAttribution) {
                    this._container.setAttribute('open', '')
                    this._container.classList.add('maplibregl-compact-show')
                }
            }
        }
    }
}

class MapHandler {
    public ids: string[]
    public maps: maplibregl.Map[] | undefined = undefined
    private ensureStyleLoaded: Promise<void> | undefined = undefined

    constructor(count: number) {
        this.ids = Array.from({ length: count }, (_, i) => `map-${i}-${Math.random().toString(36).substring(2)}`)
    }

    initialize(onClick: (name: string) => void): void {
        [this.maps, this.ensureStyleLoaded] = createMaps(this.ids, onClick)
    }

    container(): HTMLElement {
        assert(this.maps !== undefined, 'Map must be initialized before accessing container')
        return this.maps[0].getContainer()
    }

    async getMaps(): Promise<maplibregl.Map[]> {
        while (this.maps === undefined) {
            await new Promise(resolve => setTimeout(resolve, 10))
        }
        return this.maps
    }

    async ensureStyleLoadedFn(): Promise<maplibregl.Map[]> {
        while (this.ensureStyleLoaded === undefined) {
            await new Promise(resolve => setTimeout(resolve, 10))
        }
        await this.ensureStyleLoaded
        return await this.getMaps()
    }

    async stylesheetPresent(): Promise<maplibregl.Map[]> {
        // eslint-disable-next-line @typescript-eslint/no-unnecessary-condition -- it can in fact be undefined, this is undocumented
        if (this.maps?.every(map => map.style.stylesheet !== undefined)) {
            return this.maps
        }
        await new Promise(resolve => setTimeout(resolve, 10))
        return await this.stylesheetPresent()
    }
}

function createMap(
    id: string,
    onClick: (name: string) => void,
): [maplibregl.Map, Promise<void>] {
    const map = new maplibregl.Map({
        style: 'https://tiles.openfreemap.org/styles/bright',
        container: id,
        scrollZoom: true,
        dragRotate: false,
        canvasContextAttributes: {
            preserveDrawingBuffer: true,
        },
        pixelRatio: TestUtils.shared.isTesting ? 0.1 : undefined, // e2e tests often run with a software renderer, this saves time
        attributionControl: false,
    }).addControl(new maplibregl.FullscreenControl(), 'top-left')

    const ensureStyleLoaded = new Promise(resolve => map.on('style.load', resolve)) satisfies Promise<void>
    map.on('mouseover', 'polygon', () => {
        map.getCanvas().style.cursor = 'pointer'
    })
    map.on('mouseleave', 'polygon', () => {
        map.getCanvas().style.cursor = ''
    })
    map.on('click', 'polygon', (e) => {
        const features = e.features!
        const names = features.filter(feature => !feature.properties.notClickable).map(feature => feature.properties.name as string)
        if (names.length === 0) {
            return
        }
        onClick(names[0])
    })
    return [map, ensureStyleLoaded]
}

function createMaps(
    ids: string[],
    onClick: (name: string) => void,
): [maplibregl.Map[], Promise<void>] {
    const maps = []
    const ensureStyleLoadeds = []
    for (const id of ids) {
        const [map, ensureStyleLoaded] = createMap(id, onClick)
        maps.push(map)
        ensureStyleLoadeds.push(ensureStyleLoaded)
    }
    const ensureStyleLoaded = Promise.all(ensureStyleLoadeds).then(() => undefined) satisfies Promise<void>
    return [maps, ensureStyleLoaded]
}

// eslint-disable-next-line prefer-function-component/prefer-function-component  -- TODO: Maps don't support function components yet.
export class MapGeneric<P extends MapGenericProps> extends React.Component<P, MapState> {
    private delta = 0.25
    private version = 0
    private last_modified = 0
    private basemap_props: null | Basemap = null
    private exist_this_time: string[] = []
    private attributionControl: CustomAttributionControl | undefined
<<<<<<< HEAD
    protected handler: MapHandler
=======
    protected handler: MapHandler = new MapHandler(1)
>>>>>>> dc9543af

    constructor(props: P) {
        super(props)
        const insets = this.computeInsets()
        this.state = { loading: true, polygonByName: new Map() }
        activeMaps.push(this)
        this.handler = new MapHandler(insets.length)
    }

    override render(): ReactNode {
        const insets = this.computeInsets()
        return (
            <>
                <input type="hidden" data-test-loading={this.state.loading} />
                <div style={{ position: 'relative', width: '100%', height: this.mapHeight() }}>
<<<<<<< HEAD
                    {insets.map((bbox, i) => (
=======
                    {[0].map((_, i) => (
>>>>>>> dc9543af
                        <MapBody
                            key={this.handler.ids[i]}
                            id={this.handler.ids[i]}
                            height={this.mapHeight()}
                            buttons={this.buttons()}
<<<<<<< HEAD
                            bbox={bbox}
                            insetKey={i}
                            insetBoundary={i > 0}
=======
>>>>>>> dc9543af
                        />
                    ))}
                </div>
                <div style={{ display: 'none' }}>
                    {Array.from(this.state.polygonByName.keys()).map(name =>
                        // eslint-disable-next-line react/no-unknown-property -- this is a custom property
                        <div key={name} clickable-polygon={name} onClick={() => { this.onClick(name) }} />,
                    )}
                </div>
            </>
        )
    }

    mapHeight(): number | string {
        return this.props.height ?? 400
    }

    buttons(): ReactNode {
        return <></>
    }

    computePolygons(): Promise<Polygons> {
        /**
         * Should return [names, styles, metas, zoom_index]
         * names: list of names of polygons to draw
         * styles: list of styles for each polygon
         * metas: list of metadata dictionaries for each polygon
         * zoom_index: index of polygon to zoom to, or -1 if none
         */
        throw new Error('compute_polygons not implemented')
    }

    async mapDidRender(): Promise<void> {
        /**
             * Called after the map is rendered
             */
    }

    async loadShape(name: string): Promise<NormalizeProto<Feature>> {
        return await loadShapeFromPossibleSymlink(name) as NormalizeProto<Feature>
    }

    subnationalOutlines(): maplibregl.LayerSpecification[] {
        const basemap = this.props.basemap
        if (basemap.type !== 'osm' || !basemap.subnationalOutlines) {
            return []
        }
        return [
            {
                'id': 'boundary_subn_overlayed',
                'type': 'line',
                'source': 'openmaptiles',
                'source-layer': 'boundary',
                'filter': [
                    'all',
                    [
                        '<=',
                        [
                            'get',
                            'admin_level',
                        ],
                        4,
                    ],
                    [
                        '!=',
                        [
                            'get',
                            'maritime',
                        ],
                        1,
                    ],
                    [
                        '!=',
                        [
                            'get',
                            'disputed',
                        ],
                        1,
                    ],
                    [
                        '!',
                        [
                            'has',
                            'claimed_by',
                        ],
                    ],
                ],
                'paint': {
                    'line-color': basemap.subnationalOutlines.color,
                    'line-width': basemap.subnationalOutlines.weight,
                },
            },
        ]
    }

    override async componentDidMount(): Promise<void> {
        this.handler.initialize((name) => { this.onClick(name) })
        await this.componentDidUpdate(this.props, this.state)
    }

    onClick(name: string): void {
        void this.context.navigate({
            kind: 'article',
            universe: this.context.universe,
            longname: name,
        }, { history: 'push', scroll: { kind: 'element', element: this.handler.container() } })
    }

    /**
     * Export the map as an svg, without the background
     *
     * @returns string svg
     */
    async exportAsSvg(): Promise<string> {
        const { polygons } = await this.computePolygons()
        const mapBounds = (await this.handler.getMaps())[0].getBounds()
        const bounds = {
            left: mapBounds.getWest(),
            right: mapBounds.getEast(),
            top: mapBounds.getNorth(),
            bottom: mapBounds.getSouth(),
        }
        const width = 1000
        const height = width * (bounds.top - bounds.bottom) / (bounds.right - bounds.left)
        const converter = new GeoJSON2SVG({
            mapExtent: bounds, attributes: [{
                property: 'style',
                type: 'dynamic',
                key: 'style',
            }],
            viewportSize: {
                width,
                height,
            },
        })

        function toSvgStyle(style: PolygonStyle): string {
            let svgStyle = ''
            svgStyle += `fill:${style.fillColor};`
            svgStyle += `fill-opacity:${style.fillOpacity};`
            svgStyle += `stroke:${style.color};`
            if (style.weight !== undefined) {
                svgStyle += `stroke-width:${style.weight / 10};`
            }
            return svgStyle
        }

        const overallSvg = []

        for (const polygon of polygons) {
            const geojson = await this.polygonGeojson(polygon.name, polygon.notClickable, polygon.style)
            const svg = converter.convert(geojson, { attributes: { style: toSvgStyle(polygon.style) } })
            for (const elem of svg) {
                overallSvg.push(elem)
            }
        }
        const header = `<?xml version="1.0" encoding="UTF-8" standalone="no"?>
         <!-- Created with urban stats mapper (http://www.urbanstats.org/) -->
            <svg
            width="${width}mm"
            height="${height}mm"
            viewBox="0 0 ${width} ${height}"
            version="1.1"
            id="svg1"
            xml:space="preserve"
            xmlns="http://www.w3.org/2000/svg"
            xmlns:svg="http://www.w3.org/2000/svg">`
        const footer = '</svg>'
        return header + overallSvg.join('') + footer
    }

    async exportAsGeoJSON(): Promise<string> {
        const { polygons } = await this.computePolygons()
        const geojson: GeoJSON.FeatureCollection = {
            type: 'FeatureCollection',
            features: [],
        }
        for (const polygon of polygons) {
            let feature = await this.polygonGeojson(polygon.name, polygon.notClickable, polygon.style)
            feature = JSON.parse(JSON.stringify(feature)) as typeof feature
            for (const [key, value] of Object.entries(polygon.meta)) {
                feature.properties![key] = value
            }
            geojson.features.push(feature)
        }
        return JSON.stringify(geojson)
    }

    override async componentDidUpdate(prevProps: P, prevState: MapState): Promise<void> {
        let shouldWeUpdate = false
        // make sure we update the first time
        shouldWeUpdate ||= this.version < 1
        shouldWeUpdate ||= JSON.stringify(prevProps) !== JSON.stringify(this.props)
        shouldWeUpdate ||= JSON.stringify({ ...prevState, loading: undefined }) !== JSON.stringify({ ...this.state, loading: undefined })
        if (shouldWeUpdate) {
            // Only update if something that's not the loading has changed, or it's the first load
            await this.bumpVersion()
        }
    }

    async bumpVersion(): Promise<void> {
        return this.updateToVersion(this.version + 1)
    }

    async updateToVersion(version: number): Promise<void> {
        if (version <= this.version) {
            return
        }
        // check if at least 1s has passed since last update
        const now = Date.now()
        const delta = now - this.last_modified
        await this.handler.getMaps()
        if (delta < 1000) {
            setTimeout(() => this.updateToVersion(version), 1000 - delta)
            return
        }
        this.version = version
        this.last_modified = now
        await this.updateFn()
    }

    async updateFn(): Promise<void> {
        const time = Date.now()
        debugPerformance('Loading map...')
        this.setState({ loading: true })
        const maps = await this.handler.getMaps()
<<<<<<< HEAD

        await this.handler.stylesheetPresent()

        const attrControl = this.attributionControl
        if (attrControl !== undefined) {
            maps[0].removeControl(attrControl)
=======

        if (this.attributionControl !== undefined) {
            maps[0].removeControl(this.attributionControl)
>>>>>>> dc9543af
            this.attributionControl = undefined
        }

        if (this.props.attribution !== 'none') {
            this.attributionControl = new CustomAttributionControl(this.props.attribution === 'startVisible')
            maps[0].addControl(this.attributionControl)
        }

        this.exist_this_time = []

        this.attachBasemap()

        await this.populateMap(maps, time)
        this.setState({ loading: false })
        debugPerformance(`Updated sources to delete stuff; at ${Date.now() - time}ms`)
        debugPerformance(`No longer loading map; took ${Date.now() - time}ms`)
    }

    async populateMap(maps: maplibregl.Map[], timeBasis: number): Promise<void> {
        const { polygons, zoomIndex } = await this.computePolygons()

        debugPerformance(`Computed polygons; at ${Date.now() - timeBasis}ms`)

        await this.addPolygons(polygons, zoomIndex)

        debugPerformance(`Added polygons; at ${Date.now() - timeBasis}ms`)

        // Remove polygons that no longer exist
        // Must do this before map render or zooms are incorrect (they try to zoom to previous regions)
        for (const [name] of this.state.polygonByName.entries()) {
            if (!this.exist_this_time.includes(name)) {
                this.state.polygonByName.delete(name)
            }
        }

        debugPerformance(`Removed polygons; at ${Date.now() - timeBasis}ms`)

        await this.mapDidRender()

        debugPerformance(`Finished waiting for mapDidRender; at ${Date.now() - timeBasis}ms`)

        await this.updateSources(true)
    }

    attachBasemap(): void {
        if (JSON.stringify(this.props.basemap) === JSON.stringify(this.basemap_props)) {
            return
        }
        this.basemap_props = this.props.basemap
        void this.loadBasemap()
    }

    async loadBasemap(): Promise<void> {
        const maps = await this.handler.stylesheetPresent()
        // await this.ensureStyleLoaded()
        maps.forEach((map) => { setBasemap(map, this.props.basemap) })
    }

    progressivelyLoadPolygons(): boolean {
        // Whether to attempt to refresh the map as polygons are added
        return true
    }

    async addPolygons(polygons: Polygon[], zoom_to: number): Promise<void> {
        const time = Date.now()
        debugPerformance('Adding polygons...')
        await Promise.all(polygons.map(async (polygon, i) => {
            await this.addPolygon(polygon, i === zoom_to)
            if (this.progressivelyLoadPolygons()) {
                await this.updateSources()
            }
        }))
        debugPerformance(`Added polygons [addPolygons]; at ${Date.now() - time}ms`)
        await this.updateSources(true)
        debugPerformance(`Updated sources [addPolygons]; at ${Date.now() - time}ms`)
    }

    async polygonGeojson(name: string, notClickable: boolean | undefined, style: PolygonStyle): Promise<GeoJSON.Feature> {
        const poly = await this.loadShape(name)
        const geojson = {
            type: 'Feature' as const,
            properties: { name, notClickable, ...style },
            geometry: geometry(poly),
        }
        return geojson
    }

    sources_last_updated = 0

    firstLabelId(map: maplibregl.Map): string | undefined {
        for (const layer of map.style.stylesheet.layers) {
            if (layer.type === 'symbol' && layer.id.startsWith('label')) {
                return layer.id
            }
        }
        return undefined
    }

    async updateSources(force = false): Promise<void> {
        const maps = await this.handler.getMaps()
        if (this.sources_last_updated > Date.now() - 1000 && !force) {
            return
        }
<<<<<<< HEAD
        if (maps.every(map => !map.isStyleLoaded()) && !force) {
=======
        const maps = await this.handler.getMaps()
        if (maps.some(map => !map.isStyleLoaded()) && !force) {
>>>>>>> dc9543af
            return
        }
        this.sources_last_updated = Date.now()
        await this.handler.ensureStyleLoadedFn()
        const data = {
            type: 'FeatureCollection',
            features: Array.from(this.state.polygonByName.values()),
        } satisfies GeoJSON.FeatureCollection
        maps.forEach((map) => {
            this.setUpMap(map, data)
        })
    }

    setUpMap(map: maplibregl.Map, data: GeoJSON.FeatureCollection): void {
        let source: maplibregl.GeoJSONSource | undefined = map.getSource('polygon')
        const labelId = this.firstLabelId(map)
        if (source === undefined) {
            map.addSource('polygon', {
                type: 'geojson',
                data,
            })
            map.addLayer({
                id: 'polygon',
                type: 'fill',
                source: 'polygon',
                paint: {
                    'fill-color': ['get', 'fillColor'],
                    'fill-opacity': ['get', 'fillOpacity'],
                },
            }, labelId)
            map.addLayer({
                id: 'polygon-outline',
                type: 'line',
                source: 'polygon',
                paint: {
                    'line-color': ['get', 'color'],
                    'line-width': ['get', 'weight'],
                },
            }, labelId)
            source = map.getSource('polygon')!
        }
        for (const layer of this.subnationalOutlines()) {
            if (map.getLayer(layer.id) !== undefined) {
                map.removeLayer(layer.id)
            }
            map.addLayer(layer, labelId)
        }
        source.setData(data)
    }

    /*
     * Returns whether or not we actually need to update the sources
     */
    async addPolygon(polygon: Polygon, fit_bounds: boolean): Promise<void> {
        this.exist_this_time.push(polygon.name)
        if (this.state.polygonByName.has(polygon.name)) {
            this.state.polygonByName.get(polygon.name)!.properties = { ...polygon.style, name: polygon.name, notClickable: polygon.notClickable }
        }
        const geojson = await this.polygonGeojson(polygon.name, polygon.notClickable, polygon.style)
        if (fit_bounds) {
            this.zoomToItems([geojson], { animate: false })
        }

        this.state.polygonByName.set(polygon.name, geojson)
    }

    zoomToItems(items: Iterable<GeoJSON.Feature>, options: maplibregl.FitBoundsOptions): void {
        this.handler.maps?.forEach((map) => {
            map.fitBounds(
                extendBoxes(Array.from(items).map(feature => boundingBox(feature.geometry))),
                { padding: defaultMapPadding, ...options },
            )
        })
    }

    zoomToAll(options: maplibregl.FitBoundsOptions = {}): void {
        this.zoomToItems(this.state.polygonByName.values(), options)
    }

    zoomTo(name: string): void {
        this.zoomToItems([this.state.polygonByName.get(name)!], {})
    }

    static override contextType = Navigator.Context

    declare context: React.ContextType<typeof Navigator.Context>

    // Compute insets (can be overridden by subclasses)
    computeInsets(): Insets {
        // Default: just one inset, covering the whole area
        return [
            { bottomLeft: [0, 0], topRight: [1, 1] },
        ]
    }
}

interface MapBodyProps {
    id: string
    height: number | string
    buttons: ReactNode
    bbox?: Inset
    insetKey?: number
    insetBoundary?: boolean
}

function MapBody(props: MapBodyProps): ReactNode {
    const colors = useColors()
    const isScreenshot = useScreenshotMode()
    // Optionally use props.bbox.bottomLeft and props.bbox.topRight for custom placement
    let style: React.CSSProperties
    if (props.bbox) {
        const [x0, y0] = props.bbox.bottomLeft
        const [x1, y1] = props.bbox.topRight
        style = {
            position: 'absolute',
            left: `${x0 * 100}%`,
            bottom: `${y0 * 100}%`,
            width: `${(x1 - x0) * 100}%`,
            height: `${(y1 - y0) * 100}%`,
            border: `${mapBorderWidth}px solid ${colors.borderNonShadow}`,
            borderRadius: `${mapBorderRadius}px`,
            backgroundColor: isScreenshot ? 'transparent' : colors.slightlyDifferentBackground,
            ...(props.insetBoundary ? { boxShadow: '0 0 0 3px #333, 0 0 8px 2px #fff' } : {}),
        }
    }
    else {
        style = {
            height: props.height,
            width: '100%',
            position: 'relative',
            border: `${mapBorderWidth}px solid ${colors.borderNonShadow}`,
            borderRadius: `${mapBorderRadius}px`,
            backgroundColor: isScreenshot ? 'transparent' : colors.slightlyDifferentBackground,
        }
    }
    return (
        <div
            id={props.id}
            style={style}
        >
            <div style={{ zIndex: 1000, position: 'absolute', right: 0, top: 0, padding: '1em' }}>
                {props.buttons}
            </div>
        </div>
    )
}

function isVisible(basemap: Basemap, layer: maplibregl.LayerSpecification): boolean {
    switch (basemap.type) {
        case 'none':
            return false
        case 'osm':
            if (basemap.noLabels && layer.type === 'symbol') {
                return false
            }
            return true
    }
}

function setBasemap(map: maplibregl.Map, basemap: Basemap): void {
    map.style.stylesheet.layers.forEach((layerspec: maplibregl.LayerSpecification) => {
        if (layerspec.id === 'background') {
            return
        }
        const layer = map.getLayer(layerspec.id)!
        layer.setLayoutProperty('visibility', isVisible(basemap, layerspec) ? 'visible' : 'none')
    })
}

function clickMapElement(longname: string): void {
    for (const map of activeMaps) {
        if (map.state.polygonByName.has(longname)) {
            map.onClick(longname)
            return
        }
    }
    throw new Error(`Polygon ${longname} not found in any map`)
}

// for testing
(window as unknown as {
    clickMapElement: (longname: string) => void
}).clickMapElement = clickMapElement

interface MapProps extends MapGenericProps {
    longname: string
    related: NormalizeProto<IRelatedButtons>[]
    articleType: string
}

interface ArticleMapProps extends MapProps {
    showHistoricalCDs: boolean
    settings: Record<string, unknown>
    color: string
}

// eslint-disable-next-line no-restricted-syntax -- Don't want to overwrite the JS Map
export { MapComponent as Map }
function MapComponent(props: MapProps): ReactNode {
    const colors = useColors()
    const [showHistoricalCDs] = useSetting('show_historical_cds')
    const relatedCheckboxSettings = useSettings(relatedSettingsKeys(props.articleType))
    return (
        <ArticleMap
            {...props}
            showHistoricalCDs={showHistoricalCDs}
            settings={relatedCheckboxSettings}
            color={colors.hueColors.blue}
        />
    )
}

class ArticleMap extends MapGeneric<ArticleMapProps> {
    private already_fit_bounds: string | undefined = undefined

    override computePolygons(): Promise<Polygons> {
        const relateds = [
            ...this.getRelated('contained_by'),
            ...this.getRelated('intersects'),
            ...this.getRelated('borders'),
            ...this.getRelated('contains'),
            ...this.getRelated('same_geography'),
        ]

        const relatedPolygons = this.relatedPolygons(relateds)

        return Promise.resolve({
            polygons: [
                {
                    name: this.props.longname,
                    style: { fillOpacity: 0.5, weight: 1, color: this.props.color, fillColor: this.props.color },
                    meta: {},
                    notClickable: true,
                },
                ...relatedPolygons,
            ],
            zoomIndex: this.already_fit_bounds !== this.props.longname ? 0 : -1,
        })
    }

    override mapDidRender(): Promise<void> {
        this.already_fit_bounds = this.props.longname
        return Promise.resolve()
    }

    getRelated(key: string): NormalizeProto<IRelatedButton>[] {
        const element = this.props.related.filter(
            x => x.relationshipType === key)
            .map(x => x.buttons)[0]
        return element
    }

    relatedPolygons(related: NormalizeProto<IRelatedButton>[]): Polygon[] {
        const result: Polygon[] = []
        for (let i = related.length - 1; i >= 0; i--) {
            if (!this.props.showHistoricalCDs && isHistoricalCD(related[i].rowType)) {
                continue
            }
            const key = relationshipKey(this.props.articleType, related[i].rowType)
            if (!this.props.settings[key]) {
                continue
            }

            const color = randomColor(related[i].longname)
            const style = { color, weight: 1, fillColor: color, fillOpacity: 0.1 }
            result.push({
                name: related[i].longname,
                style,
                meta: {},
            })
        }
        return result
    }
}<|MERGE_RESOLUTION|>--- conflicted
+++ resolved
@@ -176,11 +176,7 @@
     private basemap_props: null | Basemap = null
     private exist_this_time: string[] = []
     private attributionControl: CustomAttributionControl | undefined
-<<<<<<< HEAD
     protected handler: MapHandler
-=======
-    protected handler: MapHandler = new MapHandler(1)
->>>>>>> dc9543af
 
     constructor(props: P) {
         super(props)
@@ -196,22 +192,15 @@
             <>
                 <input type="hidden" data-test-loading={this.state.loading} />
                 <div style={{ position: 'relative', width: '100%', height: this.mapHeight() }}>
-<<<<<<< HEAD
                     {insets.map((bbox, i) => (
-=======
-                    {[0].map((_, i) => (
->>>>>>> dc9543af
                         <MapBody
                             key={this.handler.ids[i]}
                             id={this.handler.ids[i]}
                             height={this.mapHeight()}
                             buttons={this.buttons()}
-<<<<<<< HEAD
                             bbox={bbox}
                             insetKey={i}
                             insetBoundary={i > 0}
-=======
->>>>>>> dc9543af
                         />
                     ))}
                 </div>
@@ -438,18 +427,12 @@
         debugPerformance('Loading map...')
         this.setState({ loading: true })
         const maps = await this.handler.getMaps()
-<<<<<<< HEAD
 
         await this.handler.stylesheetPresent()
 
         const attrControl = this.attributionControl
         if (attrControl !== undefined) {
             maps[0].removeControl(attrControl)
-=======
-
-        if (this.attributionControl !== undefined) {
-            maps[0].removeControl(this.attributionControl)
->>>>>>> dc9543af
             this.attributionControl = undefined
         }
 
@@ -553,12 +536,7 @@
         if (this.sources_last_updated > Date.now() - 1000 && !force) {
             return
         }
-<<<<<<< HEAD
         if (maps.every(map => !map.isStyleLoaded()) && !force) {
-=======
-        const maps = await this.handler.getMaps()
-        if (maps.some(map => !map.isStyleLoaded()) && !force) {
->>>>>>> dc9543af
             return
         }
         this.sources_last_updated = Date.now()
