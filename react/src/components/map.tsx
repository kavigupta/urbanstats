import { GeoJSON2SVG } from 'geojson2svg'
import maplibregl from 'maplibre-gl'
import 'maplibre-gl/dist/maplibre-gl.css'
import React, { ReactNode } from 'react'

import './map.css'

import { boundingBox, extendBoxes, geometry } from '../map-partition'
import { Basemap } from '../mapper/settings'
import { Navigator } from '../navigation/Navigator'
import { useColors } from '../page_template/colors'
import { relatedSettingsKeys, relationshipKey, useSetting, useSettings } from '../page_template/settings'
import { debugPerformance } from '../search'
import { TestUtils } from '../utils/TestUtils'
import { randomColor } from '../utils/color'
import { assert } from '../utils/defensive'
import { isHistoricalCD } from '../utils/is_historical'
import { Feature, IRelatedButton, IRelatedButtons } from '../utils/protos'
import { loadShapeFromPossibleSymlink } from '../utils/symlinks'
import { NormalizeProto } from '../utils/types'

import { mapBorderRadius, mapBorderWidth, useScreenshotMode } from './screenshot'

export const defaultMapPadding = 20

export interface MapGenericProps {
    height?: number | string
    basemap: Basemap
    attribution: 'none' | 'startHidden' | 'startVisible'
}

export interface Polygon {
    name: string
    style: PolygonStyle
    meta: Record<string, unknown>
    notClickable?: boolean
}
export interface Polygons {
    polygons: Polygon[]
    zoomIndex: number
}

export interface MapState {
    loading: boolean
    polygonByName: Map<string, GeoJSON.Feature>
}

interface PolygonStyle {
    fillColor: string
    fillOpacity: number
    color: string
    weight?: number
}

const activeMaps: MapGeneric<MapGenericProps>[] = []

class CustomAttributionControl extends maplibregl.AttributionControl {
    constructor(startShowingAttribution: boolean) {
        super()

        // Copied from implementation https://github.com/maplibre/maplibre-gl-js/blob/34b95c06259014661cf72a418fd81917313088bf/src/ui/control/attribution_control.ts#L190
        // But reduced since always compact
        this._updateCompact = () => {
            if (!this._container.classList.contains('maplibregl-compact') && !this._container.classList.contains('maplibregl-attrib-empty')) {
                this._container.classList.add('maplibregl-compact')
                if (startShowingAttribution) {
                    this._container.setAttribute('open', '')
                    this._container.classList.add('maplibregl-compact-show')
                }
            }
        }
    }
}

class MapHandler {
    public ids: string[]
    public maps: maplibregl.Map[] | undefined = undefined
    private ensureStyleLoaded: Promise<void> | undefined = undefined

    constructor(count: number) {
        this.ids = Array.from({ length: count }, (_, i) => `map-${i}-${Math.random().toString(36).substring(2)}`)
    }

    initialize(onClick: (name: string) => void): void {
        [this.maps, this.ensureStyleLoaded] = createMaps(this.ids, onClick)
    }

    container(): HTMLElement {
        assert(this.maps !== undefined, 'Map must be initialized before accessing container')
        return this.maps[0].getContainer()
    }

    async getMaps(): Promise<maplibregl.Map[]> {
        while (this.maps === undefined) {
            await new Promise(resolve => setTimeout(resolve, 10))
        }
        return this.maps
    }

    async ensureStyleLoadedFn(): Promise<maplibregl.Map[]> {
        while (this.ensureStyleLoaded === undefined) {
            await new Promise(resolve => setTimeout(resolve, 10))
        }
        await this.ensureStyleLoaded
        return await this.getMaps()
    }

    async stylesheetPresent(): Promise<maplibregl.Map[]> {
        // eslint-disable-next-line @typescript-eslint/no-unnecessary-condition -- it can in fact be undefined, this is undocumented
        if (this.maps?.every(map => map.style.stylesheet !== undefined)) {
            return this.maps
        }
        await new Promise(resolve => setTimeout(resolve, 10))
        return await this.stylesheetPresent()
    }
}

function createMap(
    id: string,
    onClick: (name: string) => void,
): [maplibregl.Map, Promise<void>] {
    const map = new maplibregl.Map({
        style: 'https://tiles.openfreemap.org/styles/bright',
        container: id,
        scrollZoom: true,
        dragRotate: false,
        canvasContextAttributes: {
            preserveDrawingBuffer: true,
        },
        pixelRatio: TestUtils.shared.isTesting ? 0.1 : undefined, // e2e tests often run with a software renderer, this saves time
        attributionControl: false,
    }).addControl(new maplibregl.FullscreenControl(), 'top-left')

    const ensureStyleLoaded = new Promise(resolve => map.on('style.load', resolve)) satisfies Promise<void>
    map.on('mouseover', 'polygon', () => {
        map.getCanvas().style.cursor = 'pointer'
    })
    map.on('mouseleave', 'polygon', () => {
        map.getCanvas().style.cursor = ''
    })
    map.on('click', 'polygon', (e) => {
        const features = e.features!
        const names = features.filter(feature => !feature.properties.notClickable).map(feature => feature.properties.name as string)
        if (names.length === 0) {
            return
        }
        onClick(names[0])
    })
    return [map, ensureStyleLoaded]
}

function createMaps(
    ids: string[],
    onClick: (name: string) => void,
): [maplibregl.Map[], Promise<void>] {
    const maps = []
    const ensureStyleLoadeds = []
    for (const id of ids) {
        const [map, ensureStyleLoaded] = createMap(id, onClick)
        maps.push(map)
        ensureStyleLoadeds.push(ensureStyleLoaded)
    }
    const ensureStyleLoaded = Promise.all(ensureStyleLoadeds).then(() => undefined) satisfies Promise<void>
    return [maps, ensureStyleLoaded]
}

// eslint-disable-next-line prefer-function-component/prefer-function-component  -- TODO: Maps don't support function components yet.
export class MapGeneric<P extends MapGenericProps> extends React.Component<P, MapState> {
    private delta = 0.25
    private version = 0
    private last_modified = 0
    private basemap_props: null | Basemap = null
    private exist_this_time: string[] = []
    private attributionControl: CustomAttributionControl | undefined
    protected handler: MapHandler = new MapHandler(1)

    constructor(props: P) {
        super(props)
        this.state = { loading: true, polygonByName: new Map() }
        activeMaps.push(this)
    }

    override render(): ReactNode {
        return (
            <>
                <input type="hidden" data-test-loading={this.state.loading} />
                <div style={{ position: 'relative', width: '100%', height: this.mapHeight() }}>
                    {[0].map((_, i) => (
                        <MapBody
                            key={this.handler.ids[i]}
                            id={this.handler.ids[i]}
                            height={this.mapHeight()}
                            buttons={this.buttons()}
                        />
                    ))}
                </div>
                <div style={{ display: 'none' }}>
                    {Array.from(this.state.polygonByName.keys()).map(name =>
                        // eslint-disable-next-line react/no-unknown-property -- this is a custom property
                        <div key={name} clickable-polygon={name} onClick={() => { this.onClick(name) }} />,
                    )}
                </div>
            </>
        )
    }

    mapHeight(): number | string {
        return this.props.height ?? 400
    }

    buttons(): ReactNode {
        return <></>
    }

    computePolygons(): Promise<Polygons> {
        /**
         * Should return [names, styles, metas, zoom_index]
         * names: list of names of polygons to draw
         * styles: list of styles for each polygon
         * metas: list of metadata dictionaries for each polygon
         * zoom_index: index of polygon to zoom to, or -1 if none
         */
        throw new Error('compute_polygons not implemented')
    }

    async mapDidRender(): Promise<void> {
        /**
             * Called after the map is rendered
             */
    }

    async loadShape(name: string): Promise<NormalizeProto<Feature>> {
        return await loadShapeFromPossibleSymlink(name) as NormalizeProto<Feature>
    }

    subnationalOutlines(): maplibregl.LayerSpecification[] {
        const basemap = this.props.basemap
        if (basemap.type !== 'osm' || !basemap.subnationalOutlines) {
            return []
        }
        return [
            {
                'id': 'boundary_subn_overlayed',
                'type': 'line',
                'source': 'openmaptiles',
                'source-layer': 'boundary',
                'filter': [
                    'all',
                    [
                        '<=',
                        [
                            'get',
                            'admin_level',
                        ],
                        4,
                    ],
                    [
                        '!=',
                        [
                            'get',
                            'maritime',
                        ],
                        1,
                    ],
                    [
                        '!=',
                        [
                            'get',
                            'disputed',
                        ],
                        1,
                    ],
                    [
                        '!',
                        [
                            'has',
                            'claimed_by',
                        ],
                    ],
                ],
                'paint': {
                    'line-color': basemap.subnationalOutlines.color,
                    'line-width': basemap.subnationalOutlines.weight,
                },
            },
        ]
    }

    override async componentDidMount(): Promise<void> {
        this.handler.initialize((name) => { this.onClick(name) })
        await this.componentDidUpdate(this.props, this.state)
    }

    onClick(name: string): void {
        void this.context.navigate({
            kind: 'article',
            universe: this.context.universe,
            longname: name,
        }, { history: 'push', scroll: { kind: 'element', element: this.handler.container() } })
    }

    /**
     * Export the map as an svg, without the background
     *
     * @returns string svg
     */
    async exportAsSvg(): Promise<string> {
        const { polygons } = await this.computePolygons()
        const mapBounds = (await this.handler.getMaps())[0].getBounds()
        const bounds = {
            left: mapBounds.getWest(),
            right: mapBounds.getEast(),
            top: mapBounds.getNorth(),
            bottom: mapBounds.getSouth(),
        }
        const width = 1000
        const height = width * (bounds.top - bounds.bottom) / (bounds.right - bounds.left)
        const converter = new GeoJSON2SVG({
            mapExtent: bounds, attributes: [{
                property: 'style',
                type: 'dynamic',
                key: 'style',
            }],
            viewportSize: {
                width,
                height,
            },
        })

        function toSvgStyle(style: PolygonStyle): string {
            let svgStyle = ''
            svgStyle += `fill:${style.fillColor};`
            svgStyle += `fill-opacity:${style.fillOpacity};`
            svgStyle += `stroke:${style.color};`
            if (style.weight !== undefined) {
                svgStyle += `stroke-width:${style.weight / 10};`
            }
            return svgStyle
        }

        const overallSvg = []

        for (const polygon of polygons) {
            const geojson = await this.polygonGeojson(polygon.name, polygon.notClickable, polygon.style)
            const svg = converter.convert(geojson, { attributes: { style: toSvgStyle(polygon.style) } })
            for (const elem of svg) {
                overallSvg.push(elem)
            }
        }
        const header = `<?xml version="1.0" encoding="UTF-8" standalone="no"?>
         <!-- Created with urban stats mapper (http://www.urbanstats.org/) -->
            <svg
            width="${width}mm"
            height="${height}mm"
            viewBox="0 0 ${width} ${height}"
            version="1.1"
            id="svg1"
            xml:space="preserve"
            xmlns="http://www.w3.org/2000/svg"
            xmlns:svg="http://www.w3.org/2000/svg">`
        const footer = '</svg>'
        return header + overallSvg.join('') + footer
    }

    async exportAsGeoJSON(): Promise<string> {
        const { polygons } = await this.computePolygons()
        const geojson: GeoJSON.FeatureCollection = {
            type: 'FeatureCollection',
            features: [],
        }
        for (const polygon of polygons) {
            let feature = await this.polygonGeojson(polygon.name, polygon.notClickable, polygon.style)
            feature = JSON.parse(JSON.stringify(feature)) as typeof feature
            for (const [key, value] of Object.entries(polygon.meta)) {
                feature.properties![key] = value
            }
            geojson.features.push(feature)
        }
        return JSON.stringify(geojson)
    }

    override async componentDidUpdate(prevProps: P, prevState: MapState): Promise<void> {
        let shouldWeUpdate = false
        // make sure we update the first time
        shouldWeUpdate ||= this.version < 1
        shouldWeUpdate ||= JSON.stringify(prevProps) !== JSON.stringify(this.props)
        shouldWeUpdate ||= JSON.stringify({ ...prevState, loading: undefined }) !== JSON.stringify({ ...this.state, loading: undefined })
        if (shouldWeUpdate) {
            // Only update if something that's not the loading has changed, or it's the first load
            await this.bumpVersion()
        }
    }

    async bumpVersion(): Promise<void> {
        return this.updateToVersion(this.version + 1)
    }

    async updateToVersion(version: number): Promise<void> {
        if (version <= this.version) {
            return
        }
        // check if at least 1s has passed since last update
        const now = Date.now()
        const delta = now - this.last_modified
        await this.handler.getMaps()
        if (delta < 1000) {
            setTimeout(() => this.updateToVersion(version), 1000 - delta)
            return
        }
        this.version = version
        this.last_modified = now
        await this.updateFn()
    }

    async updateFn(): Promise<void> {
        const time = Date.now()
        debugPerformance('Loading map...')
        this.setState({ loading: true })
        const maps = await this.handler.getMaps()

        if (this.attributionControl !== undefined) {
            maps[0].removeControl(this.attributionControl)
            this.attributionControl = undefined
        }

        if (this.props.attribution !== 'none') {
            this.attributionControl = new CustomAttributionControl(this.props.attribution === 'startVisible')
            maps[0].addControl(this.attributionControl)
        }

        this.exist_this_time = []

        this.attachBasemap()

        await this.populateMap(maps, time)
        this.setState({ loading: false })
        debugPerformance(`Updated sources to delete stuff; at ${Date.now() - time}ms`)
        debugPerformance(`No longer loading map; took ${Date.now() - time}ms`)
    }

    async populateMap(maps: maplibregl.Map[], timeBasis: number): Promise<void> {
        const { polygons, zoomIndex } = await this.computePolygons()

        debugPerformance(`Computed polygons; at ${Date.now() - timeBasis}ms`)

        await this.addPolygons(polygons, zoomIndex)

        debugPerformance(`Added polygons; at ${Date.now() - timeBasis}ms`)

        // Remove polygons that no longer exist
        // Must do this before map render or zooms are incorrect (they try to zoom to previous regions)
        for (const [name] of this.state.polygonByName.entries()) {
            if (!this.exist_this_time.includes(name)) {
                this.state.polygonByName.delete(name)
            }
        }

        debugPerformance(`Removed polygons; at ${Date.now() - timeBasis}ms`)

        await this.mapDidRender()

        debugPerformance(`Finished waiting for mapDidRender; at ${Date.now() - timeBasis}ms`)

        await this.updateSources(true)
    }

    attachBasemap(): void {
        if (JSON.stringify(this.props.basemap) === JSON.stringify(this.basemap_props)) {
            return
        }
        this.basemap_props = this.props.basemap
        void this.loadBasemap()
    }

    async loadBasemap(): Promise<void> {
        const maps = await this.handler.stylesheetPresent()
        // await this.ensureStyleLoaded()
        maps.forEach((map) => { setBasemap(map, this.props.basemap) })
    }

    progressivelyLoadPolygons(): boolean {
        // Whether to attempt to refresh the map as polygons are added
        return true
    }

    async addPolygons(polygons: Polygon[], zoom_to: number): Promise<void> {
        const time = Date.now()
        debugPerformance('Adding polygons...')
        await Promise.all(polygons.map(async (polygon, i) => {
            await this.addPolygon(polygon, i === zoom_to)
            if (this.progressivelyLoadPolygons()) {
                await this.updateSources()
            }
        }))
        debugPerformance(`Added polygons [addPolygons]; at ${Date.now() - time}ms`)
        await this.updateSources(true)
        debugPerformance(`Updated sources [addPolygons]; at ${Date.now() - time}ms`)
    }

    async polygonGeojson(name: string, notClickable: boolean | undefined, style: PolygonStyle): Promise<GeoJSON.Feature> {
        const poly = await this.loadShape(name)
        const geojson = {
            type: 'Feature' as const,
            properties: { name, notClickable, ...style },
            geometry: geometry(poly),
        }
        return geojson
    }

    sources_last_updated = 0

    firstLabelId(map: maplibregl.Map): string | undefined {
        for (const layer of map.style.stylesheet.layers) {
            if (layer.type === 'symbol' && layer.id.startsWith('label')) {
                return layer.id
            }
        }
        return undefined
    }

    async updateSources(force = false): Promise<void> {
        const maps = await this.handler.getMaps()
        if (this.sources_last_updated > Date.now() - 1000 && !force) {
            return
        }
<<<<<<< HEAD
        if (maps.some(map => !map.isStyleLoaded()) && !force) {
=======
        const map = await this.handler.getMap()
        if (!map.isStyleLoaded() && !force) {
>>>>>>> 56c96d1b
            return
        }
        this.sources_last_updated = Date.now()
        await this.handler.ensureStyleLoadedFn()
        const data = {
            type: 'FeatureCollection',
            features: Array.from(this.state.polygonByName.values()),
        } satisfies GeoJSON.FeatureCollection
<<<<<<< HEAD
        maps.forEach((map) => {
            this.setUpMap(map, data)
        })
=======
        this.setUpMap(map, data)
>>>>>>> 56c96d1b
    }

    setUpMap(map: maplibregl.Map, data: GeoJSON.FeatureCollection): void {
        let source: maplibregl.GeoJSONSource | undefined = map.getSource('polygon')
        const labelId = this.firstLabelId(map)
        if (source === undefined) {
            map.addSource('polygon', {
                type: 'geojson',
                data,
            })
            map.addLayer({
                id: 'polygon',
                type: 'fill',
                source: 'polygon',
                paint: {
                    'fill-color': ['get', 'fillColor'],
                    'fill-opacity': ['get', 'fillOpacity'],
                },
            }, labelId)
            map.addLayer({
                id: 'polygon-outline',
                type: 'line',
                source: 'polygon',
                paint: {
                    'line-color': ['get', 'color'],
                    'line-width': ['get', 'weight'],
                },
            }, labelId)
            source = map.getSource('polygon')!
        }
        for (const layer of this.subnationalOutlines()) {
            if (map.getLayer(layer.id) !== undefined) {
                map.removeLayer(layer.id)
            }
            map.addLayer(layer, labelId)
        }
        source.setData(data)
    }

    /*
     * Returns whether or not we actually need to update the sources
     */
    async addPolygon(polygon: Polygon, fit_bounds: boolean): Promise<void> {
        this.exist_this_time.push(polygon.name)
        if (this.state.polygonByName.has(polygon.name)) {
            this.state.polygonByName.get(polygon.name)!.properties = { ...polygon.style, name: polygon.name, notClickable: polygon.notClickable }
        }
        const geojson = await this.polygonGeojson(polygon.name, polygon.notClickable, polygon.style)
        if (fit_bounds) {
            this.zoomToItems([geojson], { animate: false })
        }

        this.state.polygonByName.set(polygon.name, geojson)
    }

    zoomToItems(items: Iterable<GeoJSON.Feature>, options: maplibregl.FitBoundsOptions): void {
        this.handler.maps?.forEach((map) => {
            map.fitBounds(
                extendBoxes(Array.from(items).map(feature => boundingBox(feature.geometry))),
                { padding: defaultMapPadding, ...options },
            )
        })
    }

    zoomToAll(options: maplibregl.FitBoundsOptions = {}): void {
        this.zoomToItems(this.state.polygonByName.values(), options)
    }

    zoomTo(name: string): void {
        this.zoomToItems([this.state.polygonByName.get(name)!], {})
    }

    static override contextType = Navigator.Context

    declare context: React.ContextType<typeof Navigator.Context>
}

function MapBody(props: { id: string, height: number | string, buttons: ReactNode }): ReactNode {
    const colors = useColors()
    const isScreenshot = useScreenshotMode()
    return (
        <div
            id={props.id}
            style={{
                height: props.height,
                width: '100%',
                position: 'relative',
                border: `${mapBorderWidth}px solid ${colors.borderNonShadow}`,
                borderRadius: `${mapBorderRadius}px`,
                // In screenshot mode, the background is transparent so we can render this component atop the already-rendered map canvases
                // In normal mode, the map is drawn over this normally, but is hidden during e2e testing, where we use the background color to mark map position
                backgroundColor: isScreenshot ? 'transparent' : colors.slightlyDifferentBackground,
            }}
        >
            {/* place this on the right of the map */}
            <div style={
                { zIndex: 1000, position: 'absolute', right: 0, top: 0, padding: '1em' }
            }
            >
                {props.buttons}
            </div>
        </div>
    )
}

function isVisible(basemap: Basemap, layer: maplibregl.LayerSpecification): boolean {
    switch (basemap.type) {
        case 'none':
            return false
        case 'osm':
            if (basemap.noLabels && layer.type === 'symbol') {
                return false
            }
            return true
    }
}

function setBasemap(map: maplibregl.Map, basemap: Basemap): void {
    map.style.stylesheet.layers.forEach((layerspec: maplibregl.LayerSpecification) => {
        if (layerspec.id === 'background') {
            return
        }
        const layer = map.getLayer(layerspec.id)!
        layer.setLayoutProperty('visibility', isVisible(basemap, layerspec) ? 'visible' : 'none')
    })
}

function clickMapElement(longname: string): void {
    for (const map of activeMaps) {
        if (map.state.polygonByName.has(longname)) {
            map.onClick(longname)
            return
        }
    }
    throw new Error(`Polygon ${longname} not found in any map`)
}

// for testing
(window as unknown as {
    clickMapElement: (longname: string) => void
}).clickMapElement = clickMapElement

interface MapProps extends MapGenericProps {
    longname: string
    related: NormalizeProto<IRelatedButtons>[]
    articleType: string
}

interface ArticleMapProps extends MapProps {
    showHistoricalCDs: boolean
    settings: Record<string, unknown>
    color: string
}

// eslint-disable-next-line no-restricted-syntax -- Don't want to overwrite the JS Map
export { MapComponent as Map }
function MapComponent(props: MapProps): ReactNode {
    const colors = useColors()
    const [showHistoricalCDs] = useSetting('show_historical_cds')
    const relatedCheckboxSettings = useSettings(relatedSettingsKeys(props.articleType))
    return (
        <ArticleMap
            {...props}
            showHistoricalCDs={showHistoricalCDs}
            settings={relatedCheckboxSettings}
            color={colors.hueColors.blue}
        />
    )
}

class ArticleMap extends MapGeneric<ArticleMapProps> {
    private already_fit_bounds: string | undefined = undefined

    override computePolygons(): Promise<Polygons> {
        const relateds = [
            ...this.getRelated('contained_by'),
            ...this.getRelated('intersects'),
            ...this.getRelated('borders'),
            ...this.getRelated('contains'),
            ...this.getRelated('same_geography'),
        ]

        const relatedPolygons = this.relatedPolygons(relateds)

        return Promise.resolve({
            polygons: [
                {
                    name: this.props.longname,
                    style: { fillOpacity: 0.5, weight: 1, color: this.props.color, fillColor: this.props.color },
                    meta: {},
                    notClickable: true,
                },
                ...relatedPolygons,
            ],
            zoomIndex: this.already_fit_bounds !== this.props.longname ? 0 : -1,
        })
    }

    override mapDidRender(): Promise<void> {
        this.already_fit_bounds = this.props.longname
        return Promise.resolve()
    }

    getRelated(key: string): NormalizeProto<IRelatedButton>[] {
        const element = this.props.related.filter(
            x => x.relationshipType === key)
            .map(x => x.buttons)[0]
        return element
    }

    relatedPolygons(related: NormalizeProto<IRelatedButton>[]): Polygon[] {
        const result: Polygon[] = []
        for (let i = related.length - 1; i >= 0; i--) {
            if (!this.props.showHistoricalCDs && isHistoricalCD(related[i].rowType)) {
                continue
            }
            const key = relationshipKey(this.props.articleType, related[i].rowType)
            if (!this.props.settings[key]) {
                continue
            }

            const color = randomColor(related[i].longname)
            const style = { color, weight: 1, fillColor: color, fillOpacity: 0.1 }
            result.push({
                name: related[i].longname,
                style,
                meta: {},
            })
        }
        return result
    }
}<|MERGE_RESOLUTION|>--- conflicted
+++ resolved
@@ -519,16 +519,11 @@
     }
 
     async updateSources(force = false): Promise<void> {
-        const maps = await this.handler.getMaps()
         if (this.sources_last_updated > Date.now() - 1000 && !force) {
             return
         }
-<<<<<<< HEAD
+        const maps = await this.handler.getMaps()
         if (maps.some(map => !map.isStyleLoaded()) && !force) {
-=======
-        const map = await this.handler.getMap()
-        if (!map.isStyleLoaded() && !force) {
->>>>>>> 56c96d1b
             return
         }
         this.sources_last_updated = Date.now()
@@ -537,13 +532,9 @@
             type: 'FeatureCollection',
             features: Array.from(this.state.polygonByName.values()),
         } satisfies GeoJSON.FeatureCollection
-<<<<<<< HEAD
         maps.forEach((map) => {
             this.setUpMap(map, data)
         })
-=======
-        this.setUpMap(map, data)
->>>>>>> 56c96d1b
     }
 
     setUpMap(map: maplibregl.Map, data: GeoJSON.FeatureCollection): void {
