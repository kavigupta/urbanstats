import { GeoJSON2SVG } from 'geojson2svg'
import maplibregl from 'maplibre-gl'
import 'maplibre-gl/dist/maplibre-gl.css'
import React, { ReactNode } from 'react'

import './map.css'

import { boundingBox, extendBoxes, geometry } from '../map-partition'
import { Basemap } from '../mapper/settings'
import { Navigator } from '../navigation/Navigator'
import { useColors } from '../page_template/colors'
import { relatedSettingsKeys, relationshipKey, useSetting, useSettings } from '../page_template/settings'
import { debugPerformance } from '../search'
import { TestUtils } from '../utils/TestUtils'
import { randomColor } from '../utils/color'
import { isHistoricalCD } from '../utils/is_historical'
import { Feature, IRelatedButton, IRelatedButtons } from '../utils/protos'
import { loadShapeFromPossibleSymlink } from '../utils/symlinks'
import { NormalizeProto } from '../utils/types'

import { mapBorderRadius, mapBorderWidth, useScreenshotMode } from './screenshot'

export const defaultMapPadding = 20

export interface MapGenericProps {
    height?: number | string
    basemap: Basemap
    attribution: 'none' | 'startHidden' | 'startVisible'
}

// Inset is an object with bottomLeft and topRight, each a [number, number] in [0, 1]
export interface Inset { bottomLeft: [number, number], topRight: [number, number] }
// Insets is a list of insets
export type Insets = Inset[]
export interface Polygon {
    name: string
    style: PolygonStyle
    meta: Record<string, unknown>
    notClickable?: boolean
}
export interface Polygons {
    polygons: Polygon[]
    zoomIndex: number
}

export interface MapState {
    loading: boolean
    polygonByName: Map<string, GeoJSON.Feature>
}

interface PolygonStyle {
    fillColor: string
    fillOpacity: number
    color: string
    weight?: number
}

const activeMaps: MapGeneric<MapGenericProps>[] = []

class CustomAttributionControl extends maplibregl.AttributionControl {
    constructor(startShowingAttribution: boolean) {
        super()

        // Copied from implementation https://github.com/maplibre/maplibre-gl-js/blob/34b95c06259014661cf72a418fd81917313088bf/src/ui/control/attribution_control.ts#L190
        // But reduced since always compact
        this._updateCompact = () => {
            if (!this._container.classList.contains('maplibregl-compact') && !this._container.classList.contains('maplibregl-attrib-empty')) {
                this._container.classList.add('maplibregl-compact')
                if (startShowingAttribution) {
                    this._container.setAttribute('open', '')
                    this._container.classList.add('maplibregl-compact-show')
                }
            }
        }
    }
}

function createMap(
    id: string,
    onClick: (name: string) => void,
): [maplibregl.Map, Promise<void>] {
    const map = new maplibregl.Map({
        style: 'https://tiles.openfreemap.org/styles/bright',
        container: id,
        scrollZoom: true,
        dragRotate: false,
        canvasContextAttributes: {
            preserveDrawingBuffer: true,
        },
        pixelRatio: TestUtils.shared.isTesting ? 0.1 : undefined, // e2e tests often run with a software renderer, this saves time
        attributionControl: false,
    }).addControl(new maplibregl.FullscreenControl(), 'top-left')

    const ensureStyleLoaded = new Promise(resolve => map.on('style.load', resolve)) satisfies Promise<void>
    map.on('mouseover', 'polygon', () => {
        map.getCanvas().style.cursor = 'pointer'
    })
    map.on('mouseleave', 'polygon', () => {
        map.getCanvas().style.cursor = ''
    })
    map.on('click', 'polygon', (e) => {
        const features = e.features!
        const names = features.filter(feature => !feature.properties.notClickable).map(feature => feature.properties.name as string)
        if (names.length === 0) {
            return
        }
        onClick(names[0])
    })
    return [map, ensureStyleLoaded]
}

// eslint-disable-next-line prefer-function-component/prefer-function-component  -- TODO: Maps don't support function components yet.
export class MapGeneric<P extends MapGenericProps> extends React.Component<P, MapState> {
    private delta = 0.25
    private version = 0
    private last_modified = 0
    private basemap_props: null | Basemap = null
    protected maps: maplibregl.Map[] | undefined = undefined
    private exist_this_time: string[] = []
    private ensureStyleLoaded: Promise<void> | undefined = undefined
    private attributionControl: CustomAttributionControl | undefined

    // Add ids for each inset
    protected ids: string[]

    constructor(props: P) {
        super(props)
        const insets = this.computeInsets()
        this.ids = insets.map(() => `map-${Math.random().toString(36).substring(2)}`)
        this.state = { loading: true, polygonByName: new Map() }
        activeMaps.push(this)
    }

    override render(): ReactNode {
        const insets = this.computeInsets()
        return (
            <>
                <input type="hidden" data-test-loading={this.state.loading} />
                <div style={{ position: 'relative', width: '100%', height: this.mapHeight() }}>
                    {insets.map((bbox, i) => (
                        <MapBody
                            key={this.ids[i]}
                            id={this.ids[i]}
                            height={this.mapHeight()}
                            buttons={this.buttons()}
                            bbox={bbox}
                            insetKey={i}
                            insetBoundary={i > 0}
                        />
                    ))}
                </div>
                <div style={{ display: 'none' }}>
                    {Array.from(this.state.polygonByName.keys()).map(name =>
                        // eslint-disable-next-line react/no-unknown-property -- this is a custom property
                        <div key={name} clickable-polygon={name} onClick={() => { this.onClick(name) }} />,
                    )}
                </div>
            </>
        )
    }

    mapHeight(): number | string {
        return this.props.height ?? 400
    }

    buttons(): ReactNode {
        return <></>
    }

    computePolygons(): Promise<Polygons> {
        /**
         * Should return [names, styles, metas, zoom_index]
         * names: list of names of polygons to draw
         * styles: list of styles for each polygon
         * metas: list of metadata dictionaries for each polygon
         * zoom_index: index of polygon to zoom to, or -1 if none
         */
        throw new Error('compute_polygons not implemented')
    }

    async mapDidRender(): Promise<void> {
        /**
             * Called after the map is rendered
             */
    }

    async loadShape(name: string): Promise<NormalizeProto<Feature>> {
        return await loadShapeFromPossibleSymlink(name) as NormalizeProto<Feature>
    }

    subnationalOutlines(): maplibregl.LayerSpecification[] {
        const basemap = this.props.basemap
        if (basemap.type !== 'osm' || !basemap.subnationalOutlines) {
            return []
        }
        return [
            {
                'id': 'boundary_subn_overlayed',
                'type': 'line',
                'source': 'openmaptiles',
                'source-layer': 'boundary',
                'filter': [
                    'all',
                    [
                        '<=',
                        [
                            'get',
                            'admin_level',
                        ],
                        4,
                    ],
                    [
                        '!=',
                        [
                            'get',
                            'maritime',
                        ],
                        1,
                    ],
                    [
                        '!=',
                        [
                            'get',
                            'disputed',
                        ],
                        1,
                    ],
                    [
                        '!',
                        [
                            'has',
                            'claimed_by',
                        ],
                    ],
                ],
                'paint': {
                    'line-color': basemap.subnationalOutlines.color,
                    'line-width': basemap.subnationalOutlines.weight,
                },
            },
        ]
    }

    override async componentDidMount(): Promise<void> {
<<<<<<< HEAD
        this.maps = this.ids.map((id, i) => {
            const map = new maplibregl.Map({
                style: 'https://tiles.openfreemap.org/styles/bright',
                container: id,
                scrollZoom: true,
                dragRotate: false,
                canvasContextAttributes: {
                    preserveDrawingBuffer: true,
                },
                pixelRatio: TestUtils.shared.isTesting ? 0.1 : undefined, // e2e tests often run with a software renderer, this saves time
                attributionControl: false,
            })
            if (i === 0) {
                map.addControl(new maplibregl.FullscreenControl(), 'top-left')
            }
            return map
        })
        this.ensureStyleLoaded = Promise.all(
            this.maps.map(map => new Promise(resolve => map.on('style.load', resolve))),
        ) as unknown as Promise<void>
        this.maps.forEach((m) => {
            m.on('mouseover', 'polygon', () => {
                m.getCanvas().style.cursor = 'pointer'
            })
            m.on('mouseleave', 'polygon', () => {
                m.getCanvas().style.cursor = ''
            })
            m.on('click', 'polygon', (e) => {
                const features = e.features!
                const names = features.filter(feature => !feature.properties.notClickable).map(feature => feature.properties.name as string)
                if (names.length === 0) {
                    return
                }
                this.onClick(names[0])
            })
        })
=======
        [this.map, this.ensureStyleLoaded] = createMap(this.id, (x) => { this.onClick(x) })
>>>>>>> ee0b6c02
        await this.componentDidUpdate(this.props, this.state)
    }

    onClick(name: string): void {
        const element = this.maps?.[0]?.getContainer()
        if (!element) return
        void this.context.navigate({
            kind: 'article',
            universe: this.context.universe,
            longname: name,
        }, { history: 'push', scroll: { kind: 'element', element } })
    }

    /**
     * Export the map as an svg, without the background
     *
     * @returns string svg
     */
    async exportAsSvg(): Promise<string> {
        const { polygons } = await this.computePolygons()
        const mapBounds = this.maps?.[0]?.getBounds()
        if (!mapBounds) throw new Error('No map available')
        const bounds = {
            left: mapBounds.getWest(),
            right: mapBounds.getEast(),
            top: mapBounds.getNorth(),
            bottom: mapBounds.getSouth(),
        }
        const width = 1000
        const height = width * (bounds.top - bounds.bottom) / (bounds.right - bounds.left)
        const converter = new GeoJSON2SVG({
            mapExtent: bounds, attributes: [{
                property: 'style',
                type: 'dynamic',
                key: 'style',
            }],
            viewportSize: {
                width,
                height,
            },
        })

        function toSvgStyle(style: PolygonStyle): string {
            let svgStyle = ''
            svgStyle += `fill:${style.fillColor};`
            svgStyle += `fill-opacity:${style.fillOpacity};`
            svgStyle += `stroke:${style.color};`
            if (style.weight !== undefined) {
                svgStyle += `stroke-width:${style.weight / 10};`
            }
            return svgStyle
        }

        const overallSvg = []

        for (const polygon of polygons) {
            const geojson = await this.polygonGeojson(polygon.name, polygon.notClickable, polygon.style)
            const svg = converter.convert(geojson, { attributes: { style: toSvgStyle(polygon.style) } })
            for (const elem of svg) {
                overallSvg.push(elem)
            }
        }
        const header = `<?xml version="1.0" encoding="UTF-8" standalone="no"?>
         <!-- Created with urban stats mapper (http://www.urbanstats.org/) -->
            <svg
            width="${width}mm"
            height="${height}mm"
            viewBox="0 0 ${width} ${height}"
            version="1.1"
            id="svg1"
            xml:space="preserve"
            xmlns="http://www.w3.org/2000/svg"
            xmlns:svg="http://www.w3.org/2000/svg">`
        const footer = '</svg>'
        return header + overallSvg.join('') + footer
    }

    async exportAsGeoJSON(): Promise<string> {
        const { polygons } = await this.computePolygons()
        const geojson: GeoJSON.FeatureCollection = {
            type: 'FeatureCollection',
            features: [],
        }
        for (const polygon of polygons) {
            let feature = await this.polygonGeojson(polygon.name, polygon.notClickable, polygon.style)
            feature = JSON.parse(JSON.stringify(feature)) as typeof feature
            for (const [key, value] of Object.entries(polygon.meta)) {
                feature.properties![key] = value
            }
            geojson.features.push(feature)
        }
        return JSON.stringify(geojson)
    }

    override async componentDidUpdate(prevProps: P, prevState: MapState): Promise<void> {
        let shouldWeUpdate = false
        // make sure we update the first time
        shouldWeUpdate ||= this.version < 1
        shouldWeUpdate ||= JSON.stringify(prevProps) !== JSON.stringify(this.props)
        shouldWeUpdate ||= JSON.stringify({ ...prevState, loading: undefined }) !== JSON.stringify({ ...this.state, loading: undefined })
        if (shouldWeUpdate) {
            // Only update if something that's not the loading has changed, or it's the first load
            await this.bumpVersion()
        }
    }

    async bumpVersion(): Promise<void> {
        return this.updateToVersion(this.version + 1)
    }

    async updateToVersion(version: number): Promise<void> {
        if (version <= this.version) {
            return
        }
        // check if at least 1s has passed since last update
        const now = Date.now()
        const delta = now - this.last_modified
        if (delta < 1000 || this.maps === undefined) {
            setTimeout(() => this.updateToVersion(version), 1000 - delta)
            return
        }
        this.version = version
        this.last_modified = now
        await this.updateFn()
    }

    async updateFn(): Promise<void> {
        const time = Date.now()
        debugPerformance('Loading map...')
        this.setState({ loading: true })

        await this.stylesheetPresent()

        const attrControl = this.attributionControl
        if (attrControl !== undefined && this.maps) {
            this.maps[0].removeControl(attrControl)
            this.attributionControl = undefined
        }

        if (this.props.attribution !== 'none' && this.maps) {
            this.attributionControl = new CustomAttributionControl(this.props.attribution === 'startVisible')
            this.maps[0].addControl(this.attributionControl)
        }

        this.exist_this_time = []

        this.attachBasemap()

        while (this.maps === undefined) {
            await new Promise(resolve => setTimeout(resolve, 10))
        }
        // await Promise.all(this.maps.map(map => this.populateMap(map, time)))
        void this.populateMap(this.maps, time)
        this.setState({ loading: false })
        debugPerformance(`Updated sources to delete stuff; at ${Date.now() - time}ms`)
        debugPerformance(`No longer loading map; took ${Date.now() - time}ms`)
    }

    async populateMap(maps: maplibregl.Map[], timeBasis: number): Promise<void> {
        const { polygons, zoomIndex } = await this.computePolygons()

        debugPerformance(`Computed polygons; at ${Date.now() - timeBasis}ms`)

        await this.addPolygons(polygons, zoomIndex)

        debugPerformance(`Added polygons; at ${Date.now() - timeBasis}ms`)

        // Remove polygons that no longer exist
        // Must do this before map render or zooms are incorrect (they try to zoom to previous regions)
        for (const [name] of this.state.polygonByName.entries()) {
            if (!this.exist_this_time.includes(name)) {
                this.state.polygonByName.delete(name)
            }
        }

        debugPerformance(`Removed polygons; at ${Date.now() - timeBasis}ms`)

        await this.mapDidRender()

        debugPerformance(`Finished waiting for mapDidRender; at ${Date.now() - timeBasis}ms`)

        await this.updateSources(true)
    }

    attachBasemap(): void {
        if (JSON.stringify(this.props.basemap) === JSON.stringify(this.basemap_props)) {
            return
        }
        this.basemap_props = this.props.basemap
        void this.loadBasemap()
    }

    async stylesheetPresent(): Promise<void> {
        if (this.maps?.every(map => map.isStyleLoaded())) {
            return
        }
        await new Promise(resolve => setTimeout(resolve, 10))
        await this.stylesheetPresent()
    }

    async loadBasemap(): Promise<void> {
        await this.stylesheetPresent()
        if (this.maps) {
            this.maps.forEach((map) => { setBasemap(map, this.props.basemap) })
        }
    }

    progressivelyLoadPolygons(): boolean {
        // Whether to attempt to refresh the map as polygons are added
        return true
    }

    async addPolygons(polygons: Polygon[], zoom_to: number): Promise<void> {
        const time = Date.now()
        debugPerformance('Adding polygons...')
        await Promise.all(polygons.map(async (polygon, i) => {
            await this.addPolygon(polygon, i === zoom_to)
            if (this.progressivelyLoadPolygons()) {
                await this.updateSources()
            }
        }))
        debugPerformance(`Added polygons [addPolygons]; at ${Date.now() - time}ms`)
        await this.updateSources(true)
        debugPerformance(`Updated sources [addPolygons]; at ${Date.now() - time}ms`)
    }

    async polygonGeojson(name: string, notClickable: boolean | undefined, style: PolygonStyle): Promise<GeoJSON.Feature> {
        const poly = await this.loadShape(name)
        const geojson = {
            type: 'Feature' as const,
            properties: { name, notClickable, ...style },
            geometry: geometry(poly),
        }
        return geojson
    }

    sources_last_updated = 0

    async firstLabelId(): Promise<string | undefined> {
        await this.ensureStyleLoaded!
        if (!this.maps) return undefined
        for (const layer of this.maps[0].style.stylesheet.layers) {
            if (layer.type === 'symbol' && layer.id.startsWith('label')) {
                return layer.id
            }
        }
        return undefined
    }

    async updateSources(force = false): Promise<void> {
        if (this.sources_last_updated > Date.now() - 1000 && !force) {
            return
        }
        const time = Date.now()
        while (this.maps === undefined) {
            await new Promise(resolve => setTimeout(resolve, 10))
        }
        if (this.maps.every(map => !map.isStyleLoaded()) && !force) {
            return
        }
        this.sources_last_updated = Date.now()
        await this.ensureStyleLoaded!
        debugPerformance(`Loaded style, took ${Date.now() - time}ms`)
        const data = {
            type: 'FeatureCollection',
            features: Array.from(this.state.polygonByName.values()),
        } satisfies GeoJSON.FeatureCollection
        const labelId = await this.firstLabelId()
        this.maps.forEach((map) => {
            let source: maplibregl.GeoJSONSource | undefined = map.getSource('polygon')
            if (source === undefined) {
                map.addSource('polygon', {
                    type: 'geojson',
                    data,
                })
                map.addLayer({
                    id: 'polygon',
                    type: 'fill',
                    source: 'polygon',
                    paint: {
                        'fill-color': ['get', 'fillColor'],
                        'fill-opacity': ['get', 'fillOpacity'],
                    },
                }, labelId)
                map.addLayer({
                    id: 'polygon-outline',
                    type: 'line',
                    source: 'polygon',
                    paint: {
                        'line-color': ['get', 'color'],
                        'line-width': ['get', 'weight'],
                    },
                }, labelId)
                source = map.getSource('polygon')!
            }
            for (const layer of this.subnationalOutlines()) {
                if (map.getLayer(layer.id) !== undefined) {
                    map.removeLayer(layer.id)
                }
                map.addLayer(layer, labelId)
            }
            source.setData(data)
        })
    }

    /*
     * Returns whether or not we actually need to update the sources
     */
    async addPolygon(polygon: Polygon, fit_bounds: boolean): Promise<void> {
        this.exist_this_time.push(polygon.name)
        if (this.state.polygonByName.has(polygon.name)) {
            this.state.polygonByName.get(polygon.name)!.properties = { ...polygon.style, name: polygon.name, notClickable: polygon.notClickable }
        }
        const geojson = await this.polygonGeojson(polygon.name, polygon.notClickable, polygon.style)
        if (fit_bounds) {
            this.zoomToItems([geojson], { animate: false })
        }

        this.state.polygonByName.set(polygon.name, geojson)
    }

    zoomToItems(items: Iterable<GeoJSON.Feature>, options: maplibregl.FitBoundsOptions): void {
        if (this.maps) {
            this.maps.forEach((map) => {
                map.fitBounds(
                    extendBoxes(Array.from(items).map(feature => boundingBox(feature.geometry))),
                    { padding: defaultMapPadding, ...options },
                )
            })
        }
    }

    zoomToAll(padding: number = 0): void {
        this.zoomToItems(this.state.polygonByName.values(), { padding })
    }

    zoomTo(name: string): void {
        this.zoomToItems([this.state.polygonByName.get(name)!], {})
    }

    static override contextType = Navigator.Context

    declare context: React.ContextType<typeof Navigator.Context>

    // Compute insets (can be overridden by subclasses)
    computeInsets(): Insets {
        // Default: just one inset, covering the whole area
        return [
            { bottomLeft: [0, 0], topRight: [1, 1] },
        ]
    }
}

interface MapBodyProps {
    id: string
    height: number | string
    buttons: ReactNode
    bbox?: Inset
    insetKey?: number
    insetBoundary?: boolean
}

function MapBody(props: MapBodyProps): ReactNode {
    const colors = useColors()
    const isScreenshot = useScreenshotMode()
    // Optionally use props.bbox.bottomLeft and props.bbox.topRight for custom placement
    let style: React.CSSProperties
    if (props.bbox) {
        const [x0, y0] = props.bbox.bottomLeft
        const [x1, y1] = props.bbox.topRight
        style = {
            position: 'absolute',
            left: `${x0 * 100}%`,
            bottom: `${y0 * 100}%`,
            width: `${(x1 - x0) * 100}%`,
            height: `${(y1 - y0) * 100}%`,
            border: `${mapBorderWidth}px solid ${colors.borderNonShadow}`,
            borderRadius: `${mapBorderRadius}px`,
            backgroundColor: isScreenshot ? 'transparent' : colors.slightlyDifferentBackground,
            ...(props.insetBoundary ? { boxShadow: '0 0 0 3px #333, 0 0 8px 2px #fff' } : {}),
        }
    }
    else {
        style = {
            height: props.height,
            width: '100%',
            position: 'relative',
            border: `${mapBorderWidth}px solid ${colors.borderNonShadow}`,
            borderRadius: `${mapBorderRadius}px`,
            backgroundColor: isScreenshot ? 'transparent' : colors.slightlyDifferentBackground,
        }
    }
    return (
        <div
            id={props.id}
            style={style}
        >
            <div style={{ zIndex: 1000, position: 'absolute', right: 0, top: 0, padding: '1em' }}>
                {props.buttons}
            </div>
        </div>
    )
}

function isVisible(basemap: Basemap, layer: maplibregl.LayerSpecification): boolean {
    switch (basemap.type) {
        case 'none':
            return false
        case 'osm':
            if (basemap.noLabels && layer.type === 'symbol') {
                return false
            }
            return true
    }
}

function setBasemap(map: maplibregl.Map, basemap: Basemap): void {
    map.style.stylesheet.layers.forEach((layerspec: maplibregl.LayerSpecification) => {
        if (layerspec.id === 'background') {
            return
        }
        const layer = map.getLayer(layerspec.id)!
        layer.setLayoutProperty('visibility', isVisible(basemap, layerspec) ? 'visible' : 'none')
    })
}

function clickMapElement(longname: string): void {
    for (const map of activeMaps) {
        if (map.state.polygonByName.has(longname)) {
            map.onClick(longname)
            return
        }
    }
    throw new Error(`Polygon ${longname} not found in any map`)
}

// for testing
(window as unknown as {
    clickMapElement: (longname: string) => void
}).clickMapElement = clickMapElement

interface MapProps extends MapGenericProps {
    longname: string
    related: NormalizeProto<IRelatedButtons>[]
    articleType: string
}

interface ArticleMapProps extends MapProps {
    showHistoricalCDs: boolean
    settings: Record<string, unknown>
    color: string
}

// eslint-disable-next-line no-restricted-syntax -- Don't want to overwrite the JS Map
export { MapComponent as Map }
function MapComponent(props: MapProps): ReactNode {
    const colors = useColors()
    const [showHistoricalCDs] = useSetting('show_historical_cds')
    const relatedCheckboxSettings = useSettings(relatedSettingsKeys(props.articleType))
    return (
        <ArticleMap
            {...props}
            showHistoricalCDs={showHistoricalCDs}
            settings={relatedCheckboxSettings}
            color={colors.hueColors.blue}
        />
    )
}

class ArticleMap extends MapGeneric<ArticleMapProps> {
    private already_fit_bounds: string | undefined = undefined

    override computePolygons(): Promise<Polygons> {
        const relateds = [
            ...this.getRelated('contained_by'),
            ...this.getRelated('intersects'),
            ...this.getRelated('borders'),
            ...this.getRelated('contains'),
            ...this.getRelated('same_geography'),
        ]

        const relatedPolygons = this.relatedPolygons(relateds)

        return Promise.resolve({
            polygons: [
                {
                    name: this.props.longname,
                    style: { fillOpacity: 0.5, weight: 1, color: this.props.color, fillColor: this.props.color },
                    meta: {},
                    notClickable: true,
                },
                ...relatedPolygons,
            ],
            zoomIndex: this.already_fit_bounds !== this.props.longname ? 0 : -1,
        })
    }

    override mapDidRender(): Promise<void> {
        this.already_fit_bounds = this.props.longname
        return Promise.resolve()
    }

    getRelated(key: string): NormalizeProto<IRelatedButton>[] {
        const element = this.props.related.filter(
            x => x.relationshipType === key)
            .map(x => x.buttons)[0]
        return element
    }

    relatedPolygons(related: NormalizeProto<IRelatedButton>[]): Polygon[] {
        const result: Polygon[] = []
        for (let i = related.length - 1; i >= 0; i--) {
            if (!this.props.showHistoricalCDs && isHistoricalCD(related[i].rowType)) {
                continue
            }
            const key = relationshipKey(this.props.articleType, related[i].rowType)
            if (!this.props.settings[key]) {
                continue
            }

            const color = randomColor(related[i].longname)
            const style = { color, weight: 1, fillColor: color, fillOpacity: 0.1 }
            result.push({
                name: related[i].longname,
                style,
                meta: {},
            })
        }
        return result
    }
}<|MERGE_RESOLUTION|>--- conflicted
+++ resolved
@@ -107,6 +107,21 @@
         onClick(names[0])
     })
     return [map, ensureStyleLoaded]
+}
+
+function createMaps(
+    ids: string[],
+    onClick: (name: string) => void,
+): [maplibregl.Map[], Promise<void>] {
+    const maps = []
+    const ensureStyleLoadeds = []
+    for (const id of ids) {
+        const [map, ensureStyleLoaded] = createMap(id, onClick)
+        maps.push(map)
+        ensureStyleLoadeds.push(ensureStyleLoaded)
+    }
+    const ensureStyleLoaded = Promise.all(ensureStyleLoadeds).then(() => undefined) satisfies Promise<void>
+    return [maps, ensureStyleLoaded]
 }
 
 // eslint-disable-next-line prefer-function-component/prefer-function-component  -- TODO: Maps don't support function components yet.
@@ -242,46 +257,7 @@
     }
 
     override async componentDidMount(): Promise<void> {
-<<<<<<< HEAD
-        this.maps = this.ids.map((id, i) => {
-            const map = new maplibregl.Map({
-                style: 'https://tiles.openfreemap.org/styles/bright',
-                container: id,
-                scrollZoom: true,
-                dragRotate: false,
-                canvasContextAttributes: {
-                    preserveDrawingBuffer: true,
-                },
-                pixelRatio: TestUtils.shared.isTesting ? 0.1 : undefined, // e2e tests often run with a software renderer, this saves time
-                attributionControl: false,
-            })
-            if (i === 0) {
-                map.addControl(new maplibregl.FullscreenControl(), 'top-left')
-            }
-            return map
-        })
-        this.ensureStyleLoaded = Promise.all(
-            this.maps.map(map => new Promise(resolve => map.on('style.load', resolve))),
-        ) as unknown as Promise<void>
-        this.maps.forEach((m) => {
-            m.on('mouseover', 'polygon', () => {
-                m.getCanvas().style.cursor = 'pointer'
-            })
-            m.on('mouseleave', 'polygon', () => {
-                m.getCanvas().style.cursor = ''
-            })
-            m.on('click', 'polygon', (e) => {
-                const features = e.features!
-                const names = features.filter(feature => !feature.properties.notClickable).map(feature => feature.properties.name as string)
-                if (names.length === 0) {
-                    return
-                }
-                this.onClick(names[0])
-            })
-        })
-=======
-        [this.map, this.ensureStyleLoaded] = createMap(this.id, (x) => { this.onClick(x) })
->>>>>>> ee0b6c02
+        [this.maps, this.ensureStyleLoaded] = createMaps(this.ids, (x) => { this.onClick(x) })
         await this.componentDidUpdate(this.props, this.state)
     }
 
