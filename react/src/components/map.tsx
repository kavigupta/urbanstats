--- conflicted
+++ resolved
@@ -47,13 +47,8 @@
 export class MapGeneric<P extends MapGenericProps> extends React.Component<P, MapState> {
     private delta = 0.25
     private version = 0
-<<<<<<< HEAD
-    private last_modified = Date.now()
-    private basemap_layer: null | L.Layer = null
-=======
     private last_modified = 0
     private basemap_layer: null | L.TileLayer = null
->>>>>>> 996d2ce3
     private basemap_props: null | Basemap = null
     protected map: L.Map | undefined = undefined
     private exist_this_time: string[] = []
@@ -70,17 +65,13 @@
         return (
             <>
                 <input type="hidden" data-test-loading={this.state.loading} />
-<<<<<<< HEAD
                 <MapBody id={this.id} height={this.mapHeight()} buttons={this.buttons()} />
-=======
-                <MapBody id={this.id} height={this.props.height} buttons={this.buttons()} />
                 <div style={{ display: 'none' }}>
                     {Array.from(this.state.polygonByName.keys()).map(name =>
                         // eslint-disable-next-line react/no-unknown-property -- this is a custom property
                         <div key={name} clickable-polygon={name} onClick={() => { this.onClick(name) }} />,
                     )}
                 </div>
->>>>>>> 996d2ce3
             </>
         )
     }
@@ -308,42 +299,7 @@
     async polygonGeojson(name: string, style: PolygonStyle): Promise<GeoJSON.Feature> {
         // https://stackoverflow.com/a/35970894/1549476
         const poly = await this.loadShape(name)
-<<<<<<< HEAD
-        return featureToGeoJSON(poly)
-=======
-        let geometry: GeoJSON.Geometry
-        if (poly.geometry === 'multipolygon') {
-            const polys = poly.multipolygon.polygons
-            const coords = polys.map(
-                multiPoly => multiPoly.rings.map(
-                    ring => ring.coords.map(
-                        coordinate => [coordinate.lon, coordinate.lat],
-                    ),
-                ),
-            )
-            geometry = {
-                type: 'MultiPolygon',
-                coordinates: coords,
-            }
-        }
-        else {
-            const coords = poly.polygon.rings.map(
-                ring => ring.coords.map(
-                    coordinate => [coordinate.lon, coordinate.lat],
-                ),
-            )
-            geometry = {
-                type: 'Polygon',
-                coordinates: coords,
-            }
-        }
-        const geojson = {
-            type: 'Feature' as const,
-            properties: { name, ...style },
-            geometry,
-        }
-        return geojson
->>>>>>> 996d2ce3
+        return featureToGeoJSON(poly, style)
     }
 
     /*
@@ -402,7 +358,7 @@
     declare context: React.ContextType<typeof Navigator.Context>
 }
 
-export function featureToGeoJSON(poly: NormalizeProto<Feature>): GeoJSON.Feature {
+export function featureToGeoJSON(poly: NormalizeProto<Feature>, style: PolygonStyle): GeoJSON.Feature {
     let geometry: GeoJSON.Geometry
     if (poly.geometry === 'multipolygon') {
         const polys = poly.multipolygon.polygons
@@ -431,7 +387,7 @@
     }
     const geojson = {
         type: 'Feature' as const,
-        properties: {},
+        properties: { name, ...style },
         geometry,
     }
     return geojson
