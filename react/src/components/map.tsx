--- conflicted
+++ resolved
@@ -240,11 +240,7 @@
                     <LongLoad containerStyleOverride={{
                         position: 'absolute',
                         transition: 'opacity 0.25s',
-<<<<<<< HEAD
-                        opacity: this.state.loading ? 1 : 0,
-=======
                         opacity: this.state.loading && this.shouldHaveLoadingSpinner() ? 1 : 0,
->>>>>>> 19222daf
                         pointerEvents: 'none',
                     }}
                     />
