import { GeoJSON2SVG } from 'geojson2svg'
import maplibregl from 'maplibre-gl'
import 'maplibre-gl/dist/maplibre-gl.css'
import React, { ReactNode } from 'react'

import './map.css'

import { boundingBox, extendBoxes, geometry } from '../map-partition'
import { Basemap } from '../mapper/settings/utils'
import { Navigator } from '../navigation/Navigator'
import { useColors } from '../page_template/colors'
import { relatedSettingsKeys, relationshipKey, useSetting, useSettings } from '../page_template/settings'
import { debugPerformance } from '../search'
import { TestUtils } from '../utils/TestUtils'
import { randomColor } from '../utils/color'
import { isHistoricalCD } from '../utils/is_historical'
import { Feature, IRelatedButton, IRelatedButtons } from '../utils/protos'
import { loadShapeFromPossibleSymlink } from '../utils/symlinks'
import { NormalizeProto } from '../utils/types'

import { mapBorderRadius, mapBorderWidth, useScreenshotMode } from './screenshot'

export const defaultMapPadding = 20

export interface MapGenericProps {
    height?: number | string
    basemap: Basemap
    attribution: 'none' | 'startHidden' | 'startVisible'
}

export interface Polygon {
    name: string
    style: PolygonStyle
    meta: Record<string, unknown>
    notClickable?: boolean
}
export interface Polygons {
    polygons: Polygon[]
    zoomIndex: number
}

export interface MapState {
    loading: boolean
    polygonByName: Map<string, GeoJSON.Feature>
}

interface PolygonStyle {
    fillColor: string
    fillOpacity: number
    color: string
    weight?: number
}

const activeMaps: MapGeneric<MapGenericProps>[] = []

class CustomAttributionControl extends maplibregl.AttributionControl {
    constructor(startShowingAttribution: boolean) {
        super()

        // Copied from implementation https://github.com/maplibre/maplibre-gl-js/blob/34b95c06259014661cf72a418fd81917313088bf/src/ui/control/attribution_control.ts#L190
        // But reduced since always compact
        this._updateCompact = () => {
            if (!this._container.classList.contains('maplibregl-compact') && !this._container.classList.contains('maplibregl-attrib-empty')) {
                this._container.classList.add('maplibregl-compact')
                if (startShowingAttribution) {
                    this._container.setAttribute('open', '')
                    this._container.classList.add('maplibregl-compact-show')
                }
            }
        }
    }
}

// eslint-disable-next-line prefer-function-component/prefer-function-component  -- TODO: Maps don't support function components yet.
export class MapGeneric<P extends MapGenericProps> extends React.Component<P, MapState> {
    private delta = 0.25
    private version = 0
    private last_modified = 0
    private basemap_props: null | Basemap = null
    protected map: maplibregl.Map | undefined = undefined
    private exist_this_time: string[] = []
    protected id: string
    private ensureStyleLoaded: Promise<void> | undefined = undefined
    private attributionControl: CustomAttributionControl | undefined

    constructor(props: P) {
        super(props)
        this.id = `map-${Math.random().toString(36).substring(2)}`
        this.state = { loading: true, polygonByName: new Map() }
        activeMaps.push(this)
    }

    override render(): ReactNode {
        return (
            <>
                <input type="hidden" data-test-loading={this.state.loading} />
                <MapBody id={this.id} height={this.mapHeight()} buttons={this.buttons()} />
                <div style={{ display: 'none' }}>
                    {Array.from(this.state.polygonByName.keys()).map(name =>
                        // eslint-disable-next-line react/no-unknown-property -- this is a custom property
                        <div key={name} clickable-polygon={name} onClick={() => { this.onClick(name) }} />,
                    )}
                </div>
            </>
        )
    }

    mapHeight(): number | string {
        return this.props.height ?? 400
    }

    buttons(): ReactNode {
        return <></>
    }

    computePolygons(): Promise<Polygons> {
        /**
         * Should return [names, styles, metas, zoom_index]
         * names: list of names of polygons to draw
         * styles: list of styles for each polygon
         * metas: list of metadata dictionaries for each polygon
         * zoom_index: index of polygon to zoom to, or -1 if none
         */
        throw new Error('compute_polygons not implemented')
    }

    async mapDidRender(): Promise<void> {
        /**
             * Called after the map is rendered
             */
    }

    async loadShape(name: string): Promise<NormalizeProto<Feature>> {
        return await loadShapeFromPossibleSymlink(name) as NormalizeProto<Feature>
    }

    override async componentDidMount(): Promise<void> {
        const map = new maplibregl.Map({
            style: 'https://tiles.openfreemap.org/styles/bright',
            container: this.id,
            scrollZoom: true,
            dragRotate: false,
            canvasContextAttributes: {
                preserveDrawingBuffer: true,
            },
            pixelRatio: TestUtils.shared.isTesting ? 0.1 : undefined, // e2e tests often run with a software renderer, this saves time
            attributionControl: false,
        }).addControl(new maplibregl.FullscreenControl(), 'top-left')

        this.map = map
        this.ensureStyleLoaded = new Promise(resolve => map.on('style.load', resolve))
        map.on('mouseover', 'polygon', () => {
            map.getCanvas().style.cursor = 'pointer'
        })
        map.on('mouseleave', 'polygon', () => {
            map.getCanvas().style.cursor = ''
        })
        map.on('click', 'polygon', (e) => {
            const features = e.features!
            const names = features.filter(feature => !feature.properties.notClickable).map(feature => feature.properties.name as string)
            if (names.length === 0) {
                return
            }
            this.onClick(names[0])
        })
        await this.componentDidUpdate(this.props, this.state)
    }

    onClick(name: string): void {
        void this.context.navigate({
            kind: 'article',
            universe: this.context.universe,
            longname: name,
        }, { history: 'push', scroll: { kind: 'element', element: this.map!.getContainer() } })
    }

    /**
     * Export the map as an svg, without the background
     *
     * @returns string svg
     */
    async exportAsSvg(): Promise<string> {
        const { polygons } = await this.computePolygons()
        const mapBounds = this.map!.getBounds()
        const bounds = {
            left: mapBounds.getWest(),
            right: mapBounds.getEast(),
            top: mapBounds.getNorth(),
            bottom: mapBounds.getSouth(),
        }
        const width = 1000
        const height = width * (bounds.top - bounds.bottom) / (bounds.right - bounds.left)
        const converter = new GeoJSON2SVG({
            mapExtent: bounds, attributes: [{
                property: 'style',
                type: 'dynamic',
                key: 'style',
            }],
            viewportSize: {
                width,
                height,
            },
        })

        function toSvgStyle(style: PolygonStyle): string {
            let svgStyle = ''
            svgStyle += `fill:${style.fillColor};`
            svgStyle += `fill-opacity:${style.fillOpacity};`
            svgStyle += `stroke:${style.color};`
            if (style.weight !== undefined) {
                svgStyle += `stroke-width:${style.weight / 10};`
            }
            return svgStyle
        }

        const overallSvg = []

        for (const polygon of polygons) {
            const geojson = await this.polygonGeojson(polygon.name, polygon.notClickable, polygon.style)
            const svg = converter.convert(geojson, { attributes: { style: toSvgStyle(polygon.style) } })
            for (const elem of svg) {
                overallSvg.push(elem)
            }
        }
        const header = `<?xml version="1.0" encoding="UTF-8" standalone="no"?>
         <!-- Created with urban stats mapper (http://www.urbanstats.org/) -->
            <svg
            width="${width}mm"
            height="${height}mm"
            viewBox="0 0 ${width} ${height}"
            version="1.1"
            id="svg1"
            xml:space="preserve"
            xmlns="http://www.w3.org/2000/svg"
            xmlns:svg="http://www.w3.org/2000/svg">`
        const footer = '</svg>'
        return header + overallSvg.join('') + footer
    }

    async exportAsGeoJSON(): Promise<string> {
        const { polygons } = await this.computePolygons()
        const geojson: GeoJSON.FeatureCollection = {
            type: 'FeatureCollection',
            features: [],
        }
        for (const polygon of polygons) {
            let feature = await this.polygonGeojson(polygon.name, polygon.notClickable, polygon.style)
            feature = JSON.parse(JSON.stringify(feature)) as typeof feature
            for (const [key, value] of Object.entries(polygon.meta)) {
                feature.properties![key] = value
            }
            geojson.features.push(feature)
        }
        return JSON.stringify(geojson)
    }

    override async componentDidUpdate(prevProps: P, prevState: MapState): Promise<void> {
        let shouldWeUpdate = false
        // make sure we update the first time
        shouldWeUpdate ||= this.version < 1
        shouldWeUpdate ||= JSON.stringify(prevProps) !== JSON.stringify(this.props)
        shouldWeUpdate ||= JSON.stringify({ ...prevState, loading: undefined }) !== JSON.stringify({ ...this.state, loading: undefined })
        if (shouldWeUpdate) {
            // Only update if something that's not the loading has changed, or it's the first load
            await this.bumpVersion()
        }
    }

    async bumpVersion(): Promise<void> {
        return this.updateToVersion(this.version + 1)
    }

    async updateToVersion(version: number): Promise<void> {
        if (version <= this.version) {
            return
        }
        // check if at least 1s has passed since last update
        const now = Date.now()
        const delta = now - this.last_modified
        if (delta < 1000) {
            setTimeout(() => this.updateToVersion(version), 1000 - delta)
            return
        }
        this.version = version
        this.last_modified = now
        await this.updateFn()
    }

    async updateFn(): Promise<void> {
        const time = Date.now()
        debugPerformance('Loading map...')
        this.setState({ loading: true })

        if (this.attributionControl !== undefined) {
            this.map!.removeControl(this.attributionControl)
            this.attributionControl = undefined
        }

        if (this.props.attribution !== 'none') {
            this.attributionControl = new CustomAttributionControl(this.props.attribution === 'startVisible')
            this.map!.addControl(this.attributionControl)
        }

        this.exist_this_time = []

        this.attachBasemap()

        while (this.map === undefined) {
            await new Promise(resolve => setTimeout(resolve, 10))
        }
        await this.populateMap(this.map, time)
        this.setState({ loading: false })
        debugPerformance(`Updated sources to delete stuff; at ${Date.now() - time}ms`)
        debugPerformance(`No longer loading map; took ${Date.now() - time}ms`)
    }

    async populateMap(map: maplibregl.Map, timeBasis: number): Promise<void> {
        const { polygons, zoomIndex } = await this.computePolygons()

        debugPerformance(`Computed polygons; at ${Date.now() - timeBasis}ms`)

        await this.addPolygons(map, polygons, zoomIndex)

        debugPerformance(`Added polygons; at ${Date.now() - timeBasis}ms`)

        // Remove polygons that no longer exist
        // Must do this before map render or zooms are incorrect (they try to zoom to previous regions)
        for (const [name] of this.state.polygonByName.entries()) {
            if (!this.exist_this_time.includes(name)) {
                this.state.polygonByName.delete(name)
            }
        }

        debugPerformance(`Removed polygons; at ${Date.now() - timeBasis}ms`)

        await this.mapDidRender()

        debugPerformance(`Finished waiting for mapDidRender; at ${Date.now() - timeBasis}ms`)

        await this.updateSources(true)
    }

    attachBasemap(): void {
        if (JSON.stringify(this.props.basemap) === JSON.stringify(this.basemap_props)) {
            return
        }
        this.basemap_props = this.props.basemap
        void this.loadBasemap()
    }

    async stylesheetPresent(): Promise<void> {
        // eslint-disable-next-line @typescript-eslint/no-unnecessary-condition -- it can in fact be undefined, this is undocumented
        if (this.map?.style.stylesheet !== undefined) {
            return
        }
        await new Promise(resolve => setTimeout(resolve, 10))
        await this.stylesheetPresent()
    }

    async loadBasemap(): Promise<void> {
        await this.stylesheetPresent()
        // await this.ensureStyleLoaded()
        setBasemap(this.map!, this.props.basemap)
    }

    async addPolygons(map: maplibregl.Map, polygons: Polygon[], zoom_to: number): Promise<void> {
        /*
         * We want to parallelize polygon loading, but we also need to add the polygons in a deterministic order for testing purposes (as well as to show contained polygons atop their parent)
         * So, we start all the loads asynchronously, but actually add the polygons to the map only as they finish loading in order
         * Waiting for all the polygons to load before adding them produces an unacceptable delay
         */
        const time = Date.now()
        debugPerformance('Adding polygons...')
        let adderIndex = 0
        const adders = new Map<number, () => Promise<void>>()
        const addDone = async (): Promise<void> => {
            while (adders.has(adderIndex)) {
                await adders.get(adderIndex)!()
                adders.delete(adderIndex)
                adderIndex++
            }
        }
        await Promise.all(polygons.map(async (polygon, i) => {
            const adder = await this.addPolygon(map, polygon, i === zoom_to)
            adders.set(i, adder)
            await addDone()
        }))
        debugPerformance(`Added polygons [addPolygons]; at ${Date.now() - time}ms`)
        await this.updateSources(true)
        debugPerformance(`Updated sources [addPolygons]; at ${Date.now() - time}ms`)
    }

    async polygonGeojson(name: string, notClickable: boolean | undefined, style: PolygonStyle): Promise<GeoJSON.Feature> {
        const poly = await this.loadShape(name)
        const geojson = {
            type: 'Feature' as const,
            properties: { name, notClickable, ...style },
            geometry: geometry(poly),
        }
        return geojson
    }

    sources_last_updated = 0

    async firstLabelId(): Promise<string | undefined> {
        await this.ensureStyleLoaded!
        for (const layer of this.map!.style.stylesheet.layers) {
            if (layer.type === 'symbol' && layer.id.startsWith('label')) {
                return layer.id
            }
        }
        return undefined
    }

    async updateSources(force = false): Promise<void> {
        if (this.sources_last_updated > Date.now() - 1000 && !force) {
            return
        }
        const time = Date.now()
        while (this.map === undefined) {
            await new Promise(resolve => setTimeout(resolve, 10))
        }
        if (!this.map.isStyleLoaded() && !force) {
            return
        }
        this.sources_last_updated = Date.now()
        await this.ensureStyleLoaded!
        debugPerformance(`Loaded style, took ${Date.now() - time}ms`)
        const map = this.map
        const data = {
            type: 'FeatureCollection',
            features: Array.from(this.state.polygonByName.values()),
        } satisfies GeoJSON.FeatureCollection
        let source: maplibregl.GeoJSONSource | undefined = map.getSource('polygon')
        const labelId = await this.firstLabelId()
        if (source === undefined) {
            map.addSource('polygon', {
                type: 'geojson',
                data,
            })
            map.addLayer({
                id: 'polygon',
                type: 'fill',
                source: 'polygon',
                paint: {
                    'fill-color': ['get', 'fillColor'],
                    'fill-opacity': ['get', 'fillOpacity'],
                },
            }, labelId)
            map.addLayer({
                id: 'polygon-outline',
                type: 'line',
                source: 'polygon',
                paint: {
                    'line-color': ['get', 'color'],
                    'line-width': ['get', 'weight'],
                },
            }, labelId)
            source = map.getSource('polygon')!
        }
        source.setData(data)
    }

    /*
     * Returns a function that adds the polygon.
     * The reason for this is so that we can add the polygons in a specific order independent of the order in which they end up loading
     */
    async addPolygon(map: maplibregl.Map, polygon: Polygon, fit_bounds: boolean): Promise<() => Promise<void>> {
        this.exist_this_time.push(polygon.name)
        if (this.state.polygonByName.has(polygon.name)) {
            this.state.polygonByName.get(polygon.name)!.properties = { ...polygon.style, name: polygon.name, notClickable: polygon.notClickable }
            return () => Promise.resolve()
        }
        const geojson = await this.polygonGeojson(polygon.name, polygon.notClickable, polygon.style)
        if (fit_bounds) {
            this.zoomToItems([geojson], { animate: false })
        }

        this.state.polygonByName.set(polygon.name, geojson)
        return async () => {
            await this.updateSources()
        }
    }

    zoomToItems(items: Iterable<GeoJSON.Feature>, options: maplibregl.FitBoundsOptions): void {
        // zoom such that all items are visible
        this.map?.fitBounds(
            extendBoxes(Array.from(items).map(feature => boundingBox(feature.geometry))),
            { padding: defaultMapPadding, ...options },
        )
    }

    zoomToAll(padding: number = 0): void {
        this.zoomToItems(this.state.polygonByName.values(), { padding })
    }

    zoomTo(name: string): void {
        this.zoomToItems([this.state.polygonByName.get(name)!], {})
    }

    static override contextType = Navigator.Context

    declare context: React.ContextType<typeof Navigator.Context>
}

function MapBody(props: { id: string, height: number | string, buttons: ReactNode }): ReactNode {
    const colors = useColors()
    const isScreenshot = useScreenshotMode()
    return (
        <div
            id={props.id}
            style={{
                height: props.height,
                width: '100%',
                position: 'relative',
                border: `${mapBorderWidth}px solid ${colors.borderNonShadow}`,
                borderRadius: `${mapBorderRadius}px`,
                // In screenshot mode, the background is transparent so we can render this component atop the already-rendered map canvases
                // In normal mode, the map is drawn over this normally, but is hidden during e2e testing, where we use the background color to mark map position
                backgroundColor: isScreenshot ? 'transparent' : colors.slightlyDifferentBackground,
            }}
        >
            {/* place this on the right of the map */}
            <div style={
                { zIndex: 1000, position: 'absolute', right: 0, top: 0, padding: '1em' }
            }
            >
                {props.buttons}
            </div>
        </div>
    )
}

function isVisible(basemap: Basemap, layer: maplibregl.LayerSpecification): boolean {
    switch (basemap.type) {
        case 'none':
            return false
        case 'osm':
<<<<<<< HEAD
            if (basemap.disableBasemap && layer.type === 'symbol') {
=======
            if (basemap.noLabels && layer.type === 'symbol') {
>>>>>>> d97a7459
                return false
            }
            return true
    }
}

function setBasemap(map: maplibregl.Map, basemap: Basemap): void {
    map.style.stylesheet.layers.forEach((layerspec: maplibregl.LayerSpecification) => {
        if (layerspec.id === 'background') {
            return
        }
        const layer = map.getLayer(layerspec.id)!
        layer.setLayoutProperty('visibility', isVisible(basemap, layerspec) ? 'visible' : 'none')
    })
}

function clickMapElement(longname: string): void {
    for (const map of activeMaps) {
        if (map.state.polygonByName.has(longname)) {
            map.onClick(longname)
            return
        }
    }
    throw new Error(`Polygon ${longname} not found in any map`)
}

// for testing
(window as unknown as {
    clickMapElement: (longname: string) => void
}).clickMapElement = clickMapElement

interface MapProps extends MapGenericProps {
    longname: string
    related: NormalizeProto<IRelatedButtons>[]
    articleType: string
}

interface ArticleMapProps extends MapProps {
    showHistoricalCDs: boolean
    settings: Record<string, unknown>
    color: string
}

// eslint-disable-next-line no-restricted-syntax -- Don't want to overwrite the JS Map
export { MapComponent as Map }
function MapComponent(props: MapProps): ReactNode {
    const colors = useColors()
    const [showHistoricalCDs] = useSetting('show_historical_cds')
    const relatedCheckboxSettings = useSettings(relatedSettingsKeys(props.articleType))
    return (
        <ArticleMap
            {...props}
            showHistoricalCDs={showHistoricalCDs}
            settings={relatedCheckboxSettings}
            color={colors.hueColors.blue}
        />
    )
}

class ArticleMap extends MapGeneric<ArticleMapProps> {
    private already_fit_bounds: string | undefined = undefined

    override computePolygons(): Promise<Polygons> {
        const relateds = [
            ...this.getRelated('contained_by'),
            ...this.getRelated('intersects'),
            ...this.getRelated('borders'),
            ...this.getRelated('contains'),
            ...this.getRelated('same_geography'),
        ]

        const relatedPolygons = this.relatedPolygons(relateds)

        return Promise.resolve({
            polygons: [
                {
                    name: this.props.longname,
                    style: { fillOpacity: 0.5, weight: 1, color: this.props.color, fillColor: this.props.color },
                    meta: {},
                    notClickable: true,
                },
                ...relatedPolygons,
            ],
            zoomIndex: this.already_fit_bounds !== this.props.longname ? 0 : -1,
        })
    }

    override mapDidRender(): Promise<void> {
        this.already_fit_bounds = this.props.longname
        return Promise.resolve()
    }

    getRelated(key: string): NormalizeProto<IRelatedButton>[] {
        const element = this.props.related.filter(
            x => x.relationshipType === key)
            .map(x => x.buttons)[0]
        return element
    }

    relatedPolygons(related: NormalizeProto<IRelatedButton>[]): Polygon[] {
        const result: Polygon[] = []
        for (let i = related.length - 1; i >= 0; i--) {
            if (!this.props.showHistoricalCDs && isHistoricalCD(related[i].rowType)) {
                continue
            }
            const key = relationshipKey(this.props.articleType, related[i].rowType)
            if (!this.props.settings[key]) {
                continue
            }

            const color = randomColor(related[i].longname)
            const style = { color, weight: 1, fillColor: color, fillOpacity: 0.1 }
            result.push({
                name: related[i].longname,
                style,
                meta: {},
            })
        }
        return result
    }
}<|MERGE_RESOLUTION|>--- conflicted
+++ resolved
@@ -536,11 +536,7 @@
         case 'none':
             return false
         case 'osm':
-<<<<<<< HEAD
-            if (basemap.disableBasemap && layer.type === 'symbol') {
-=======
             if (basemap.noLabels && layer.type === 'symbol') {
->>>>>>> d97a7459
                 return false
             }
             return true
