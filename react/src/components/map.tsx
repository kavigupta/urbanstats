--- conflicted
+++ resolved
@@ -45,21 +45,7 @@
 
     override render(): ReactNode {
         return (
-<<<<<<< HEAD
             <MapBody id={this.id} height={this.props.height} buttons={this.buttons()} />
-=======
-            <div className={`map-container-for-testing${this.state.loading ? ' map-container-loading-for-testing' : ''}`}>
-                <div id={this.id} className="map" style={{ background: '#fff8f0', height: this.props.height ?? 400 }}>
-                    {/* place this on the right of the map */}
-                    <div style={
-                        { zIndex: 1000, position: 'absolute', right: 0, top: 0, padding: '1em' }
-                    }
-                    >
-                        {this.buttons()}
-                    </div>
-                </div>
-            </div>
->>>>>>> 924d72dd
         )
     }
 
