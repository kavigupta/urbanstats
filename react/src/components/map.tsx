import React from 'react';

export { MapComponent as Map, MapGeneric };

import { shape_link, article_link } from "../navigation/links";
import { random_color } from "../utils/color";

import "./map.css";
import { is_historical_cd } from '../utils/is_historical';
import { loadProtobuf } from '../load_json';
import { GeoJSON2SVG } from 'geojson2svg';
import L from 'leaflet'
import { NormalizeProto } from "../utils/types";
import { Feature, IRelatedButton, IRelatedButtons } from "../utils/protos";
import { Settings } from "../page_template/settings";
import { Basemap } from "../mapper/settings";
import { relationship_key, useRelatedCheckboxSettings, useSetting } from '../page_template/settings';
import { UNIVERSE_CONTEXT } from '../universe';

export interface MapGenericProps {
    height?: string,
    id: string,
    basemap: Basemap,
}

class MapGeneric<P extends MapGenericProps> extends React.Component<P> {
    private polygon_by_name = new Map<string, L.FeatureGroup>();
    private delta = 0.25;
    private version = 0;
    private last_modified = Date.now();
    private basemap_layer: null | L.TileLayer = null;
    private basemap_props: null | Basemap = null;
    protected map: L.Map | undefined = undefined
    private exist_this_time: string[] = []

    render() {
        return (
            <div className="map-container-for-testing">
                <div id={this.props.id} className="map" style={{ background: "#fff8f0", height: this.props.height || 400 }}>
                    {/* place this on the right of the map */}
                    <div style={
                        { zIndex: 1000, position: "absolute", right: 0, top: 0, padding: "1em" }
                    }>
                        {this.buttons()}
                    </div>
                </div>
            </div>
        );
    }

    buttons() {
        return <></>
    }

    async compute_polygons(): Promise<Readonly<[string[], Record<string, unknown>[], Record<string, unknown>[], number]>> {
        /**
         * Should return [names, styles, metas, zoom_index]
         * names: list of names of polygons to draw
         * styles: list of styles for each polygon
         * metas: list of metadata dictionaries for each polygon
         * zoom_index: index of polygon to zoom to, or -1 if none 
         */
        throw "compute_polygons not implemented";
    }

    async mapDidRender() {
        /**
         * Called after the map is rendered
         */
    }

    async loadShape(name: string): Promise<NormalizeProto<Feature>> {
        return await loadProtobuf(shape_link(name), "Feature") as NormalizeProto<Feature>
    }

    async componentDidMount() {
        const map = new L.Map(this.props.id, {
            layers: [], center: new L.LatLng(0, 0), zoom: 0,
            zoomSnap: this.delta, zoomDelta: this.delta, wheelPxPerZoomLevel: 60 / this.delta
        });
        this.map = map;
        await this.componentDidUpdate();
    }

    /**
     * Export the map as an svg, without the background
     *
     * @returns string svg
     */
    async exportAsSvg() {
        const [names, styles] = await this.compute_polygons();
        const map_bounds = this.map!.getBounds();
        const bounds = {
            left: map_bounds.getWest(),
            right: map_bounds.getEast(),
            top: map_bounds.getNorth(),
            bottom: map_bounds.getSouth(),
        }
        const width = 1000;
        const height = width * (bounds.top - bounds.bottom) / (bounds.right - bounds.left);
        const converter = new GeoJSON2SVG({
            mapExtent: bounds, attributes: [{
                property: 'style',
                type: 'dynamic',
                key: 'style'
            }],
            viewportSize: {
                width: width,
                height: height,
            },
        });

        function toSvgStyle(style: Record<string, unknown> & { weight?: number }) {
            let svg_style = "";
            for (const key in style) {
                if (key == "fillColor") {
                    svg_style += `fill:${style[key]};`;
                    continue;
                } else if (key == "fillOpacity") {
                    svg_style += `fill-opacity:${style[key]};`;
                    continue;
                } else if (key == "color") {
                    svg_style += `stroke:${style[key]};`;
                    continue;
                } else if (key == "weight") {
                    svg_style += `stroke-width:${style[key]! / 10};`;
                    continue;
                }
                svg_style += `${key}:${style[key]};`;
            }
            return svg_style;
        }

        const overall_svg = [];

        for (let i = 0; i < names.length; i++) {
            const geojson = await this.polygon_geojson(names[i]);
            const svg = converter.convert(geojson, { attributes: { style: toSvgStyle(styles[i]) } });
            for (const elem of svg) {
                overall_svg.push(elem);
            }
        }
        const header = `<?xml version="1.0" encoding="UTF-8" standalone="no"?>
         <!-- Created with urban stats mapper (http://www.urbanstats.org/) -->
            <svg
            width="${width}mm"
            height="${height}mm"
            viewBox="0 0 ${width} ${height}"
            version="1.1"
            id="svg1"
            xml:space="preserve"
            xmlns="http://www.w3.org/2000/svg"
            xmlns:svg="http://www.w3.org/2000/svg">`;
        const footer = "</svg>";
        return header + overall_svg.join("") + footer;
    }

    async exportAsGeoJSON() {
        console.log("EXPORT AS GEOJSON")
        const [names, , metas] = await this.compute_polygons();
        const geojson: GeoJSON.FeatureCollection = {
            "type": "FeatureCollection",
            "features": [],
        };
        for (let i = 0; i < names.length; i++) {
            let feature = await this.polygon_geojson(names[i]);
            feature = JSON.parse(JSON.stringify(feature));
            for (const key in metas[i]) {
                feature.properties![key] = metas[i][key];
            }
            geojson.features.push(feature);
        }
        return JSON.stringify(geojson);
    }

    async componentDidUpdate() {
        await this.updateToVersion(this.version + 1);
    }

    async updateToVersion(version: number) {
        if (version <= this.version) {
            return;
        }
        // check if at least 1s has passed since last update
        const now = Date.now()
        const delta = now - this.last_modified;
        if (delta < 1000) {
            setTimeout(() => this.updateToVersion(version), 1000 - delta);
            return;
        }
        this.version = version;
        this.last_modified = now;
        await this.updateFn();
    }

    async updateFn() {
        const map = this.map!;
        this.exist_this_time = [];

        this.attachBasemap();

        const [names, styles, , zoom_index] = await this.compute_polygons();

        await this.add_polygons(map, names, styles, zoom_index);

        await this.mapDidRender();

        // Remove polygons that no longer exist
        for (const [name, polygon] of this.polygon_by_name.entries()) {
            if (!this.exist_this_time.includes(name)) {
                map.removeLayer(polygon);
                this.polygon_by_name.delete(name);
            }
        }
    }

    attachBasemap() {
        if (JSON.stringify(this.props.basemap) == JSON.stringify(this.basemap_props)) {
            return;
        }
        this.basemap_props = this.props.basemap;
        if (this.basemap_layer != null) {
            this.map!.removeLayer(this.basemap_layer);
            this.basemap_layer = null;
        }
        if (this.props.basemap.type == "none") {
            return;
        }
        const osmUrl = 'https://{s}.tile.openstreetmap.org/{z}/{x}/{y}.png';
        const osmAttrib = '&copy; <a href="https://openstreetmap.org/copyright">OpenStreetMap</a> contributors';
        this.basemap_layer = L.tileLayer(osmUrl, { maxZoom: 20, attribution: osmAttrib });
        this.map!.addLayer(this.basemap_layer);
    }

    async add_polygons(map: L.Map, names: string[], styles: Record<string, unknown>[], zoom_to: number) {
        for (let i = 0; i < names.length; i++) {
            await this.add_polygon(map, names[i], i == zoom_to, styles[i]);
        }
    }

    async polygon_geojson(name: string): Promise<GeoJSON.Feature> {
        // https://stackoverflow.com/a/35970894/1549476
        const poly = await this.loadShape(name);
        let geometry: GeoJSON.Geometry
        if (poly.geometry == "multipolygon") {
            const polys = poly.multipolygon.polygons;
            const coords = polys.map(
                poly => poly.rings.map(
                    ring => ring.coords.map(
                        coordinate => [coordinate.lon, coordinate.lat]
                    )
                )
            );
            geometry = {
                "type": "MultiPolygon",
                "coordinates": coords,
            }
        } else if (poly.geometry == "polygon") {
            const coords = poly.polygon.rings.map(
                ring => ring.coords.map(
                    coordinate => [coordinate.lon, coordinate.lat]
                )
            );
            geometry = {
                "type": "Polygon",
                "coordinates": coords,
            }
        } else {
            throw "unknown shape type";
        }
        const geojson = {
            "type": "Feature" as const,
            "properties": {},
            "geometry": geometry,
        }
        return geojson;
    }

    async add_polygon(map: L.Map, name: string, fit_bounds: boolean, style: Record<string, unknown>, add_callback = true, add_to_bottom = false) {
        this.exist_this_time.push(name);
        if (this.polygon_by_name.has(name)) {
            this.polygon_by_name.get(name)!.setStyle(style);
            return;
        }
        const geojson = await this.polygon_geojson(name);
        const group = L.featureGroup();
        let polygon = L.geoJson(geojson, {
            style: style,
            // @ts-expect-error smoothFactor not included in library type definitions
            smoothFactor: 0.1,
            className: "tag-" + name.replace(/ /g, "_")
        });
        if (add_callback) {
            polygon = polygon.on("click", () => {
                window.location.href = article_link(this.context!, name);
            });
        }

        // @ts-expect-error Second parameter not included in library type definitions
        group.addLayer(polygon, add_to_bottom);
        if (fit_bounds) {
            map.fitBounds(group.getBounds(), { "animate": false });
        }
        map.addLayer(group);
        this.polygon_by_name.set(name, group);
    }

    zoom_to_all() {
        // zoom such that all polygons are visible
        const bounds = new L.LatLngBounds([]);
        for (const polygon of this.polygon_by_name.values()) {
            bounds.extend(polygon.getBounds());
        }
        this.map!.fitBounds(bounds);
    }

    zoom_to(name: string) {
        // zoom to a specific polygon
        console.log("zoom to", name);
        this.map!.fitBounds(this.polygon_by_name.get(name)!.getBounds());
    }

    static contextType = UNIVERSE_CONTEXT;
    
    declare context: React.ContextType<typeof UNIVERSE_CONTEXT>;
}

interface MapProps extends MapGenericProps {
    longname: string,
    related: NormalizeProto<IRelatedButtons>[],
    article_type: string,
}

interface ArticleMapProps extends MapProps {
    show_historical_cds: boolean,
    settings: Record<string, unknown>,
}

function MapComponent(props: MapProps) {
    const [show_historical_cds] = useSetting("show_historical_cds");
    const related_checkbox_settings = useRelatedCheckboxSettings(props.article_type);
    return <ArticleMap
        {...props}
        show_historical_cds={show_historical_cds}
        settings={related_checkbox_settings}
    />
}

class ArticleMap extends MapGeneric<ArticleMapProps> {

    private already_fit_bounds: string | undefined = undefined;

    async compute_polygons() {
        const relateds = [];
        relateds.push(...this.get_related("contained_by"));
        relateds.push(...this.get_related("intersects"));
        relateds.push(...this.get_related("borders"));
        relateds.push(...this.get_related("contains"));
        relateds.push(...this.get_related("same_geography"));

        const names = [];
        const styles = [];

        names.push(this.props.longname);
        styles.push({ "interactive": false, "fillOpacity": 0.5, "weight": 1, "color": "#5a7dc3", "fillColor": "#5a7dc3" });

        const [related_names, related_styles] = this.related_polygons(relateds);
        names.push(...related_names);
        styles.push(...related_styles);

        const zoom_index = this.already_fit_bounds != this.props.longname ? 0 : -1;

        const metas = names.map(() => ({}));

        return [names, styles, metas, zoom_index] as const;
    }

    async mapDidRender() {
        this.already_fit_bounds = this.props.longname;
    }

    get_related(key: string) {
        if (this.props.related === undefined) {
            return [];
        }
        const element = this.props.related.filter(
            (x) => x.relationshipType == key)
            .map((x) => x.buttons)[0];
        return element;
    }

    related_polygons(related: NormalizeProto<IRelatedButton>[]) {
        const names = [];
        const styles = [];
        for (let i = related.length - 1; i >= 0; i--) {
            if (!this.props.show_historical_cds && is_historical_cd(related[i].rowType)) {
                continue;
            }
<<<<<<< HEAD
            let key = relationship_key(this.props.article_type, related[i].rowType);
            if (!this.context.get(key)) {
=======
            const key = relationship_key(this.props.article_type, related[i].rowType);
            if (!this.props.settings[key]) {
>>>>>>> 83724331
                continue;
            }


            const color = random_color(related[i].longname);
            const style = { color: color, weight: 1, fillColor: color, fillOpacity: 0.1 };
            names.push(related[i].longname);
            styles.push(style);
        }
        return [names, styles] as const;
    }

    static contextType = Settings.Context

    declare context: React.ContextType<typeof Settings.Context>
}<|MERGE_RESOLUTION|>--- conflicted
+++ resolved
@@ -396,13 +396,8 @@
             if (!this.props.show_historical_cds && is_historical_cd(related[i].rowType)) {
                 continue;
             }
-<<<<<<< HEAD
             let key = relationship_key(this.props.article_type, related[i].rowType);
             if (!this.context.get(key)) {
-=======
-            const key = relationship_key(this.props.article_type, related[i].rowType);
-            if (!this.props.settings[key]) {
->>>>>>> 83724331
                 continue;
             }
 
