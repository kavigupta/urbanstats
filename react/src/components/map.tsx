import geojsonExtent from '@mapbox/geojson-extent'
import { GeoJSON2SVG } from 'geojson2svg'
import maplibregl from 'maplibre-gl'
import 'maplibre-gl/dist/maplibre-gl.css'
import React, { ReactNode } from 'react'

import { Basemap } from '../mapper/settings'
import { Navigator } from '../navigation/Navigator'
import { useColors } from '../page_template/colors'
import { relatedSettingsKeys, relationshipKey, useSetting, useSettings } from '../page_template/settings'
import { debugPerformance } from '../search'
import { randomColor } from '../utils/color'
import { isHistoricalCD } from '../utils/is_historical'
import { Feature, IRelatedButton, IRelatedButtons } from '../utils/protos'
import { loadShapeFromPossibleSymlink } from '../utils/symlinks'
import { NormalizeProto } from '../utils/types'

export interface MapGenericProps {
    height?: number | string
    basemap: Basemap
}

export interface Polygon {
    name: string
    style: PolygonStyle
    meta: Record<string, unknown>
}
export interface Polygons {
    polygons: Polygon[]
    zoomIndex: number
}

interface MapState {
    loading: boolean
    polygonByName: Map<string, GeoJSON.Feature>
}

interface PolygonStyle {
    fillColor: string
    fillOpacity: number
    color: string
    weight?: number
}

const activeMaps: MapGeneric<MapGenericProps>[] = []

// eslint-disable-next-line prefer-function-component/prefer-function-component  -- TODO: Maps don't support function components yet.
export class MapGeneric<P extends MapGenericProps> extends React.Component<P, MapState> {
    private delta = 0.25
    private version = 0
    private last_modified = 0
    private basemap_props: null | Basemap = null
    protected map: maplibregl.Map | undefined = undefined
    private exist_this_time: string[] = []
    private id: string
    private ensureStyleLoaded: Promise<void> | undefined = undefined

    constructor(props: P) {
        super(props)
        this.id = `map-${Math.random().toString(36).substring(2)}`
        this.state = { loading: true, polygonByName: new Map() }
        activeMaps.push(this)
    }

    override render(): ReactNode {
        return (
            <>
                <input type="hidden" data-test-loading={this.state.loading} />
                <MapBody id={this.id} height={this.mapHeight()} buttons={this.buttons()} />
                <div style={{ display: 'none' }}>
                    {Array.from(this.state.polygonByName.keys()).map(name =>
                        // eslint-disable-next-line react/no-unknown-property -- this is a custom property
                        <div key={name} clickable-polygon={name} onClick={() => { this.onClick(name) }} />,
                    )}
                </div>
            </>
        )
    }

    mapHeight(): number | string {
        return this.props.height ?? 400
    }

    buttons(): ReactNode {
        return <></>
    }

    computePolygons(): Promise<Polygons> {
        /**
         * Should return [names, styles, metas, zoom_index]
         * names: list of names of polygons to draw
         * styles: list of styles for each polygon
         * metas: list of metadata dictionaries for each polygon
         * zoom_index: index of polygon to zoom to, or -1 if none
         */
        throw new Error('compute_polygons not implemented')
    }

    async mapDidRender(): Promise<void> {
        /**
             * Called after the map is rendered
             */
    }

    async loadShape(name: string): Promise<NormalizeProto<Feature>> {
        return await loadShapeFromPossibleSymlink(name) as NormalizeProto<Feature>
    }

    override async componentDidMount(): Promise<void> {
        const map = new maplibregl.Map({
            style: 'https://tiles.openfreemap.org/styles/bright',
            container: this.id,
            scrollZoom: true,
<<<<<<< HEAD
            attributionControl: false,
=======
>>>>>>> e447b99a
            dragRotate: false,
        })
        this.map = map
        this.ensureStyleLoaded = new Promise(resolve => map.on('style.load', resolve))
        map.on('mouseover', 'polygon', () => {
            map.getCanvas().style.cursor = 'pointer'
        })
        map.on('mouseleave', 'polygon', () => {
            map.getCanvas().style.cursor = ''
        })
        map.on('click', 'polygon', (e) => {
            const features = e.features!
            const names = features.map(feature => feature.properties.name as string)
            this.onClick(names[0])
        })
        await this.componentDidUpdate(this.props, this.state)
    }

    onClick(name: string): void {
        void this.context.navigate({
            kind: 'article',
            universe: this.context.universe,
            longname: name,
        }, { history: 'push', scroll: { kind: 'element', element: this.map!.getContainer() } })
    }

    /**
     * Export the map as an svg, without the background
     *
     * @returns string svg
     */
    async exportAsSvg(): Promise<string> {
        const { polygons } = await this.computePolygons()
        const mapBounds = this.map!.getBounds()
        const bounds = {
            left: mapBounds.getWest(),
            right: mapBounds.getEast(),
            top: mapBounds.getNorth(),
            bottom: mapBounds.getSouth(),
        }
        const width = 1000
        const height = width * (bounds.top - bounds.bottom) / (bounds.right - bounds.left)
        const converter = new GeoJSON2SVG({
            mapExtent: bounds, attributes: [{
                property: 'style',
                type: 'dynamic',
                key: 'style',
            }],
            viewportSize: {
                width,
                height,
            },
        })

        function toSvgStyle(style: PolygonStyle): string {
            let svgStyle = ''
            svgStyle += `fill:${style.fillColor};`
            svgStyle += `fill-opacity:${style.fillOpacity};`
            svgStyle += `stroke:${style.color};`
            if (style.weight !== undefined) {
                svgStyle += `stroke-width:${style.weight / 10};`
            }
            return svgStyle
        }

        const overallSvg = []

        for (const polygon of polygons) {
            const geojson = await this.polygonGeojson(polygon.name, polygon.style)
            const svg = converter.convert(geojson, { attributes: { style: toSvgStyle(polygon.style) } })
            for (const elem of svg) {
                overallSvg.push(elem)
            }
        }
        const header = `<?xml version="1.0" encoding="UTF-8" standalone="no"?>
         <!-- Created with urban stats mapper (http://www.urbanstats.org/) -->
            <svg
            width="${width}mm"
            height="${height}mm"
            viewBox="0 0 ${width} ${height}"
            version="1.1"
            id="svg1"
            xml:space="preserve"
            xmlns="http://www.w3.org/2000/svg"
            xmlns:svg="http://www.w3.org/2000/svg">`
        const footer = '</svg>'
        return header + overallSvg.join('') + footer
    }

    async exportAsGeoJSON(): Promise<string> {
        const { polygons } = await this.computePolygons()
        const geojson: GeoJSON.FeatureCollection = {
            type: 'FeatureCollection',
            features: [],
        }
        for (const polygon of polygons) {
            let feature = await this.polygonGeojson(polygon.name, polygon.style)
            feature = JSON.parse(JSON.stringify(feature)) as typeof feature
            for (const [key, value] of Object.entries(polygon.meta)) {
                feature.properties![key] = value
            }
            geojson.features.push(feature)
        }
        return JSON.stringify(geojson)
    }

    override async componentDidUpdate(prevProps: P, prevState: MapState): Promise<void> {
        let shouldWeUpdate = false
        // 5 is some arbitrary small number. Originally it was < 1, but that led to some
        // issues on pages with 2 maps. This appears to be some kind of data race, and
        // this ensures that it will converge to eventual consistency.
        // See #1039 for the PR adding this, and #1038 for the issue.
        shouldWeUpdate ||= this.version < 5
        shouldWeUpdate ||= JSON.stringify(prevProps) !== JSON.stringify(this.props)
        shouldWeUpdate ||= JSON.stringify({ ...prevState, loading: undefined }) !== JSON.stringify({ ...this.state, loading: undefined })
        if (shouldWeUpdate) {
            // Only update if something that's not the loading has changed, or it's the first load
            await this.updateToVersion(this.version + 1)
        }
    }

    async updateToVersion(version: number): Promise<void> {
        if (version <= this.version) {
            return
        }
        // check if at least 1s has passed since last update
        const now = Date.now()
        const delta = now - this.last_modified
        if (delta < 1000) {
            setTimeout(() => this.updateToVersion(version), 1000 - delta)
            return
        }
        this.version = version
        this.last_modified = now
        await this.updateFn()
    }

    async updateFn(): Promise<void> {
        const time = Date.now()
        debugPerformance('Loading map...')
        this.setState({ loading: true })

        const map = this.map!
        this.exist_this_time = []

        this.attachBasemap()

        const { polygons, zoomIndex } = await this.computePolygons()

        debugPerformance(`Computed polygons; at ${Date.now() - time}ms`)

        await this.addPolygons(map, polygons, zoomIndex)

        debugPerformance(`Added polygons; at ${Date.now() - time}ms`)
        await this.mapDidRender()
        debugPerformance(`Finished waiting for mapDidRender; at ${Date.now() - time}ms`)

        // Remove polygons that no longer exist
        for (const [name] of this.state.polygonByName.entries()) {
            if (!this.exist_this_time.includes(name)) {
                this.state.polygonByName.delete(name)
            }
        }
        await this.updateSources(true)
        debugPerformance(`Updated sources to delete stuff; at ${Date.now() - time}ms`)
        debugPerformance(`No longer loading map; took ${Date.now() - time}ms`)
        this.setState({ loading: false })
    }

    attachBasemap(): void {
        if (JSON.stringify(this.props.basemap) === JSON.stringify(this.basemap_props)) {
            return
        }
        this.basemap_props = this.props.basemap
        void this.loadBasemap()
    }

    async stylesheetPresent(): Promise<void> {
        // eslint-disable-next-line @typescript-eslint/no-unnecessary-condition -- it can in fact be undefined, this is undocumented
        if (this.map!.style.stylesheet !== undefined) {
            return
        }
        await new Promise(resolve => setTimeout(resolve, 10))
        await this.stylesheetPresent()
    }

    async loadBasemap(): Promise<void> {
        await this.stylesheetPresent()
        // await this.ensureStyleLoaded()
        setBasemap(this.map!, this.props.basemap)
    }

    async addPolygons(map: maplibregl.Map, polygons: Polygon[], zoom_to: number): Promise<void> {
        /*
         * We want to parallelize polygon loading, but we also need to add the polygons in a deterministic order for testing purposes (as well as to show contained polygons atop their parent)
         * So, we start all the loads asynchronously, but actually add the polygons to the map only as they finish loading in order
         * Waiting for all the polygons to load before adding them produces an unacceptable delay
         */
        const time = Date.now()
        debugPerformance('Adding polygons...')
        let adderIndex = 0
        const adders = new Map<number, () => Promise<void>>()
        const addDone = async (): Promise<void> => {
            while (adders.has(adderIndex)) {
                await adders.get(adderIndex)!()
                adders.delete(adderIndex)
                adderIndex++
            }
        }
        await Promise.all(polygons.map(async (polygon, i) => {
            const adder = await this.addPolygon(map, polygon, i === zoom_to)
            adders.set(i, adder)
            await addDone()
        }))
        debugPerformance(`Added polygons [addPolygons]; at ${Date.now() - time}ms`)
        await this.updateSources(true)
        debugPerformance(`Updated sources [addPolygons]; at ${Date.now() - time}ms`)
    }

    async polygonGeojson(name: string, style: PolygonStyle): Promise<GeoJSON.Feature> {
        // https://stackoverflow.com/a/35970894/1549476
        const poly = await this.loadShape(name)
        let geometry: GeoJSON.Geometry
        if (poly.geometry === 'multipolygon') {
            const polys = poly.multipolygon.polygons
            const coords = polys.map(
                multiPoly => multiPoly.rings.map(
                    ring => ring.coords.map(
                        coordinate => [coordinate.lon, coordinate.lat],
                    ),
                ),
            )
            geometry = {
                type: 'MultiPolygon',
                coordinates: coords,
            }
        }
        else {
            const coords = poly.polygon.rings.map(
                ring => ring.coords.map(
                    coordinate => [coordinate.lon, coordinate.lat],
                ),
            )
            geometry = {
                type: 'Polygon',
                coordinates: coords,
            }
        }
        const geojson = {
            type: 'Feature' as const,
            properties: { name, ...style },
            geometry,
        }
        return geojson
    }

    sources_last_updated = 0

    async updateSources(force = false): Promise<void> {
        if (this.sources_last_updated > Date.now() - 1000 && !force) {
            return
        }
        const time = Date.now()
        if (!this.map!.isStyleLoaded() && !force) {
            return
        }
        this.sources_last_updated = Date.now()
        await this.ensureStyleLoaded!
        debugPerformance(`Loaded style, took ${Date.now() - time}ms`)
        const map = this.map!
        const data = {
            type: 'FeatureCollection',
            features: Array.from(this.state.polygonByName.values()),
        } satisfies GeoJSON.FeatureCollection
        let source: maplibregl.GeoJSONSource | undefined = map.getSource('polygon')
        if (source === undefined) {
            map.addSource('polygon', {
                type: 'geojson',
                data,
            })
            map.addLayer({
                id: 'polygon',
                type: 'fill',
                source: 'polygon',
                paint: {
                    'fill-color': ['get', 'fillColor'],
                    'fill-opacity': ['get', 'fillOpacity'],
                },
            })
            map.addLayer({
                id: 'polygon-outline',
                type: 'line',
                source: 'polygon',
                paint: {
                    'line-color': ['get', 'color'],
                    'line-width': ['get', 'weight'],
                },
            })
            source = map.getSource('polygon')!
        }
        source.setData(data)
    }

    /*
     * Returns a function that adds the polygon.
     * The reason for this is so that we can add the polygons in a specific order independent of the order in which they end up loading
     */
    async addPolygon(map: maplibregl.Map, polygon: Polygon, fit_bounds: boolean): Promise<() => Promise<void>> {
        this.exist_this_time.push(polygon.name)
        if (this.state.polygonByName.has(polygon.name)) {
            this.state.polygonByName.get(polygon.name)!.properties = { ...polygon.style, name: polygon.name }
            return () => Promise.resolve()
        }
        const geojson = await this.polygonGeojson(polygon.name, polygon.style)
        if (fit_bounds) {
            this.zoomToItems([geojson], { duration: 0 })
        }

        this.state.polygonByName.set(polygon.name, geojson)
        return async () => {
            await this.updateSources()
        }
    }

    zoomToItems(items: Iterable<GeoJSON.Feature>, options: maplibregl.AnimationOptions): void {
        // zoom such that all items are visible
        const bounds = new maplibregl.LngLatBounds()

        for (const polygon of items) {
            const bbox = geojsonExtent(polygon)
            bounds.extend(new maplibregl.LngLatBounds(
                new maplibregl.LngLat(bbox[0], bbox[1]),
                new maplibregl.LngLat(bbox[2], bbox[3]),
            ))
        }
        this.map?.fitBounds(bounds, options)
    }

    zoomToAll(): void {
        this.zoomToItems(this.state.polygonByName.values(), {})
    }

    zoomTo(name: string): void {
        this.zoomToItems([this.state.polygonByName.get(name)!], {})
    }

    static override contextType = Navigator.Context

    declare context: React.ContextType<typeof Navigator.Context>
}

function MapBody(props: { id: string, height: number | string, buttons: ReactNode }): ReactNode {
    const colors = useColors()
    return (
        <div className="map-container-for-testing">
            <div
                id={props.id}
                style={{
                    background: colors.background,
                    height: props.height,
                    width: '100%',
                    position: 'relative',
                    border: `1px solid ${colors.borderNonShadow}`,
                    borderRadius: '5px',
                }}
            >
                {/* place this on the right of the map */}
                <div style={
                    { zIndex: 1000, position: 'absolute', right: 0, top: 0, padding: '1em' }
                }
                >
                    {props.buttons}
                </div>
            </div>
        </div>
    )
}

function setBasemap(map: maplibregl.Map, basemap: Basemap): void {
    map.style.stylesheet.layers.forEach((layerspec: maplibregl.LayerSpecification) => {
        if (layerspec.id === 'background') {
            return
        }
        const layer = map.getLayer(layerspec.id)!
        if (basemap.type === 'none') {
            layer.setLayoutProperty('visibility', 'none')
        }
        else {
            layer.setLayoutProperty('visibility', 'visible')
        }
    })
}

function clickMapElement(longname: string): void {
    for (const map of activeMaps) {
        if (map.state.polygonByName.has(longname)) {
            map.onClick(longname)
            return
        }
    }
    throw new Error(`Polygon ${longname} not found in any map`)
}

// for testing
(window as unknown as {
    clickMapElement: (longname: string) => void
}).clickMapElement = clickMapElement

interface MapProps extends MapGenericProps {
    longname: string
    related: NormalizeProto<IRelatedButtons>[]
    articleType: string
}

interface ArticleMapProps extends MapProps {
    showHistoricalCDs: boolean
    settings: Record<string, unknown>
    color: string
}

// eslint-disable-next-line no-restricted-syntax -- Don't want to overwrite the JS Map
export { MapComponent as Map }
function MapComponent(props: MapProps): ReactNode {
    const colors = useColors()
    const [showHistoricalCDs] = useSetting('show_historical_cds')
    const relatedCheckboxSettings = useSettings(relatedSettingsKeys(props.articleType))
    return (
        <ArticleMap
            {...props}
            showHistoricalCDs={showHistoricalCDs}
            settings={relatedCheckboxSettings}
            color={colors.hueColors.blue}
        />
    )
}

class ArticleMap extends MapGeneric<ArticleMapProps> {
    private already_fit_bounds: string | undefined = undefined

    override computePolygons(): Promise<Polygons> {
        const relateds = [
            ...this.getRelated('contained_by'),
            ...this.getRelated('intersects'),
            ...this.getRelated('borders'),
            ...this.getRelated('contains'),
            ...this.getRelated('same_geography'),
        ]

        const relatedPolygons = this.relatedPolygons(relateds)

        return Promise.resolve({
            polygons: [
                {
                    name: this.props.longname,
                    style: { fillOpacity: 0.5, weight: 1, color: this.props.color, fillColor: this.props.color },
                    meta: {},
                },
                ...relatedPolygons,
            ],
            zoomIndex: this.already_fit_bounds !== this.props.longname ? 0 : -1,
        })
    }

    override mapDidRender(): Promise<void> {
        this.already_fit_bounds = this.props.longname
        return Promise.resolve()
    }

    getRelated(key: string): NormalizeProto<IRelatedButton>[] {
        const element = this.props.related.filter(
            x => x.relationshipType === key)
            .map(x => x.buttons)[0]
        return element
    }

    relatedPolygons(related: NormalizeProto<IRelatedButton>[]): Polygon[] {
        const result: Polygon[] = []
        for (let i = related.length - 1; i >= 0; i--) {
            if (!this.props.showHistoricalCDs && isHistoricalCD(related[i].rowType)) {
                continue
            }
            const key = relationshipKey(this.props.articleType, related[i].rowType)
            if (!this.props.settings[key]) {
                continue
            }

            const color = randomColor(related[i].longname)
            const style = { color, weight: 1, fillColor: color, fillOpacity: 0.1 }
            result.push({
                name: related[i].longname,
                style,
                meta: {},
            })
        }
        return result
    }
}<|MERGE_RESOLUTION|>--- conflicted
+++ resolved
@@ -111,14 +111,7 @@
             style: 'https://tiles.openfreemap.org/styles/bright',
             container: this.id,
             scrollZoom: true,
-<<<<<<< HEAD
-            attributionControl: false,
-=======
->>>>>>> e447b99a
-            dragRotate: false,
         })
-        this.map = map
-        this.ensureStyleLoaded = new Promise(resolve => map.on('style.load', resolve))
         map.on('mouseover', 'polygon', () => {
             map.getCanvas().style.cursor = 'pointer'
         })
