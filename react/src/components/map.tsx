import { GeoJSON2SVG } from 'geojson2svg'
import maplibregl from 'maplibre-gl'
import 'maplibre-gl/dist/maplibre-gl.css'
import React, { ReactNode } from 'react'

import './map.css'

import { boundingBox, extendBoxes, geometry } from '../map-partition'
import { Basemap } from '../mapper/settings'
import { Navigator } from '../navigation/Navigator'
import { useColors } from '../page_template/colors'
import { relatedSettingsKeys, relationshipKey, useSetting, useSettings } from '../page_template/settings'
import { debugPerformance } from '../search'
import { TestUtils } from '../utils/TestUtils'
import { randomColor } from '../utils/color'
import { assert } from '../utils/defensive'
import { isHistoricalCD } from '../utils/is_historical'
import { Feature, IRelatedButton, IRelatedButtons } from '../utils/protos'
import { loadShapeFromPossibleSymlink } from '../utils/symlinks'
import { NormalizeProto } from '../utils/types'

import { mapBorderRadius, mapBorderWidth, useScreenshotMode } from './screenshot'

export const defaultMapPadding = 20

export interface Inset { bottomLeft: [number, number], topRight: [number, number], coordBox?: maplibregl.LngLatBounds, mainMap: boolean }
export type Insets = Inset[]

export interface MapGenericProps {
    height?: number | string
    basemap: Basemap
    attribution: 'none' | 'startHidden' | 'startVisible'
    insets?: Insets
}

export interface Polygon {
    name: string
    style: PolygonStyle
    meta: Record<string, unknown>
    notClickable?: boolean
}
export interface Polygons {
    polygons: Polygon[]
    zoomIndex: number
}

export interface MapState {
    loading: boolean
    polygonByName: Map<string, GeoJSON.Feature>
}

interface PolygonStyle {
    fillColor: string
    fillOpacity: number
    color: string
    weight?: number
}

const activeMaps: MapGeneric<MapGenericProps>[] = []

class CustomAttributionControl extends maplibregl.AttributionControl {
    constructor(startShowingAttribution: boolean) {
        super()

        // Copied from implementation https://github.com/maplibre/maplibre-gl-js/blob/34b95c06259014661cf72a418fd81917313088bf/src/ui/control/attribution_control.ts#L190
        // But reduced since always compact
        this._updateCompact = () => {
            if (!this._container.classList.contains('maplibregl-compact') && !this._container.classList.contains('maplibregl-attrib-empty')) {
                this._container.classList.add('maplibregl-compact')
                if (startShowingAttribution) {
                    this._container.setAttribute('open', '')
                    this._container.classList.add('maplibregl-compact-show')
                }
            }
        }
    }
}

class MapHandler {
    public ids: string[]
    public mainMaps: boolean[] = []
    public maps: maplibregl.Map[] | undefined = undefined
    private ensureStyleLoaded: Promise<void> | undefined = undefined

    constructor(mainMaps: boolean[]) {
        this.ids = Array.from({ length: mainMaps.length }, (_, i) => `map-${i}-${Math.random().toString(36).substring(2)}`)
        this.mainMaps = mainMaps
    }

    initialize(onClick: (name: string) => void): void {
        [this.maps, this.ensureStyleLoaded] = createMaps(this.ids, this.mainMaps, onClick)
    }

    container(): HTMLElement {
        assert(this.maps !== undefined, 'Map must be initialized before accessing container')
        return this.maps[0].getContainer()
    }

    async getMaps(): Promise<maplibregl.Map[]> {
        while (this.maps === undefined) {
            await new Promise(resolve => setTimeout(resolve, 10))
        }
        return this.maps
    }

    async ensureStyleLoadedFn(): Promise<maplibregl.Map[]> {
        while (this.ensureStyleLoaded === undefined) {
            await new Promise(resolve => setTimeout(resolve, 10))
        }
        await this.ensureStyleLoaded
        return await this.getMaps()
    }

    async stylesheetPresent(): Promise<maplibregl.Map[]> {
        // eslint-disable-next-line @typescript-eslint/no-unnecessary-condition -- it can in fact be undefined, this is undocumented
        if (this.maps?.every(map => map.style.stylesheet !== undefined)) {
            return this.maps
        }
        await new Promise(resolve => setTimeout(resolve, 10))
        return await this.stylesheetPresent()
    }
}

function createMap(
    id: string,
    onClick: (name: string) => void,
    fullMap: boolean,
): [maplibregl.Map, Promise<void>] {
    const map = new maplibregl.Map({
        style: 'https://tiles.openfreemap.org/styles/bright',
        container: id,
        scrollZoom: fullMap,
        dragPan: fullMap,
        dragRotate: false,
        canvasContextAttributes: {
            preserveDrawingBuffer: true,
        },
        pixelRatio: TestUtils.shared.isTesting ? 0.1 : undefined, // e2e tests often run with a software renderer, this saves time
        attributionControl: false,
    })

    if (fullMap) {
        map.addControl(new maplibregl.FullscreenControl(), 'top-left')
        map.on('mouseover', 'polygon', () => {
            map.getCanvas().style.cursor = 'pointer'
        })
        map.on('mouseleave', 'polygon', () => {
            map.getCanvas().style.cursor = ''
        })
        map.on('click', 'polygon', (e) => {
            const features = e.features!
            const names = features.filter(feature => !feature.properties.notClickable).map(feature => feature.properties.name as string)
            if (names.length === 0) {
                return
            }
            onClick(names[0])
        })
    }

    const ensureStyleLoaded = new Promise(resolve => map.on('style.load', resolve)) satisfies Promise<void>
    return [map, ensureStyleLoaded]
}

function createMaps(
    ids: string[],
    mainMaps: boolean[],
    onClick: (name: string) => void,
): [maplibregl.Map[], Promise<void>] {
    const maps = []
    const ensureStyleLoadeds = []
    for (const [i, id] of ids.entries()) {
        const [map, ensureStyleLoaded] = createMap(id, onClick, mainMaps[i])
        maps.push(map)
        ensureStyleLoadeds.push(ensureStyleLoaded)
    }
    const ensureStyleLoaded = Promise.all(ensureStyleLoadeds).then(() => undefined) satisfies Promise<void>
    return [maps, ensureStyleLoaded]
}

// eslint-disable-next-line prefer-function-component/prefer-function-component  -- TODO: Maps don't support function components yet.
export class MapGeneric<P extends MapGenericProps> extends React.Component<P, MapState> {
    private delta = 0.25
    private version = 0
    private last_modified = 0
    private basemap_props: null | Basemap = null
    private exist_this_time: string[] = []
    private attributionControl: CustomAttributionControl | undefined
    protected handler: MapHandler
    private hasZoomed = false

    constructor(props: P) {
        super(props)
        this.state = { loading: true, polygonByName: new Map() }
        activeMaps.push(this)
        this.handler = new MapHandler(this.insets().map(inset => inset.mainMap))
    }

    insets(): Insets {
        return this.props.insets ?? [{ bottomLeft: [0, 0], topRight: [1, 1], mainMap: true }]
    }

    override render(): ReactNode {
        return (
            <>
                <input type="hidden" data-test-loading={this.state.loading} />
                <div style={{ position: 'relative', width: '100%', height: this.mapHeight() }}>
                    {this.insets().map((bbox, i) => (
                        <MapBody
                            key={this.handler.ids[i]}
                            id={this.handler.ids[i]}
                            height={this.mapHeight()}
                            buttons={this.buttons()}
                            bbox={bbox}
                            insetBoundary={i > 0}
                        />
                    ))}
                </div>
                <div style={{ display: 'none' }}>
                    {Array.from(this.state.polygonByName.keys()).map(name =>
                        // eslint-disable-next-line react/no-unknown-property -- this is a custom property
                        <div key={name} clickable-polygon={name} onClick={() => { this.onClick(name) }} />,
                    )}
                </div>
            </>
        )
    }

    mapHeight(): number | string {
        return this.props.height ?? 400
    }

    buttons(): ReactNode {
        return <></>
    }

    computePolygons(): Promise<Polygons> {
        /**
         * Should return [names, styles, metas, zoom_index]
         * names: list of names of polygons to draw
         * styles: list of styles for each polygon
         * metas: list of metadata dictionaries for each polygon
         * zoom_index: index of polygon to zoom to, or -1 if none
         */
        throw new Error('compute_polygons not implemented')
    }

    async mapDidRender(): Promise<void> {
        /**
             * Called after the map is rendered
             */
    }

    async loadShape(name: string): Promise<NormalizeProto<Feature>> {
        return await loadShapeFromPossibleSymlink(name) as NormalizeProto<Feature>
    }

    subnationalOutlines(): maplibregl.LayerSpecification[] {
        const basemap = this.props.basemap
        if (basemap.type !== 'osm' || !basemap.subnationalOutlines) {
            return []
        }
        return [
            {
                'id': 'boundary_subn_overlayed',
                'type': 'line',
                'source': 'openmaptiles',
                'source-layer': 'boundary',
                'filter': [
                    'all',
                    [
                        '<=',
                        [
                            'get',
                            'admin_level',
                        ],
                        4,
                    ],
                    [
                        '!=',
                        [
                            'get',
                            'maritime',
                        ],
                        1,
                    ],
                    [
                        '!=',
                        [
                            'get',
                            'disputed',
                        ],
                        1,
                    ],
                    [
                        '!',
                        [
                            'has',
                            'claimed_by',
                        ],
                    ],
                ],
                'paint': {
                    'line-color': basemap.subnationalOutlines.color,
                    'line-width': basemap.subnationalOutlines.weight,
                },
            },
        ]
    }

    override async componentDidMount(): Promise<void> {
        this.handler.initialize((name) => { this.onClick(name) })
        const insets = this.insets()
        for (const i of insets.keys()) {
            const map = this.handler.maps![i]
            const { coordBox, mainMap } = insets[i]
            if (coordBox && (!this.hasZoomed || mainMap)) {
                map.fitBounds(coordBox, { animate: false })
            }
        }
        this.hasZoomed = true
        await this.componentDidUpdate(this.props, this.state)
    }

    onClick(name: string): void {
        void this.context.navigate({
            kind: 'article',
            universe: this.context.universe,
            longname: name,
        }, { history: 'push', scroll: { kind: 'element', element: this.handler.container() } })
    }

    /**
     * Export the map as an svg, without the background
     *
     * @returns string svg
     */
    async exportAsSvg(): Promise<string> {
        const { polygons } = await this.computePolygons()
        const mapBounds = (await this.handler.getMaps())[0].getBounds()
        const bounds = {
            left: mapBounds.getWest(),
            right: mapBounds.getEast(),
            top: mapBounds.getNorth(),
            bottom: mapBounds.getSouth(),
        }
        const width = 1000
        const height = width * (bounds.top - bounds.bottom) / (bounds.right - bounds.left)
        const converter = new GeoJSON2SVG({
            mapExtent: bounds, attributes: [{
                property: 'style',
                type: 'dynamic',
                key: 'style',
            }],
            viewportSize: {
                width,
                height,
            },
        })

        function toSvgStyle(style: PolygonStyle): string {
            let svgStyle = ''
            svgStyle += `fill:${style.fillColor};`
            svgStyle += `fill-opacity:${style.fillOpacity};`
            svgStyle += `stroke:${style.color};`
            if (style.weight !== undefined) {
                svgStyle += `stroke-width:${style.weight / 10};`
            }
            return svgStyle
        }

        const overallSvg = []

        for (const polygon of polygons) {
            const geojson = await this.polygonGeojson(polygon.name, polygon.notClickable, polygon.style)
            const svg = converter.convert(geojson, { attributes: { style: toSvgStyle(polygon.style) } })
            for (const elem of svg) {
                overallSvg.push(elem)
            }
        }
        const header = `<?xml version="1.0" encoding="UTF-8" standalone="no"?>
         <!-- Created with urban stats mapper (http://www.urbanstats.org/) -->
            <svg
            width="${width}mm"
            height="${height}mm"
            viewBox="0 0 ${width} ${height}"
            version="1.1"
            id="svg1"
            xml:space="preserve"
            xmlns="http://www.w3.org/2000/svg"
            xmlns:svg="http://www.w3.org/2000/svg">`
        const footer = '</svg>'
        return header + overallSvg.join('') + footer
    }

    async exportAsGeoJSON(): Promise<string> {
        const { polygons } = await this.computePolygons()
        const geojson: GeoJSON.FeatureCollection = {
            type: 'FeatureCollection',
            features: [],
        }
        for (const polygon of polygons) {
            let feature = await this.polygonGeojson(polygon.name, polygon.notClickable, polygon.style)
            feature = JSON.parse(JSON.stringify(feature)) as typeof feature
            for (const [key, value] of Object.entries(polygon.meta)) {
                feature.properties![key] = value
            }
            geojson.features.push(feature)
        }
        return JSON.stringify(geojson)
    }

    override async componentDidUpdate(prevProps: P, prevState: MapState): Promise<void> {
        let shouldWeUpdate = false
        // make sure we update the first time
        shouldWeUpdate ||= this.version < 1
        shouldWeUpdate ||= JSON.stringify(prevProps) !== JSON.stringify(this.props)
        shouldWeUpdate ||= JSON.stringify({ ...prevState, loading: undefined }) !== JSON.stringify({ ...this.state, loading: undefined })
        if (shouldWeUpdate) {
            // Only update if something that's not the loading has changed, or it's the first load
            await this.bumpVersion()
        }
    }

    async bumpVersion(): Promise<void> {
        return this.updateToVersion(this.version + 1)
    }

    async updateToVersion(version: number): Promise<void> {
        if (version <= this.version) {
            return
        }
        // check if at least 1s has passed since last update
        const now = Date.now()
        const delta = now - this.last_modified
        await this.handler.getMaps()
        if (delta < 1000) {
            setTimeout(() => this.updateToVersion(version), 1000 - delta)
            return
        }
        this.version = version
        this.last_modified = now
        await this.updateFn()
    }

    async updateFn(): Promise<void> {
        const time = Date.now()
        debugPerformance('Loading map...')
        this.setState({ loading: true })
        const maps = await this.handler.getMaps()

        if (this.attributionControl !== undefined) {
            maps[0].removeControl(this.attributionControl)
            this.attributionControl = undefined
        }

        if (this.props.attribution !== 'none') {
            this.attributionControl = new CustomAttributionControl(this.props.attribution === 'startVisible')
            maps[0].addControl(this.attributionControl)
        }

        this.exist_this_time = []

        this.attachBasemap()

        await this.populateMap(maps, time)
        this.setState({ loading: false })
        debugPerformance(`Updated sources to delete stuff; at ${Date.now() - time}ms`)
        debugPerformance(`No longer loading map; took ${Date.now() - time}ms`)
    }

    async populateMap(maps: maplibregl.Map[], timeBasis: number): Promise<void> {
        const { polygons, zoomIndex } = await this.computePolygons()

        debugPerformance(`Computed polygons; at ${Date.now() - timeBasis}ms`)

        await this.addPolygons(polygons, zoomIndex)

        debugPerformance(`Added polygons; at ${Date.now() - timeBasis}ms`)

        // Remove polygons that no longer exist
        // Must do this before map render or zooms are incorrect (they try to zoom to previous regions)
        for (const [name] of this.state.polygonByName.entries()) {
            if (!this.exist_this_time.includes(name)) {
                this.state.polygonByName.delete(name)
            }
        }

        debugPerformance(`Removed polygons; at ${Date.now() - timeBasis}ms`)

        await this.mapDidRender()

        debugPerformance(`Finished waiting for mapDidRender; at ${Date.now() - timeBasis}ms`)

        await this.updateSources(true)
    }

    attachBasemap(): void {
        if (JSON.stringify(this.props.basemap) === JSON.stringify(this.basemap_props)) {
            return
        }
        this.basemap_props = this.props.basemap
        void this.loadBasemap()
    }

    async loadBasemap(): Promise<void> {
        const maps = await this.handler.stylesheetPresent()
        // await this.ensureStyleLoaded()
        maps.forEach((map) => { setBasemap(map, this.props.basemap) })
    }

    progressivelyLoadPolygons(): boolean {
        // Whether to attempt to refresh the map as polygons are added
        return true
    }

    async addPolygons(polygons: Polygon[], zoom_to: number): Promise<void> {
        const time = Date.now()
        debugPerformance('Adding polygons...')
        await Promise.all(polygons.map(async (polygon, i) => {
            await this.addPolygon(polygon, i === zoom_to)
            if (this.progressivelyLoadPolygons()) {
                await this.updateSources()
            }
        }))
        debugPerformance(`Added polygons [addPolygons]; at ${Date.now() - time}ms`)
        await this.updateSources(true)
        debugPerformance(`Updated sources [addPolygons]; at ${Date.now() - time}ms`)
    }

    async polygonGeojson(name: string, notClickable: boolean | undefined, style: PolygonStyle): Promise<GeoJSON.Feature> {
        const poly = await this.loadShape(name)
        const geojson = {
            type: 'Feature' as const,
            properties: { name, notClickable, ...style },
            geometry: geometry(poly),
        }
        return geojson
    }

    sources_last_updated = 0

    firstLabelId(map: maplibregl.Map): string | undefined {
        for (const layer of map.style.stylesheet.layers) {
            if (layer.type === 'symbol' && layer.id.startsWith('label')) {
                return layer.id
            }
        }
        return undefined
    }

    async updateSources(force = false): Promise<void> {
        if (this.sources_last_updated > Date.now() - 1000 && !force) {
            return
        }
        const maps = await this.handler.getMaps()
        if (maps.some(map => !map.isStyleLoaded()) && !force) {
            return
        }
        this.sources_last_updated = Date.now()
        await this.handler.ensureStyleLoadedFn()
        const polys = Array.from(this.state.polygonByName.values())
        maps.forEach((map, i) => {
            this.setUpMap(map, polys, this.insets()[i])
        })
    }

    setUpMap(map: maplibregl.Map, polys: GeoJSON.Feature[], inset: Inset): void {
        const bbox = inset.coordBox
        if (!inset.mainMap && bbox !== undefined) {
            polys = polys.filter((poly) => {
                const bounds = boundingBox(poly.geometry)
<<<<<<< HEAD
                return bounds.getWest() >= bbox.getWest() && bounds.getEast() <= bbox.getEast()
                    && bounds.getSouth() >= bbox.getSouth() && bounds.getNorth() <= bbox.getNorth()
=======
                // Check if the polygon overlaps the inset bounds
                return bounds.getWest() < bbox.getEast() && bounds.getEast() > bbox.getWest()
                    && bounds.getNorth() > bbox.getSouth() && bounds.getSouth() < bbox.getNorth()
>>>>>>> dd437283
            })
        }
        const data = {
            type: 'FeatureCollection',
            features: polys,
        } satisfies GeoJSON.FeatureCollection
        let source: maplibregl.GeoJSONSource | undefined = map.getSource('polygon')
        const labelId = this.firstLabelId(map)
        if (source === undefined) {
            map.addSource('polygon', {
                type: 'geojson',
                data,
            })
            map.addLayer({
                id: 'polygon',
                type: 'fill',
                source: 'polygon',
                paint: {
                    'fill-color': ['get', 'fillColor'],
                    'fill-opacity': ['get', 'fillOpacity'],
                },
            }, labelId)
            map.addLayer({
                id: 'polygon-outline',
                type: 'line',
                source: 'polygon',
                paint: {
                    'line-color': ['get', 'color'],
                    'line-width': ['get', 'weight'],
                },
            }, labelId)
            source = map.getSource('polygon')!
        }
        for (const layer of this.subnationalOutlines()) {
            if (map.getLayer(layer.id) !== undefined) {
                map.removeLayer(layer.id)
            }
            map.addLayer(layer, labelId)
        }
        source.setData(data)
    }

    /*
     * Returns whether or not we actually need to update the sources
     */
    async addPolygon(polygon: Polygon, fit_bounds: boolean): Promise<void> {
        this.exist_this_time.push(polygon.name)
        if (this.state.polygonByName.has(polygon.name)) {
            this.state.polygonByName.get(polygon.name)!.properties = { ...polygon.style, name: polygon.name, notClickable: polygon.notClickable }
        }
        const geojson = await this.polygonGeojson(polygon.name, polygon.notClickable, polygon.style)
        if (fit_bounds) {
            this.zoomToItems([geojson], { animate: false })
        }

        this.state.polygonByName.set(polygon.name, geojson)
    }

    zoomToItems(items: Iterable<GeoJSON.Feature>, options: maplibregl.FitBoundsOptions): void {
        this.handler.maps?.forEach((map) => {
            map.fitBounds(
                extendBoxes(Array.from(items).map(feature => boundingBox(feature.geometry))),
                { padding: defaultMapPadding, ...options },
            )
        })
    }

    zoomToAll(options: maplibregl.FitBoundsOptions = {}): void {
        this.zoomToItems(this.state.polygonByName.values(), options)
    }

    zoomTo(name: string): void {
        this.zoomToItems([this.state.polygonByName.get(name)!], {})
    }

    static override contextType = Navigator.Context

    declare context: React.ContextType<typeof Navigator.Context>
}

function MapBody(props: { id: string, height: number | string, buttons: ReactNode, bbox: Inset, insetBoundary: boolean }): ReactNode {
    const colors = useColors()
    const isScreenshot = useScreenshotMode()
    // Optionally use props.bbox.bottomLeft and props.bbox.topRight for custom placement
    const [x0, y0] = props.bbox.bottomLeft
    const [x1, y1] = props.bbox.topRight
    return (
        <div
            id={props.id}
            style={{
                left: `${x0 * 100}%`,
                bottom: `${y0 * 100}%`,
                width: `${(x1 - x0) * 100}%`,
                height: `${(y1 - y0) * 100}%`,
                position: 'absolute',
                border: props.insetBoundary ? `2px solid black` : `${mapBorderWidth}px solid ${colors.borderNonShadow}`,
                borderRadius: props.insetBoundary ? '0px' : `${mapBorderRadius}px`,
                // In screenshot mode, the background is transparent so we can render this component atop the already-rendered map canvases
                // In normal mode, the map is drawn over this normally, but is hidden during e2e testing, where we use the background color to mark map position
                backgroundColor: isScreenshot ? 'transparent' : colors.slightlyDifferentBackground,
            }}
        >
            {/* place this on the right of the map */}
            <div style={
                { zIndex: 1000, position: 'absolute', right: 0, top: 0, padding: '1em' }
            }
            >
                {props.buttons}
            </div>
        </div>
    )
}

function isVisible(basemap: Basemap, layer: maplibregl.LayerSpecification): boolean {
    switch (basemap.type) {
        case 'none':
            return false
        case 'osm':
            if (basemap.noLabels && layer.type === 'symbol') {
                return false
            }
            return true
    }
}

function setBasemap(map: maplibregl.Map, basemap: Basemap): void {
    map.style.stylesheet.layers.forEach((layerspec: maplibregl.LayerSpecification) => {
        if (layerspec.id === 'background') {
            return
        }
        const layer = map.getLayer(layerspec.id)!
        layer.setLayoutProperty('visibility', isVisible(basemap, layerspec) ? 'visible' : 'none')
    })
}

function clickMapElement(longname: string): void {
    for (const map of activeMaps) {
        if (map.state.polygonByName.has(longname)) {
            map.onClick(longname)
            return
        }
    }
    throw new Error(`Polygon ${longname} not found in any map`)
}

// for testing
(window as unknown as {
    clickMapElement: (longname: string) => void
}).clickMapElement = clickMapElement

interface MapProps extends MapGenericProps {
    longname: string
    related: NormalizeProto<IRelatedButtons>[]
    articleType: string
}

interface ArticleMapProps extends MapProps {
    showHistoricalCDs: boolean
    settings: Record<string, unknown>
    color: string
}

// eslint-disable-next-line no-restricted-syntax -- Don't want to overwrite the JS Map
export { MapComponent as Map }
function MapComponent(props: MapProps): ReactNode {
    const colors = useColors()
    const [showHistoricalCDs] = useSetting('show_historical_cds')
    const relatedCheckboxSettings = useSettings(relatedSettingsKeys(props.articleType))
    return (
        <ArticleMap
            {...props}
            showHistoricalCDs={showHistoricalCDs}
            settings={relatedCheckboxSettings}
            color={colors.hueColors.blue}
        />
    )
}

class ArticleMap extends MapGeneric<ArticleMapProps> {
    private already_fit_bounds: string | undefined = undefined

    override computePolygons(): Promise<Polygons> {
        const relateds = [
            ...this.getRelated('contained_by'),
            ...this.getRelated('intersects'),
            ...this.getRelated('borders'),
            ...this.getRelated('contains'),
            ...this.getRelated('same_geography'),
        ]

        const relatedPolygons = this.relatedPolygons(relateds)

        return Promise.resolve({
            polygons: [
                {
                    name: this.props.longname,
                    style: { fillOpacity: 0.5, weight: 1, color: this.props.color, fillColor: this.props.color },
                    meta: {},
                    notClickable: true,
                },
                ...relatedPolygons,
            ],
            zoomIndex: this.already_fit_bounds !== this.props.longname ? 0 : -1,
        })
    }

    override mapDidRender(): Promise<void> {
        this.already_fit_bounds = this.props.longname
        return Promise.resolve()
    }

    getRelated(key: string): NormalizeProto<IRelatedButton>[] {
        const element = this.props.related.filter(
            x => x.relationshipType === key)
            .map(x => x.buttons)[0]
        return element
    }

    relatedPolygons(related: NormalizeProto<IRelatedButton>[]): Polygon[] {
        const result: Polygon[] = []
        for (let i = related.length - 1; i >= 0; i--) {
            if (!this.props.showHistoricalCDs && isHistoricalCD(related[i].rowType)) {
                continue
            }
            const key = relationshipKey(this.props.articleType, related[i].rowType)
            if (!this.props.settings[key]) {
                continue
            }

            const color = randomColor(related[i].longname)
            const style = { color, weight: 1, fillColor: color, fillOpacity: 0.1 }
            result.push({
                name: related[i].longname,
                style,
                meta: {},
            })
        }
        return result
    }
}<|MERGE_RESOLUTION|>--- conflicted
+++ resolved
@@ -569,14 +569,9 @@
         if (!inset.mainMap && bbox !== undefined) {
             polys = polys.filter((poly) => {
                 const bounds = boundingBox(poly.geometry)
-<<<<<<< HEAD
-                return bounds.getWest() >= bbox.getWest() && bounds.getEast() <= bbox.getEast()
-                    && bounds.getSouth() >= bbox.getSouth() && bounds.getNorth() <= bbox.getNorth()
-=======
                 // Check if the polygon overlaps the inset bounds
                 return bounds.getWest() < bbox.getEast() && bounds.getEast() > bbox.getWest()
                     && bounds.getNorth() > bbox.getSouth() && bounds.getSouth() < bbox.getNorth()
->>>>>>> dd437283
             })
         }
         const data = {
