export { ComparisonPanel };

import React from 'react';

import { StatisticRowRaw, statistic_row } from "./table.js";
import { MapGeneric } from "./map.js";
import { PageTemplate } from "../page_template/template.js";
import "../common.css";
import "./article.css";
import { load_article } from './load-article.js';
import { useResponsive } from '../utils/responsive';
import { SearchBox } from './search.js';
import { article_link, sanitize } from '../navigation/links.js';
import { lighten } from '../utils/color.js';

const main_columns = ["statval", "statval_unit", "statistic_ordinal", "statistic_percentile"];
const main_columns_across_types = ["statval", "statval_unit"]
const left_bar_margin = 0.02;
const left_margin_pct = 0.18;
const bar_height = "5px";

const COLOR_CYCLE = [
    "#5a7dc3", // blue
    "#f7aa41", // orange
    "#975ac3", // purple
    "#f96d6d", // red
    "#8e8e8e", // grey
    "#c767b0", // pink
    "#b8a32f", // yellow
    "#8ac35a", // green
];

class ComparisonPanel extends PageTemplate {
    constructor(props) {
        super(props);
        this.table_ref = React.createRef();
        this.map_ref = React.createRef();
    }

    has_screenshot_button() {
        return true;
    }

    screencap_elements() {
        return {
            path: sanitize(this.props.joined_string) + ".png",
            overall_width: this.table_ref.current.offsetWidth * 2,
            elements_to_render: [this.table_ref.current, this.map_ref.current],
        }
    }

    has_universe_selector() {
        return true;
    }

    main_content(responsive) {
        const self = this;
        var rows = [];
        var idxs = [];
        for (let i in this.props.datas) {
            const [r, idx] = load_article(this.state.current_universe, this.props.datas[i], this.state.settings);
            rows.push(r);
            idxs.push(idx);
        }

        rows = insert_missing(rows, idxs);

        const header_row = this.produce_row(i => { return { is_header: true } });
        const render_rows = rows[0].map((_, row_idx) =>
            this.produce_row(data_idx => {
                return {
                    key: row_idx, index: row_idx, ...rows[data_idx][row_idx], settings: this.state.settings
                }
            })
        );

        return (
            <div>
<<<<<<< HEAD
                <div className={responsive.headerTextClass}>Comparison</div>
                <div className={responsive.subHeaderTextClass}>{this.props.joined_string}</div>

                <div style={{ marginBlockEnd: "1em" }}></div>
=======
                <div className={headerTextClass()}>Comparison</div>
                <div className={subHeaderTextClass()}>{this.props.joined_string}</div>
                <div style={{ marginBlockEnd: "16px" }}></div>
>>>>>>> e6f224b8

                <div style={{ display: "flex" }}>
                    <div style={{ width: (100 * left_margin_pct) + "%" }} />
                    <div style={{ width: (50 * (1 - left_margin_pct)) + "%", marginRight: "1em" }}>
<<<<<<< HEAD
                        <div style={responsive.comparisonHeadStyle("right")}>Add another region:</div>
=======
                        <div className="serif" style={comparisonHeadStyle("right")}>Add another region:</div>
>>>>>>> e6f224b8
                    </div>
                    <div style={{ width: (50 * (1 - left_margin_pct)) + "%" }}>
                        <SearchBox
                            settings={this.state.settings}
                            style={{ ...responsive.comparisonHeadStyle(), width: "100%" }}
                            placeholder={"Name"}
                            on_change={(x) => self.add_new(x)}
                        />
                    </div>
                </div>


                <div style={{ marginBlockEnd: "1em" }}></div>

                {this.maybe_scroll(
                    responsive,
                    <div ref={this.table_ref}>
                        {this.bars()}
                        <div style={{ display: "flex" }}>
                            {this.cell(true, 0, <div></div>)}
                            {this.props.datas.map(
                                (data, i) => this.cell(false, i, <div>
                                    <HeadingDisplay
                                        longname={data.longname}
                                        include_delete={this.props.datas.length > 1}
                                        on_click={() => self.on_delete(i)}
                                        on_change={(x) => self.on_change(i, x)}
                                        screenshot_mode={this.state.screenshot_mode}
                                        universe={this.state.current_universe}
                                    />
                                </div>)
                            )}
                        </div>
                        {this.bars()}

                        {statistic_row(true, 0, header_row)}

                        {
                            render_rows.map((row, i) =>
                                statistic_row(false, i, row)
                            )
                        }
                    </div>
                )}
                <div className="gap"></div>

                <div ref={this.map_ref}>
                    <ComparisonMap
                        longnames={this.props.datas.map(x => x.longname)}
                        colors={this.props.datas.map((_, i) => this.color(i))}
                        id="map_combined"
                        article_type={undefined}
                        basemap={{ type: "osm" }}
                        universe={this.state.current_universe}
                    />
                </div>
            </div>
        );
    }

    bars() {
        return <div style={{ display: "flex" }}>
            {this.cell(true, 0, <div></div>)}
            {this.props.datas.map(
                (data, i) => <div key={i} style={{
                    width: this.each() + "%",
                    height: bar_height,
                    backgroundColor: this.color(i)
                }} />
            )}
        </div>
    }

    on_change(i, x) {
        const new_names = [...this.props.names];
        new_names[i] = x;
        this.go(new_names);
    }

    on_delete(i) {
        const new_names = [...this.props.names];
        new_names.splice(i, 1);
        this.go(new_names);
    }

    add_new(x) {
        const new_names = [...this.props.names];
        new_names.push(x);
        this.go(new_names);
    }

    go(names) {
        const window_info = new URLSearchParams(window.location.search);
        window_info.set("longnames", JSON.stringify(names));
        window.location.search = window_info.toString();
    }

    maybe_scroll(responsive, contents) {
        const max_columns = responsive.mobileLayout ? 4 : 6;
        if (this.width_columns() > max_columns) {
            return <div style={{ overflowX: "scroll" }}>
                <div style={{ width: 100 * this.width_columns() / (max_columns - 0.7) + "%" }}>
                    {contents}
                </div>
            </div>
        }
        return contents;
    }

    cell(is_left, i, contents) {
        if (is_left) {
            return <div key={i} style={{ width: this.left_margin() + "%" }}>
                {contents}
            </div>
        }
        const width = this.each() + "%";
        return <div key={i} style={{ width: width }}>
            {contents}
        </div>
    }

    width_columns() {
        // 1.5 columns each if all data types are the same, otherwise 1 column each
        // + 1 for the left margin
        return (this.all_data_types_same() ? 1.5 : 1) * this.props.datas.length + 1;
    }

    each() {
        return 100 * (1 - left_margin_pct) / this.props.datas.length;
    }

    left_margin() {
        return 100 * left_margin_pct;
    }

    all_data_types_same() {
        return this.props.datas.every(x => x.articleType == this.props.datas[0].articleType)
    }

    produce_row(params) {
        const row_overall = [];
        const param_vals = Array.from(Array(this.props.datas.length).keys()).map(params);

        var highlight_idx = param_vals.map(x => x.statval).reduce((iMax, x, i, arr) => {
            if (isNaN(x)) {
                return iMax;
            }
            if (iMax == -1) {
                return i;
            }
            return x > arr[iMax] ? i : iMax
        }, -1);

        row_overall.push(
            <div key={"color"} style={{
                width: 100 * left_bar_margin + "%",
                alignSelf: "stretch"
            }}>
                <div style={{
                    backgroundColor: highlight_idx == -1 ? "#fff8f0" : this.color(highlight_idx),
                    height: "100%",
                    width: "50%",
                    margin: "auto"
                }} />
            </div>
        )

        row_overall.push(...new StatisticRowRaw(
            {
                ...param_vals[0], only_columns: ["statname"], _idx: -1, simple: true, longname: this.props.datas[0].longname,
                universe: this.state.current_universe
            }
        ).cell_contents(100 * (left_margin_pct - left_bar_margin)));
        const only_columns = this.all_data_types_same() ? main_columns : main_columns_across_types;

        for (const i in this.props.datas) {
            row_overall.push(...new StatisticRowRaw({
                ...param_vals[i], only_columns: only_columns, _idx: i, simple: true,
                statistic_style: highlight_idx == i ? { backgroundColor: lighten(this.color(i), 0.7) } : {},
                onReplace: x => this.on_change(i, x),
                universe: this.state.current_universe
            }).cell_contents(this.each()));
        }
        return row_overall;
    }

    color(i) {
        return COLOR_CYCLE[i % COLOR_CYCLE.length];
    }

}

const manipulation_button_height = "24px";

function ManipulationButton({ color, on_click, text }) {
    return <div
        style={{
            height: manipulation_button_height,
            lineHeight: manipulation_button_height,
            cursor: "pointer",
            paddingLeft: "0.5em", paddingRight: "0.5em",
            borderRadius: "0.25em",
            verticalAlign: "middle",
            backgroundColor: color,
        }}
        className={"serif manipulation-button-" + text}
        onClick={on_click}>
        {text}
    </div>
}

function HeadingDisplay({ universe, longname, include_delete, on_click, on_change, screenshot_mode }) {

    const [is_editing, set_is_editing] = React.useState(false);

    const manipulation_buttons = <div style={{ height: manipulation_button_height }}>
        <div style={{ display: "flex", justifyContent: "flex-end", height: "100%" }}>
            <ManipulationButton color="#e6e9ef" on_click={() => set_is_editing(!is_editing)} text="replace" />
            {!include_delete ? null :
                <>
                    <div style={{ width: "5px" }} />
                    <ManipulationButton color="#e6e9ef" on_click={on_click} text="delete" />
                </>
            }
            <div style={{ width: "5px" }} />
        </div>
    </div>

    const responsive = useResponsive()

    return <div>
        {screenshot_mode ? undefined : manipulation_buttons}
        <div style={{ height: "5px" }} />
<<<<<<< HEAD
        <a href={article_link(longname)} style={{ textDecoration: "none" }}><div style={responsive.comparisonHeadStyle()}>{longname}</div></a>
=======
        <a className="serif" href={article_link(universe, longname)} style={{ textDecoration: "none" }}><div style={comparisonHeadStyle()}>{longname}</div></a>
>>>>>>> e6f224b8
        {is_editing ?
            <SearchBox
                autoFocus={true}
                settings={{}}
                style={{ ...responsive.comparisonHeadStyle(), width: "100%" }}
                placeholder={"Replacement"}
                on_change={on_change}
            />
            : null}
    </div>
}

function insert_missing(rows, idxs) {
    const empty_row_example = {};
    for (const data_i in rows) {
        for (const row_i in rows[data_i]) {
            const idx = idxs[data_i][row_i];
            empty_row_example[idx] = JSON.parse(JSON.stringify(rows[data_i][row_i]));
            for (const key in empty_row_example[idx]) {
                if (typeof empty_row_example[idx][key] == "number") {
                    empty_row_example[idx][key] = NaN;
                }
            }
            empty_row_example[idx].article_type = "none"; // doesn't matter since we are using simple mode
        }
    }

    var all_idxs = idxs.flat().filter((x, i, a) => a.indexOf(x) == i);
    // sort all_idxs in ascending order numerically
    all_idxs.sort((a, b) => a - b);

    const new_rows_all = [];
    for (const data_i in rows) {
        const new_rows = [];
        for (const idx of all_idxs) {
            if (idxs[data_i].includes(idx)) {
                const index_to_pull = idxs[data_i].findIndex(x => x == idx);
                new_rows.push(rows[data_i][index_to_pull]);
            } else {
                new_rows.push(empty_row_example[idx]);
            }
        }
        new_rows_all.push(new_rows);
    }
    return new_rows_all;
}

class ComparisonMap extends MapGeneric {
    constructor(props) {
        super(props);
    }

    buttons() {
        return <div style={{
            display: "flex", backgroundColor: "#fff8f0", padding: "0.5em", borderRadius: "0.5em",
            alignItems: "center"
        }}>
            <span className="serif" style={{ fontSize: "15px", fontWeight: 500 }}>Zoom to:</span>
            <div style={{ width: "0.25em" }} />
            {this.zoom_button(-1, "black", () => this.zoom_to_all())}
            {this.props.longnames.map((longname, i) => {
                return this.zoom_button(i, this.props.colors[i], () => this.zoom_to(longname))
            })}
        </div>
    }

    zoom_button(i, color, onClick) {
        return <div
            key={i}
            style={{
                display: "inline-block", width: "2em", height: "2em",
                backgroundColor: color, borderRadius: "50%", marginLeft: "5px", marginRight: "5px",
                cursor: "pointer"
            }}
            onClick={onClick}
        />
    }

    async compute_polygons() {
        const names = [];
        const styles = [];

        for (const i in this.props.longnames) {
            names.push(this.props.longnames[i]);
            styles.push({ color: this.props.colors[i], fillColor: this.props.colors[i], "fillOpacity": 0.5, "weight": 1 });
        }

        const zoom_index = -1;

        const metas = names.map((x) => { return {} });

        return [names, styles, metas, zoom_index];
    }

    async mapDidRender() {
        console.log("mapDidRender")
        this.zoom_to_all();
    }
}<|MERGE_RESOLUTION|>--- conflicted
+++ resolved
@@ -76,26 +76,15 @@
 
         return (
             <div>
-<<<<<<< HEAD
                 <div className={responsive.headerTextClass}>Comparison</div>
                 <div className={responsive.subHeaderTextClass}>{this.props.joined_string}</div>
-
-                <div style={{ marginBlockEnd: "1em" }}></div>
-=======
-                <div className={headerTextClass()}>Comparison</div>
-                <div className={subHeaderTextClass()}>{this.props.joined_string}</div>
                 <div style={{ marginBlockEnd: "16px" }}></div>
->>>>>>> e6f224b8
 
                 <div style={{ display: "flex" }}>
                     <div style={{ width: (100 * left_margin_pct) + "%" }} />
                     <div style={{ width: (50 * (1 - left_margin_pct)) + "%", marginRight: "1em" }}>
-<<<<<<< HEAD
-                        <div style={responsive.comparisonHeadStyle("right")}>Add another region:</div>
-=======
-                        <div className="serif" style={comparisonHeadStyle("right")}>Add another region:</div>
->>>>>>> e6f224b8
-                    </div>
+                        <div className="serif" style={responsive.comparisonHeadStyle("right")}>Add another region:</div>
+                    </div >
                     <div style={{ width: (50 * (1 - left_margin_pct)) + "%" }}>
                         <SearchBox
                             settings={this.state.settings}
@@ -104,41 +93,43 @@
                             on_change={(x) => self.add_new(x)}
                         />
                     </div>
-                </div>
+                </div >
 
 
                 <div style={{ marginBlockEnd: "1em" }}></div>
 
-                {this.maybe_scroll(
-                    responsive,
-                    <div ref={this.table_ref}>
-                        {this.bars()}
-                        <div style={{ display: "flex" }}>
-                            {this.cell(true, 0, <div></div>)}
-                            {this.props.datas.map(
-                                (data, i) => this.cell(false, i, <div>
-                                    <HeadingDisplay
-                                        longname={data.longname}
-                                        include_delete={this.props.datas.length > 1}
-                                        on_click={() => self.on_delete(i)}
-                                        on_change={(x) => self.on_change(i, x)}
-                                        screenshot_mode={this.state.screenshot_mode}
-                                        universe={this.state.current_universe}
-                                    />
-                                </div>)
-                            )}
+                {
+                    this.maybe_scroll(
+                        responsive,
+                        <div ref={this.table_ref}>
+                            {this.bars()}
+                            <div style={{ display: "flex" }}>
+                                {this.cell(true, 0, <div></div>)}
+                                {this.props.datas.map(
+                                    (data, i) => this.cell(false, i, <div>
+                                        <HeadingDisplay
+                                            longname={data.longname}
+                                            include_delete={this.props.datas.length > 1}
+                                            on_click={() => self.on_delete(i)}
+                                            on_change={(x) => self.on_change(i, x)}
+                                            screenshot_mode={this.state.screenshot_mode}
+                                            universe={this.state.current_universe}
+                                        />
+                                    </div>)
+                                )}
+                            </div>
+                            {this.bars()}
+
+                            {statistic_row(true, 0, header_row)}
+
+                            {
+                                render_rows.map((row, i) =>
+                                    statistic_row(false, i, row)
+                                )
+                            }
                         </div>
-                        {this.bars()}
-
-                        {statistic_row(true, 0, header_row)}
-
-                        {
-                            render_rows.map((row, i) =>
-                                statistic_row(false, i, row)
-                            )
-                        }
-                    </div>
-                )}
+                    )
+                }
                 <div className="gap"></div>
 
                 <div ref={this.map_ref}>
@@ -151,7 +142,7 @@
                         universe={this.state.current_universe}
                     />
                 </div>
-            </div>
+            </div >
         );
     }
 
@@ -328,11 +319,7 @@
     return <div>
         {screenshot_mode ? undefined : manipulation_buttons}
         <div style={{ height: "5px" }} />
-<<<<<<< HEAD
-        <a href={article_link(longname)} style={{ textDecoration: "none" }}><div style={responsive.comparisonHeadStyle()}>{longname}</div></a>
-=======
-        <a className="serif" href={article_link(universe, longname)} style={{ textDecoration: "none" }}><div style={comparisonHeadStyle()}>{longname}</div></a>
->>>>>>> e6f224b8
+        <a className="serif" href={article_link(longname)} style={{ textDecoration: "none" }}><div style={responsive.comparisonHeadStyle()}>{longname}</div></a>
         {is_editing ?
             <SearchBox
                 autoFocus={true}
