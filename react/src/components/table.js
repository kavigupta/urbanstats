import React, { useState, useEffect, useRef } from 'react';
import ContentEditable from 'react-contenteditable'

export { StatisticRowRaw, Statistic, statistic_row };
import { article_link, explanation_page_link, ordering_link } from "../navigation/links.js";
import { loadProtobuf } from '../load_json.js';
import "./table.css";
import { is_historical_cd } from '../utils/is_historical.js';

const table_row_style = {
    display: "flex",
    flexDirection: "row",
    alignItems: "baseline",
};

class StatisticRowRaw extends React.Component {
    constructor(props) {
        super(props);
    }

    cells() {
        const hl_style = {};
        if (this.props.highlight) {
            hl_style.backgroundColor = "#ffc";
        }
        return [
            [31,
                "statname",
                <span className="serif value">{
                    this.props.is_header ? "Statistic" :
                        <a className="statname_no_link" href={explanation_page_link(this.props.explanation_page)}>{this.props.statname}</a>
                }
                </span>
            ],
            [15,
                "statval",
                <div className="value_numeric">
                    <span className="serif value">{
                        this.props.is_header
                            ? "Value"
                            : <Statistic
                                statname={this.props.statname}
                                value={this.props.statval}
                                is_unit={false}
                                settings={this.props.settings}
                                style={hl_style}
                            />}
                    </span>
                </div>
            ],
            [10,
                "statval_unit",
                <div className="value_unit">
                    <span className="serif value">{
                        this.props.is_header
                            ? ""
                            : <Statistic
                                statname={this.props.statname}
                                value={this.props.statval}
                                is_unit={true}
                                settings={this.props.settings}
                            />}
                    </span>
                </div>
            ],
            [
                this.props.simple ? 8 : 25,
                "statistic_ordinal",
                <span className="serif ordinal">{
                    this.props.is_header
                        ? (this.props.simple ? right_align("Ord") : "Ordinal")
                        : <Ordinal ordinal={this.props.ordinal}
                            total={this.props.total_count_in_class}
                            type={this.props.article_type}
                            statpath={this.props.statpath}
                            simple={this.props.simple}
                            onReplace={this.props.onReplace}
                        />
                }</span>
            ],
            [
                this.props.simple ? 5 : 17,
                "statistic_percentile",
                <span className="serif ordinal">{
                    this.props.is_header
                        ? (this.props.simple ? right_align("%ile") : "Percentile")
                        : <Percentile ordinal={this.props.ordinal}
                            total={this.props.total_count_in_class}
                            percentile_by_population={this.props.percentile_by_population}
                            settings={this.props.settings}
                            simple={this.props.simple}
                        />
                }</span>
            ],
            [8,
                "pointer_in_class",
                <span className="serif ordinal">{
                    this.props.is_header
                        ? "Within Type"
                        : <PointerButtonsIndex
                            ordinal={this.props.ordinal}
                            statpath={this.props.statpath}
                            type={this.props.article_type}
                            total={this.props.total_count_in_class}
                            settings={this.props.settings}
                        />}</span>
            ],
            [8,
                "pointer_overall",
                <span className="serif ordinal">{
                    this.props.is_header
                        ? "Overall"
                        : <PointerButtonsIndex
                            ordinal={this.props.overallOrdinal}
                            statpath={this.props.statpath}
                            type="overall"
                            total={this.props.total_count_overall}
                            settings={this.props.settings}
                        />}</span>
            ]
        ]
    }

<<<<<<< HEAD
    tr_contents(total_width) {
=======
    cell_contents(total_width) {
>>>>>>> eae2eae9
        var cell_percentages = [];
        var cell_contents = [];
        const cells = this.cells();
        for (let i in cells) {
            if (this.props.only_columns && !this.props.only_columns.includes(cells[i][1])) {
                continue;
            }
            cell_percentages.push(cells[i][0]);
            cell_contents.push(cells[i][2]);
        }
        // normalize cell percentages
        const sum = cell_percentages.reduce((a, b) => a + b, 0);
        for (let i in cell_percentages) {
            cell_percentages[i] = total_width * cell_percentages[i] / sum;
        }
<<<<<<< HEAD

        return cell_contents.map((content, i) =>
=======
        const contents = cell_contents.map((content, i) =>
>>>>>>> eae2eae9
            <div key={100 * this.props._idx + i} style={{ width: cell_percentages[i] + "%", padding: "1px" }}>
                {content}
            </div>
        );
<<<<<<< HEAD

    }

    render() {
        return (
            statistic_row(this.props.is_header, this.props.index, this.tr_contents(100))
        );
=======
        return contents;
    }

    render() {
        return statistic_row(this.props.is_header, this.props.index, this.cell_contents(100));
>>>>>>> eae2eae9
    }
}

function statistic_row(is_header, index, contents) {
<<<<<<< HEAD
    return (
        <div key={index} className={is_header ? "tableheader" : index % 2 == 1 ? "oddrow" : ""} style={table_row_style}>
            {contents}
        </div>
    );
=======
    return <div key={index} className={is_header ? "tableheader" : index % 2 == 1 ? "oddrow" : ""} style={table_row_style}>
        {contents}
    </div>
>>>>>>> eae2eae9
}


class Statistic extends React.Component {
    constructor(props) {
        super(props);
    }

    render() {
        const content = this.render_content();
        if (this.props.style) {
            return <span style={this.props.style}>{content}</span>;
        }
        return content;
    }

    render_content() {
        const name = this.props.statname;
        let value = this.props.value;
        const is_unit = this.props.is_unit;
        if (name.includes("Density")) {
            const is_imperial = this.props.settings.use_imperial;
            let unit_name = "km";
            if (is_imperial) {
                unit_name = "mi";
                value *= 1.60934 * 1.60934;
            }
            let places = 2;
            if (value > 10) {
                places = 0;
            } else if (value > 1) {
                places = 1;
            }
            if (is_unit) {
                return <span>/&nbsp;{unit_name}<sup>2</sup></span>;
            }
            return <span>{value.toFixed(places)}</span>;
        } else if (name == "Population" || name == "Population [GPW]") {
            if (value > 1e6) {
                if (is_unit) {
                    return <span>m</span>;
                }
                return <span>{(value / 1e6).toFixed(1)}</span>;
            } else if (value > 1e3) {
                if (is_unit) {
                    return <span>k</span>;
                }
                return <span>{(value / 1e3).toFixed(1)}</span>;
            } else {
                if (is_unit) {
                    return <span></span>;
                }
                return <span>{value.toFixed(0)}</span>;
            }
        } else if (name == "Area") {
            const is_imperial = this.props.settings.use_imperial;
            let unit = "null";
            if (is_imperial) {
                value /= 1.60934 * 1.60934;
                if (value < 1) {
                    unit = <span>acres</span>
                    value *= 640;
                } else {
                    unit = <span>mi<sup>2</sup></span>;
                }
            } else {
                if (value < 0.01) {
                    value *= 1000 * 1000;
                    unit = <span>m<sup>2</sup></span>;
                } else {
                    unit = <span>km<sup>2</sup></span>;
                }
            }
            if (is_unit) {
                return unit;
            } else {
                if (value > 100) {
                    return <span>{value.toFixed(0)}</span>
                } else if (value > 10) {
                    return <span>{value.toFixed(1)}</span>
                } else if (value > 1) {
                    return <span>{value.toFixed(2)}</span>
                } else {
                    return <span>{value.toFixed(3)}</span>
                }
            }
        } else if (name.includes("Mean distance")) {
            const is_imperial = this.props.settings.use_imperial;
            let unit = <span>km</span>;
            if (is_imperial) {
                unit = <span>mi</span>
                value /= 1.60934;
            }
            if (is_unit) {
                return unit;
            } else {
                return <span>{value.toFixed(2)}</span>
            }
        } else if (name.includes("%")) {
            if (is_unit) {
                return <span>%</span>;
            }
            return <span>{(value * 100).toFixed(2)}</span>;
        } else if (name.includes("Election") || name.includes("Swing")) {
            if (is_unit) {
                return <span>%</span>;
            }
            return <ElectionResult value={value} />;
        } else if (name.includes("high temp") || name.includes("high heat index") || name.includes("dewpt")) {
            if (is_unit) {
                return <span>&deg;F</span>;
            }
            return <span>{value.toFixed(1)}</span>;
        } else if (name == "Mean sunny hours") {
            if (is_unit) {
                return <span></span>;
            }
            const hours = Math.floor(value);
            const minutes = Math.floor((value - hours) * 60);
            // e.g., 3:05
            return <span>{hours}:{minutes.toString().padStart(2, "0")}</span>;
        } else if (name == "Rainfall" || name == "Snowfall [rain-equivalent]") {
            const is_imperial = this.props.settings.use_imperial;
            value *= 100;
            let unit = "cm";
            if (is_imperial) {
                unit = "in";
                value /= 2.54;
            }
            if (is_unit) {
                return <span>{unit}/yr</span>;
            }
            return <span>{value.toFixed(1)}</span>;
        }
        if (is_unit) {
            return <span></span>;
        }
        return <span>{value.toFixed(3)}</span>;
    }
}

class ElectionResult extends React.Component {
    constructor(props) {
        super(props);
    }

    render() {
        // check if value is NaN
        if (this.props.value != this.props.value) {
            return <span>N/A</span>;
        }
        const value = Math.abs(this.props.value) * 100;
        const places = value > 10 ? 1 : value > 1 ? 2 : value > 0.1 ? 3 : 4;
        const text = value.toFixed(places);
        const party = this.props.value > 0 ? "D" : "R";
        return <span className={"party_result_" + party}>{party}+{text}</span>;
    }
}

class Ordinal extends React.Component {
    constructor(props) {
        super(props);
    }

    render() {
        const ordinal = this.props.ordinal;
        const total = this.props.total;
        const type = this.props.type;
        const self = this;
        if (ordinal > total) {
            return <span></span>
        }
        const en = <EditableNumber
            number={ordinal}
            onNewNumber={num => self.onNewNumber(num)}
        />;
        if (this.props.simple) {
            return right_align(en);
        }
        return <span>
            {en} of {total} {this.pluralize(type)}
        </span>;
    }

    pluralize(type) {
        if (type.endsWith("y")) {
            return type.slice(0, -1) + "ies";
        }
        return type + "s";
    }

    async onNewNumber(number) {
        let num = number;
        const link = ordering_link(this.props.statpath, this.props.type);
        if (num < 0) {
            // -1 -> this.props.total, -2 -> this.props.total - 1, etc.
            num = this.props.total + 1 + num;
        }
        if (num > this.props.total) {
            num = this.props.total;
        }
        if (num <= 0) {
            num = 1;
        }
        const data = (await loadProtobuf(link, "StringList")).elements;
        this.props.onReplace(data[num - 1])
    }
}

class EditableNumber extends React.Component {
    constructor(props) {
        super(props);
        this.contentEditable = React.createRef();
        this.state = {
            html: this.props.number.toString(),
        };
    }
    handleChange = evt => {
        this.setState({ html: evt.target.value });
    };
    render() {
        const self = this;
        return (
            <ContentEditable
                className="editable_number"
                innerRef={this.contentEditable}
                html={this.state.html} // innerHTML of the editable div
                disabled={false}       // use true to disable editing
                onChange={this.handleChange} // handle innerHTML change
                onKeyDown={(e) => {
                    if (e.key == "Enter") {
                        const number = parseInt(self.state.html);
                        if (number != NaN) {
                            self.props.onNewNumber(number);
                        }
                        e.preventDefault();
                    }
                }}
                tagName='span' // Use a custom HTML tag (uses a div by default)
            />
        )
    }
};

class Percentile extends React.Component {
    constructor(props) {
        super(props);
    }

    render() {
        const ordinal = this.props.ordinal;
        const total = this.props.total;
        if (ordinal > total) {
            return <span></span>
        }
        // percentile as an integer
        const quantile =
            this.props.settings.use_population_percentiles ?
                this.props.percentile_by_population
                : 1 - ordinal / total;
        const percentile = Math.floor(100 * quantile);
        if (this.props.simple) {
            return right_align(percentile.toString() + "%");
        }
        // something like Xth percentile
        let text = percentile + "th percentile";
        if (percentile % 10 == 1 && percentile % 100 != 11) {
            text = percentile + "st percentile";
        } else if (percentile % 10 == 2 && percentile % 100 != 12) {
            text = percentile + "nd percentile";
        } else if (percentile % 10 == 3 && percentile % 100 != 13) {
            text = percentile + "rd percentile";
        }
        return <span>{text}</span>;
    }
}

class PointerButtonsIndex extends React.Component {
    constructor(props) {
        super(props);
    }

    render() {
        const link = ordering_link(this.props.statpath, this.props.type);
        const show_historical_cds = this.props.settings.show_historical_cds || is_historical_cd(this.props.type);
        return (
            <span>
                <PointerButtonIndex
                    text="<"
                    link={link}
                    original_pos={this.props.ordinal}
                    direction={-1}
                    total={this.props.total}
                    show_historical_cds={show_historical_cds}
                />
                <PointerButtonIndex
                    text=">"
                    link={link}
                    original_pos={this.props.ordinal}
                    direction={+1}
                    total={this.props.total}
                    show_historical_cds={show_historical_cds}
                />
            </span>
        );
    }
}

class PointerButtonIndex extends React.Component {
    constructor(props) {
        super(props);
    }

    out_of_bounds(pos) {
        return pos < 0 || pos >= this.props.total
    }

    render() {
        let pos = this.props.original_pos - 1 + + this.props.direction;
        const self = this;
        if (self.out_of_bounds(pos) || this.props.original_pos > this.props.total) {
            return <span className="button">&nbsp;&nbsp;</span>
        } else {
            return (
                <a href="#" className="button" onClick={() => self.onClick(pos)}>{this.props.text}</a>
            );
        }
    }
    async onClick(pos) {
        {
            const link = this.props.link;
            const data = (await loadProtobuf(link, "StringList")).elements;
            while (!this.out_of_bounds(pos)) {
                const name = data[pos];
                if (!this.props.show_historical_cds && is_historical_cd(name)) {
                    pos += this.props.direction;
                    continue;
                }
                document.location = article_link(name);
                return;
            }
        }
    }
}

function right_align(value) {
    return <span
        style={{ float: "right", marginRight: "5px" }}
    >{value}</span>;
}<|MERGE_RESOLUTION|>--- conflicted
+++ resolved
@@ -121,11 +121,7 @@
         ]
     }
 
-<<<<<<< HEAD
-    tr_contents(total_width) {
-=======
     cell_contents(total_width) {
->>>>>>> eae2eae9
         var cell_percentages = [];
         var cell_contents = [];
         const cells = this.cells();
@@ -141,46 +137,26 @@
         for (let i in cell_percentages) {
             cell_percentages[i] = total_width * cell_percentages[i] / sum;
         }
-<<<<<<< HEAD
-
-        return cell_contents.map((content, i) =>
-=======
+
         const contents = cell_contents.map((content, i) =>
->>>>>>> eae2eae9
             <div key={100 * this.props._idx + i} style={{ width: cell_percentages[i] + "%", padding: "1px" }}>
                 {content}
             </div>
         );
-<<<<<<< HEAD
-
+        return contents;
     }
 
     render() {
         return (
             statistic_row(this.props.is_header, this.props.index, this.tr_contents(100))
         );
-=======
-        return contents;
-    }
-
-    render() {
-        return statistic_row(this.props.is_header, this.props.index, this.cell_contents(100));
->>>>>>> eae2eae9
     }
 }
 
 function statistic_row(is_header, index, contents) {
-<<<<<<< HEAD
-    return (
-        <div key={index} className={is_header ? "tableheader" : index % 2 == 1 ? "oddrow" : ""} style={table_row_style}>
-            {contents}
-        </div>
-    );
-=======
     return <div key={index} className={is_header ? "tableheader" : index % 2 == 1 ? "oddrow" : ""} style={table_row_style}>
         {contents}
-    </div>
->>>>>>> eae2eae9
+    </div>;
 }
 
 
