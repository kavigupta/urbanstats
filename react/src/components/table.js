import React, { useState, useEffect, useRef } from 'react';
import ContentEditable from 'react-contenteditable'

export { StatisticRowRaw, Statistic, statistic_row, Percentile };
import { article_link, statistic_link } from "../navigation/links";
import { loadProtobuf, load_ordering } from '../load_json';
import "./table.css";
<<<<<<< HEAD
import { is_historical_cd } from '../utils/is_historical.ts';
=======
import { is_historical_cd } from '../utils/is_historical';
>>>>>>> cdf8b980
import { display_type } from '../utils/text.js';

const table_row_style = {
    display: "flex",
    flexDirection: "row",
};

class StatisticRowRaw extends React.Component {
    constructor(props) {
        super(props);
    }

    cells() {
        const alignStyle = { textAlign: this.props.is_header ? "center" : "right" };
        var value_columns = [
            [15,
                "statval",
                <div style={alignStyle}>
                    <span className="serif value">{
                        this.props.is_header
                            ? "Value"
                            : <Statistic
                                statname={this.props.statname}
                                value={this.props.statval}
                                is_unit={false}
                                settings={this.props.settings}
                                style={this.props.statistic_style || {}}
                            />}
                    </span>
                </div>
            ],
            [10,
                "statval_unit",
                <div className="value_unit">
                    <span className="serif value">{
                        this.props.is_header
                            ? ""
                            : <Statistic
                                statname={this.props.statname}
                                value={this.props.statval}
                                is_unit={true}
                                settings={this.props.settings}
                            />}
                    </span>
                </div>
            ]
        ]
        if (this.props.is_header) {
            value_columns[0][0] += value_columns[1][0];
            value_columns = [value_columns[0]];
        }

        return [
            [31,
                "statname",
                <span className="serif value">{
                    this.props.is_header ? "Statistic" :
                        <a className="statname_no_link" href={
                            statistic_link(
                                this.props.universe,
                                this.props.statname, this.props.article_type, this.props.ordinal,
                                20, undefined, this.props.longname
                            )
                        }>{this.props.rendered_statname}</a>
                }
                </span>
            ],
            ...value_columns,
            [
                this.props.simple ? 8 : 25,
                "statistic_ordinal",
                <span className="serif ordinal">{
                    this.props.is_header
                        ? (this.props.simple ? right_align("Ord") : "Ordinal")
                        : <Ordinal ordinal={this.props.ordinal}
                            total={this.props.total_count_in_class}
                            type={this.props.article_type}
                            statpath={this.props.statpath}
                            simple={this.props.simple}
                            onReplace={this.props.onReplace}
                            universe={this.props.universe}
                        />
                }</span>
            ],
            [
                this.props.simple ? 7 : 17,
                "statistic_percentile",
                <span className="serif ordinal">{
                    this.props.is_header
                        ? (this.props.simple ? right_align("%ile") : "Percentile")
                        : <Percentile ordinal={this.props.ordinal}
                            total={this.props.total_count_in_class}
                            percentile_by_population={this.props.percentile_by_population}
                            settings={this.props.settings}
                            simple={this.props.simple}
                        />
                }</span>
            ],
            [8,
                "pointer_in_class",
                this.props.is_header
                    ? <span className="serif ordinal">Within Type</span>
                    : <span className="serif ordinal" style={{ display: "flex" }}>
                        <PointerButtonsIndex
                            ordinal={this.props.ordinal}
                            statpath={this.props.statpath}
                            type={this.props.article_type}
                            total={this.props.total_count_in_class}
                            settings={this.props.settings}
                            universe={this.props.universe}
                        />
                    </span>
            ],
            [8,
                "pointer_overall",
                this.props.is_header
                    ? <span className="serif ordinal">Overall</span>
                    : <span className="serif ordinal" style={{ display: "flex" }}>
                        <PointerButtonsIndex
                            ordinal={this.props.overallOrdinal}
                            statpath={this.props.statpath}
                            type="overall"
                            total={this.props.total_count_overall}
                            settings={this.props.settings}
                            universe={this.props.universe}
                        />
                    </span>
            ]
        ]
    }

    cell_contents(total_width) {
        var cell_percentages = [];
        var cell_contents = [];
        const cells = this.cells();
        for (let i in cells) {
            if (this.props.only_columns && !this.props.only_columns.includes(cells[i][1])) {
                continue;
            }
            cell_percentages.push(cells[i][0]);
            cell_contents.push(cells[i][2]);
        }
        // normalize cell percentages
        const sum = cell_percentages.reduce((a, b) => a + b, 0);
        for (let i in cell_percentages) {
            cell_percentages[i] = total_width * cell_percentages[i] / sum;
        }

        const contents = cell_contents.map(
            (content, i) => {
                const sty = { width: cell_percentages[i] + "%", padding: "1px" };
                if (this.props.is_header) {
                    sty.textAlign = "center";
                }
                return <div key={100 * this.props._idx + i} style={sty}>
                    {content}
                </div>
            }
        );
        return contents;
    }

    render() {
        return statistic_row(this.props.is_header, this.props.index, this.cell_contents(100));
    }
}

function statistic_row(is_header, index, contents) {
    return <div key={index} className={is_header ? "tableheader" : index % 2 == 1 ? "oddrow" : ""}
        style={{ alignItems: is_header ? "center" : "last baseline", ...table_row_style }}
    >
        {contents}
    </div>
}


class Statistic extends React.Component {
    constructor(props) {
        super(props);
    }

    render() {
        const content = this.render_content();
        if (this.props.style) {
            return <span style={this.props.style}>{content}</span>;
        }
        return content;
    }

    render_content() {
        const name = this.props.statname;
        let value = this.props.value;
        const is_unit = this.props.is_unit;
        if (name.includes("%") || name.includes("Change")) {
            if (is_unit) {
                return <span>%</span>;
            }
            return <span>{(value * 100).toFixed(2)}</span>;
        }
        else if (name.includes("Density")) {
            const is_imperial = this.props.settings.use_imperial;
            let unit_name = "km";
            if (is_imperial) {
                unit_name = "mi";
                value *= 1.60934 * 1.60934;
            }
            let places = 2;
            if (value > 10) {
                places = 0;
            } else if (value > 1) {
                places = 1;
            }
            if (is_unit) {
                return <span>/&nbsp;{unit_name}<sup>2</sup></span>;
            }
            return <span>{value.toFixed(places)}</span>;
        } else if (name.startsWith("Population")) {
            if (value > 1e6) {
                if (is_unit) {
                    return <span>m</span>;
                }
                return <span>{(value / 1e6).toFixed(1)}</span>;
            } else if (value > 1e3) {
                if (is_unit) {
                    return <span>k</span>;
                }
                return <span>{(value / 1e3).toFixed(1)}</span>;
            } else {
                if (is_unit) {
                    return <span>&nbsp;</span>;
                }
                return <span>{value.toFixed(0)}</span>;
            }
        } else if (name == "Area") {
            const is_imperial = this.props.settings.use_imperial;
            let unit = "null";
            if (is_imperial) {
                value /= 1.60934 * 1.60934;
                if (value < 1) {
                    unit = <span>acres</span>
                    value *= 640;
                } else {
                    unit = <span>mi<sup>2</sup></span>;
                }
            } else {
                if (value < 0.01) {
                    value *= 1000 * 1000;
                    unit = <span>m<sup>2</sup></span>;
                } else {
                    unit = <span>km<sup>2</sup></span>;
                }
            }
            if (is_unit) {
                return unit;
            } else {
                if (value > 100) {
                    return <span>{value.toFixed(0)}</span>
                } else if (value > 10) {
                    return <span>{value.toFixed(1)}</span>
                } else if (value > 1) {
                    return <span>{value.toFixed(2)}</span>
                } else {
                    return <span>{value.toFixed(3)}</span>
                }
            }
        } else if (name.includes("Mean distance")) {
            const is_imperial = this.props.settings.use_imperial;
            let unit = <span>km</span>;
            if (is_imperial) {
                unit = <span>mi</span>
                value /= 1.60934;
            }
            if (is_unit) {
                return unit;
            } else {
                return <span>{value.toFixed(2)}</span>
            }
        } else if (name.includes("Election") || name.includes("Swing")) {
            if (is_unit) {
                return <span>%</span>;
            }
            return <ElectionResult value={value} />;
        } else if (name.includes("high temp") || name.includes("high heat index") || name.includes("dewpt")) {
            if (is_unit) {
                return <span>&deg;F</span>;
            }
            return <span>{value.toFixed(1)}</span>;
        } else if (name == "Mean sunny hours") {
            if (is_unit) {
                return <span>&nbsp;</span>;
            }
            const hours = Math.floor(value);
            const minutes = Math.floor((value - hours) * 60);
            // e.g., 3:05
            return <span>{hours}:{minutes.toString().padStart(2, "0")}</span>;
        } else if (name == "Rainfall" || name == "Snowfall [rain-equivalent]") {
            const is_imperial = this.props.settings.use_imperial;
            value *= 100;
            let unit = "cm";
            if (is_imperial) {
                unit = "in";
                value /= 2.54;
            }
            if (is_unit) {
                return <span>{unit}/yr</span>;
            }
            return <span>{value.toFixed(1)}</span>;
        }
        if (is_unit) {
            return <span>&nbsp;</span>;
        }
        return <span>{value.toFixed(3)}</span>;
    }
}

class ElectionResult extends React.Component {
    constructor(props) {
        super(props);
    }

    render() {
        // check if value is NaN
        if (this.props.value != this.props.value) {
            return <span>N/A</span>;
        }
        const value = Math.abs(this.props.value) * 100;
        const places = value > 10 ? 1 : value > 1 ? 2 : value > 0.1 ? 3 : 4;
        const text = value.toFixed(places);
        const party = this.props.value > 0 ? "D" : "R";
        return <span className={"party_result_" + party}>{party}+{text}</span>;
    }
}

class Ordinal extends React.Component {
    constructor(props) {
        super(props);
    }

    render() {
        const ordinal = this.props.ordinal;
        const total = this.props.total;
        const type = this.props.type;
        const self = this;
        if (ordinal > total) {
            return <span></span>
        }
        const en = <EditableNumber
            number={ordinal}
            onNewNumber={num => self.onNewNumber(num)}
        />;
        if (this.props.simple) {
            return right_align(en);
        }
        return <div className="serif" style={{ textAlign: "right" }}>
            {en} of {total} {display_type(this.props.universe, type)}
        </div>;
    }

    async onNewNumber(number) {
        let num = number;
        if (num < 0) {
            // -1 -> this.props.total, -2 -> this.props.total - 1, etc.
            num = this.props.total + 1 + num;
        }
        if (num > this.props.total) {
            num = this.props.total;
        }
        if (num <= 0) {
            num = 1;
        }
        const data = await load_ordering(this.props.universe, this.props.statpath, this.props.type);
        this.props.onReplace(data[num - 1])
    }
}

class EditableNumber extends React.Component {
    constructor(props) {
        super(props);
        this.contentEditable = React.createRef();
        this.state = {
            html: this.props.number.toString(),
        };
    }
    handleChange = evt => {
        this.setState({ html: evt.target.value });
    };
    render() {
        const self = this;
        return (
            <ContentEditable
                className="editable_number"
                innerRef={this.contentEditable}
                html={this.state.html} // innerHTML of the editable div
                disabled={false}       // use true to disable editing
                onChange={this.handleChange} // handle innerHTML change
                onKeyDown={(e) => {
                    if (e.key == "Enter") {
                        const number = parseInt(self.state.html);
                        if (number != NaN) {
                            self.props.onNewNumber(number);
                        }
                        e.preventDefault();
                    }
                }}
                tagName='span' // Use a custom HTML tag (uses a div by default)
            />
        )
    }
};

class Percentile extends React.Component {
    constructor(props) {
        super(props);
    }

    render() {
        const ordinal = this.props.ordinal;
        const total = this.props.total;
        if (ordinal > total) {
            return <span></span>
        }
        // percentile as an integer
        // used to be keyed by a setting, but now we always use percentile_by_population
        const quantile =
            true ?
                this.props.percentile_by_population
                : 1 - ordinal / total;
        const percentile = Math.floor(100 * quantile);
        if (this.props.simple) {
            return right_align(percentile.toString() + "%");
        }
        // something like Xth percentile
        let text = percentile + "th percentile";
        if (percentile % 10 == 1 && percentile % 100 != 11) {
            text = percentile + "st percentile";
        } else if (percentile % 10 == 2 && percentile % 100 != 12) {
            text = percentile + "nd percentile";
        } else if (percentile % 10 == 3 && percentile % 100 != 13) {
            text = percentile + "rd percentile";
        }
        return <div className="serif" style={{ textAlign: "right" }}>{text}</div>;
    }
}

class PointerButtonsIndex extends React.Component {
    constructor(props) {
        super(props);
    }

    render() {
        const self = this;
        const get_data = async () => await load_ordering(self.props.universe, self.props.statpath, self.props.type);
        const show_historical_cds = this.props.settings.show_historical_cds || is_historical_cd(this.props.type);
        return (
            <span style={{ margin: "auto" }}>
                <PointerButtonIndex
                    text="<"
                    get_data={get_data}
                    original_pos={this.props.ordinal}
                    direction={-1}
                    total={this.props.total}
                    show_historical_cds={show_historical_cds}
                    universe={this.props.universe}
                />
                <PointerButtonIndex
                    text=">"
                    get_data={get_data}
                    original_pos={this.props.ordinal}
                    direction={+1}
                    total={this.props.total}
                    show_historical_cds={show_historical_cds}
                    universe={this.props.universe}
                />
            </span>
        );
    }
}

class PointerButtonIndex extends React.Component {
    constructor(props) {
        super(props);
    }

    out_of_bounds(pos) {
        return pos < 0 || pos >= this.props.total
    }

    render() {
        let pos = this.props.original_pos - 1 + + this.props.direction;
        const self = this;
        if (self.out_of_bounds(pos) || this.props.original_pos > this.props.total) {
            return <span className="button">&nbsp;&nbsp;</span>
        } else {
            return (
                <a href="#" className="button" onClick={() => self.onClick(pos)}>{this.props.text}</a>
            );
        }
    }
    async onClick(pos) {
        {
            const data = await this.props.get_data();
            while (!this.out_of_bounds(pos)) {
                const name = data[pos];
                if (!this.props.show_historical_cds && is_historical_cd(name)) {
                    pos += this.props.direction;
                    continue;
                }
                document.location = article_link(this.props.universe, name);
                return;
            }
        }
    }
}

function right_align(value) {
    return <span
        style={{ float: "right", marginRight: "5px" }}
    >{value}</span>;
}<|MERGE_RESOLUTION|>--- conflicted
+++ resolved
@@ -5,11 +5,7 @@
 import { article_link, statistic_link } from "../navigation/links";
 import { loadProtobuf, load_ordering } from '../load_json';
 import "./table.css";
-<<<<<<< HEAD
-import { is_historical_cd } from '../utils/is_historical.ts';
-=======
 import { is_historical_cd } from '../utils/is_historical';
->>>>>>> cdf8b980
 import { display_type } from '../utils/text.js';
 
 const table_row_style = {
