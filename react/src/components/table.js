--- conflicted
+++ resolved
@@ -137,20 +137,10 @@
         for (let i in cell_percentages) {
             cell_percentages[i] = total_width * cell_percentages[i] / sum;
         }
-<<<<<<< HEAD
 
         return cell_contents.map((content, i) =>
             <div key={100 * this.props._idx + i} style={{ width: cell_percentages[i] + "%" }}>
                 {content}
-=======
-        return (
-            <div key={this.props.index} className={this.props.is_header ? "tableheader" : this.props.index % 2 == 1 ? "oddrow" : ""} style={table_row_style}>
-                {cell_contents.map((content, i) =>
-                    <div key={100 * this.props._idx + i} style={{ width: cell_percentages[i] + "%", padding: "1px" }}>
-                        {content}
-                    </div>
-                )}
->>>>>>> 6cc38f05
             </div>
         );
 
