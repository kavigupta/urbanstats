import React, { useState, useEffect, useRef } from 'react';
import ContentEditable from 'react-contenteditable'

export { StatisticRowRaw, Statistic, statistic_row };
import { article_link, explanation_page_link, ordering_link } from "../navigation/links.js";
import { loadProtobuf } from '../load_json.js';
import "./table.css";
import { is_historical_cd } from '../utils/is_historical.js';

const table_row_style = {
    display: "flex",
    flexDirection: "row",
    alignItems: "baseline",
};

class StatisticRowRaw extends React.Component {
    constructor(props) {
        super(props);
    }

    cells() {
        const hl_style = {};
        if (this.props.highlight) {
            hl_style.backgroundColor = "#ffc";
        }
        return [
            [31,
                "statname",
                <span className="serif value">{
                    this.props.is_header ? "Statistic" :
                        <a className="statname_no_link" href={explanation_page_link(this.props.explanation_page)}>{this.props.statname}</a>
                }
                </span>
            ],
            [15,
                "statval",
                <div className="value_numeric">
                    <span className="serif value">{
                        this.props.is_header
                            ? "Value"
                            : <Statistic
                                statname={this.props.statname}
                                value={this.props.statval}
                                is_unit={false}
                                settings={this.props.settings}
                                style={hl_style}
                            />}
                    </span>
                </div>
            ],
            [10,
                "statval_unit",
                <div className="value_unit">
                    <span className="serif value">{
                        this.props.is_header
                            ? ""
                            : <Statistic
                                statname={this.props.statname}
                                value={this.props.statval}
                                is_unit={true}
                                settings={this.props.settings}
                            />}
                    </span>
                </div>
            ],
            [
                this.props.simple ? 8 : 25,
                "statistic_ordinal",
                <span className="serif ordinal">{
                    this.props.is_header
                        ? (this.props.simple ? right_align("Ord") : "Ordinal")
                        : <Ordinal ordinal={this.props.ordinal}
                            total={this.props.total_count_in_class}
                            type={this.props.article_type}
                            statpath={this.props.statpath}
                            simple={this.props.simple}
                            onReplace={this.props.onReplace}
                        />
                }</span>
            ],
            [
                this.props.simple ? 5 : 17,
                "statistic_percentile",
                <span className="serif ordinal">{
                    this.props.is_header
                        ? (this.props.simple ? right_align("%ile") : "Percentile")
                        : <Percentile ordinal={this.props.ordinal}
                            total={this.props.total_count_in_class}
                            percentile_by_population={this.props.percentile_by_population}
                            settings={this.props.settings}
                            simple={this.props.simple}
                        />
                }</span>
            ],
            [8,
                "pointer_in_class",
                <span className="serif ordinal">{
                    this.props.is_header
                        ? "Within Type"
                        : <PointerButtonsIndex
                            ordinal={this.props.ordinal}
                            statpath={this.props.statpath}
                            type={this.props.article_type}
                            total={this.props.total_count_in_class}
                            settings={this.props.settings}
                        />}</span>
            ],
            [8,
                "pointer_overall",
                <span className="serif ordinal">{
                    this.props.is_header
                        ? "Overall"
                        : <PointerButtonsIndex
                            ordinal={this.props.overallOrdinal}
                            statpath={this.props.statpath}
                            type="overall"
                            total={this.props.total_count_overall}
                            settings={this.props.settings}
                        />}</span>
            ]
        ]
    }

    cell_contents(total_width) {
        var cell_percentages = [];
        var cell_contents = [];
        const cells = this.cells();
        for (let i in cells) {
            if (this.props.only_columns && !this.props.only_columns.includes(cells[i][1])) {
                continue;
            }
            cell_percentages.push(cells[i][0]);
            cell_contents.push(cells[i][2]);
        }
        // normalize cell percentages
        const sum = cell_percentages.reduce((a, b) => a + b, 0);
        for (let i in cell_percentages) {
            cell_percentages[i] = total_width * cell_percentages[i] / sum;
        }
<<<<<<< HEAD

=======
>>>>>>> de60cb85
        const contents = cell_contents.map((content, i) =>
            <div key={100 * this.props._idx + i} style={{ width: cell_percentages[i] + "%", padding: "1px" }}>
                {content}
            </div>
        );
        return contents;
<<<<<<< HEAD
=======
    }

    render() {
        return statistic_row(this.props.is_header, this.props.index, this.cell_contents(100));
>>>>>>> de60cb85
    }

    render() {
        return (
            statistic_row(this.props.is_header, this.props.index, this.cell_contents(100))
        );
    }
}

function statistic_row(is_header, index, contents) {
    return <div key={index} className={is_header ? "tableheader" : index % 2 == 1 ? "oddrow" : ""} style={table_row_style}>
        {contents}
    </div>;
}

function statistic_row(is_header, index, contents) {
    return <div key={index} className={is_header ? "tableheader" : index % 2 == 1 ? "oddrow" : ""} style={table_row_style}>
        {contents}
    </div>
}


class Statistic extends React.Component {
    constructor(props) {
        super(props);
    }

    render() {
        const content = this.render_content();
        if (this.props.style) {
            return <span style={this.props.style}>{content}</span>;
        }
        return content;
    }

    render_content() {
        const name = this.props.statname;
        let value = this.props.value;
        const is_unit = this.props.is_unit;
        if (name.includes("Density")) {
            const is_imperial = this.props.settings.use_imperial;
            let unit_name = "km";
            if (is_imperial) {
                unit_name = "mi";
                value *= 1.60934 * 1.60934;
            }
            let places = 2;
            if (value > 10) {
                places = 0;
            } else if (value > 1) {
                places = 1;
            }
            if (is_unit) {
                return <span>/&nbsp;{unit_name}<sup>2</sup></span>;
            }
            return <span>{value.toFixed(places)}</span>;
        } else if (name == "Population" || name == "Population [GPW]") {
            if (value > 1e6) {
                if (is_unit) {
                    return <span>m</span>;
                }
                return <span>{(value / 1e6).toFixed(1)}</span>;
            } else if (value > 1e3) {
                if (is_unit) {
                    return <span>k</span>;
                }
                return <span>{(value / 1e3).toFixed(1)}</span>;
            } else {
                if (is_unit) {
                    return <span></span>;
                }
                return <span>{value.toFixed(0)}</span>;
            }
        } else if (name == "Area") {
            const is_imperial = this.props.settings.use_imperial;
            let unit = "null";
            if (is_imperial) {
                value /= 1.60934 * 1.60934;
                if (value < 1) {
                    unit = <span>acres</span>
                    value *= 640;
                } else {
                    unit = <span>mi<sup>2</sup></span>;
                }
            } else {
                if (value < 0.01) {
                    value *= 1000 * 1000;
                    unit = <span>m<sup>2</sup></span>;
                } else {
                    unit = <span>km<sup>2</sup></span>;
                }
            }
            if (is_unit) {
                return unit;
            } else {
                if (value > 100) {
                    return <span>{value.toFixed(0)}</span>
                } else if (value > 10) {
                    return <span>{value.toFixed(1)}</span>
                } else if (value > 1) {
                    return <span>{value.toFixed(2)}</span>
                } else {
                    return <span>{value.toFixed(3)}</span>
                }
            }
        } else if (name.includes("Mean distance")) {
            const is_imperial = this.props.settings.use_imperial;
            let unit = <span>km</span>;
            if (is_imperial) {
                unit = <span>mi</span>
                value /= 1.60934;
            }
            if (is_unit) {
                return unit;
            } else {
                return <span>{value.toFixed(2)}</span>
            }
        } else if (name.includes("%")) {
            if (is_unit) {
                return <span>%</span>;
            }
            return <span>{(value * 100).toFixed(2)}</span>;
        } else if (name.includes("Election") || name.includes("Swing")) {
            if (is_unit) {
                return <span>%</span>;
            }
            return <ElectionResult value={value} />;
        } else if (name.includes("high temp") || name.includes("high heat index") || name.includes("dewpt")) {
            if (is_unit) {
                return <span>&deg;F</span>;
            }
            return <span>{value.toFixed(1)}</span>;
        } else if (name == "Mean sunny hours") {
            if (is_unit) {
                return <span></span>;
            }
            const hours = Math.floor(value);
            const minutes = Math.floor((value - hours) * 60);
            // e.g., 3:05
            return <span>{hours}:{minutes.toString().padStart(2, "0")}</span>;
        } else if (name == "Rainfall" || name == "Snowfall [rain-equivalent]") {
            const is_imperial = this.props.settings.use_imperial;
            value *= 100;
            let unit = "cm";
            if (is_imperial) {
                unit = "in";
                value /= 2.54;
            }
            if (is_unit) {
                return <span>{unit}/yr</span>;
            }
            return <span>{value.toFixed(1)}</span>;
        }
        if (is_unit) {
            return <span></span>;
        }
        return <span>{value.toFixed(3)}</span>;
    }
}

class ElectionResult extends React.Component {
    constructor(props) {
        super(props);
    }

    render() {
        // check if value is NaN
        if (this.props.value != this.props.value) {
            return <span>N/A</span>;
        }
        const value = Math.abs(this.props.value) * 100;
        const places = value > 10 ? 1 : value > 1 ? 2 : value > 0.1 ? 3 : 4;
        const text = value.toFixed(places);
        const party = this.props.value > 0 ? "D" : "R";
        return <span className={"party_result_" + party}>{party}+{text}</span>;
    }
}

class Ordinal extends React.Component {
    constructor(props) {
        super(props);
    }

    render() {
        const ordinal = this.props.ordinal;
        const total = this.props.total;
        const type = this.props.type;
        const self = this;
        if (ordinal > total) {
            return <span></span>
        }
        const en = <EditableNumber
            number={ordinal}
            onNewNumber={num => self.onNewNumber(num)}
        />;
        if (this.props.simple) {
            return right_align(en);
        }
        return <span>
            {en} of {total} {this.pluralize(type)}
        </span>;
    }

    pluralize(type) {
        if (type.endsWith("y")) {
            return type.slice(0, -1) + "ies";
        }
        return type + "s";
    }

    async onNewNumber(number) {
        let num = number;
        const link = ordering_link(this.props.statpath, this.props.type);
        if (num < 0) {
            // -1 -> this.props.total, -2 -> this.props.total - 1, etc.
            num = this.props.total + 1 + num;
        }
        if (num > this.props.total) {
            num = this.props.total;
        }
        if (num <= 0) {
            num = 1;
        }
        const data = (await loadProtobuf(link, "StringList")).elements;
        this.props.onReplace(data[num - 1])
    }
}

class EditableNumber extends React.Component {
    constructor(props) {
        super(props);
        this.contentEditable = React.createRef();
        this.state = {
            html: this.props.number.toString(),
        };
    }
    handleChange = evt => {
        this.setState({ html: evt.target.value });
    };
    render() {
        const self = this;
        return (
            <ContentEditable
                className="editable_number"
                innerRef={this.contentEditable}
                html={this.state.html} // innerHTML of the editable div
                disabled={false}       // use true to disable editing
                onChange={this.handleChange} // handle innerHTML change
                onKeyDown={(e) => {
                    if (e.key == "Enter") {
                        const number = parseInt(self.state.html);
                        if (number != NaN) {
                            self.props.onNewNumber(number);
                        }
                        e.preventDefault();
                    }
                }}
                tagName='span' // Use a custom HTML tag (uses a div by default)
            />
        )
    }
};

class Percentile extends React.Component {
    constructor(props) {
        super(props);
    }

    render() {
        const ordinal = this.props.ordinal;
        const total = this.props.total;
        if (ordinal > total) {
            return <span></span>
        }
        // percentile as an integer
        const quantile =
            this.props.settings.use_population_percentiles ?
                this.props.percentile_by_population
                : 1 - ordinal / total;
        const percentile = Math.floor(100 * quantile);
        if (this.props.simple) {
            return right_align(percentile.toString() + "%");
        }
        // something like Xth percentile
        let text = percentile + "th percentile";
        if (percentile % 10 == 1 && percentile % 100 != 11) {
            text = percentile + "st percentile";
        } else if (percentile % 10 == 2 && percentile % 100 != 12) {
            text = percentile + "nd percentile";
        } else if (percentile % 10 == 3 && percentile % 100 != 13) {
            text = percentile + "rd percentile";
        }
        return <span>{text}</span>;
    }
}

class PointerButtonsIndex extends React.Component {
    constructor(props) {
        super(props);
    }

    render() {
        const link = ordering_link(this.props.statpath, this.props.type);
        const show_historical_cds = this.props.settings.show_historical_cds || is_historical_cd(this.props.type);
        return (
            <span>
                <PointerButtonIndex
                    text="<"
                    link={link}
                    original_pos={this.props.ordinal}
                    direction={-1}
                    total={this.props.total}
                    show_historical_cds={show_historical_cds}
                />
                <PointerButtonIndex
                    text=">"
                    link={link}
                    original_pos={this.props.ordinal}
                    direction={+1}
                    total={this.props.total}
                    show_historical_cds={show_historical_cds}
                />
            </span>
        );
    }
}

class PointerButtonIndex extends React.Component {
    constructor(props) {
        super(props);
    }

    out_of_bounds(pos) {
        return pos < 0 || pos >= this.props.total
    }

    render() {
        let pos = this.props.original_pos - 1 + + this.props.direction;
        const self = this;
        if (self.out_of_bounds(pos) || this.props.original_pos > this.props.total) {
            return <span className="button">&nbsp;&nbsp;</span>
        } else {
            return (
                <a href="#" className="button" onClick={() => self.onClick(pos)}>{this.props.text}</a>
            );
        }
    }
    async onClick(pos) {
        {
            const link = this.props.link;
            const data = (await loadProtobuf(link, "StringList")).elements;
            while (!this.out_of_bounds(pos)) {
                const name = data[pos];
                if (!this.props.show_historical_cds && is_historical_cd(name)) {
                    pos += this.props.direction;
                    continue;
                }
                document.location = article_link(name);
                return;
            }
        }
    }
}

function right_align(value) {
    return <span
        style={{ float: "right", marginRight: "5px" }}
    >{value}</span>;
}<|MERGE_RESOLUTION|>--- conflicted
+++ resolved
@@ -137,36 +137,17 @@
         for (let i in cell_percentages) {
             cell_percentages[i] = total_width * cell_percentages[i] / sum;
         }
-<<<<<<< HEAD
-
-=======
->>>>>>> de60cb85
         const contents = cell_contents.map((content, i) =>
             <div key={100 * this.props._idx + i} style={{ width: cell_percentages[i] + "%", padding: "1px" }}>
                 {content}
             </div>
         );
         return contents;
-<<<<<<< HEAD
-=======
     }
 
     render() {
         return statistic_row(this.props.is_header, this.props.index, this.cell_contents(100));
->>>>>>> de60cb85
-    }
-
-    render() {
-        return (
-            statistic_row(this.props.is_header, this.props.index, this.cell_contents(100))
-        );
-    }
-}
-
-function statistic_row(is_header, index, contents) {
-    return <div key={index} className={is_header ? "tableheader" : index % 2 == 1 ? "oddrow" : ""} style={table_row_style}>
-        {contents}
-    </div>;
+    }
 }
 
 function statistic_row(is_header, index, contents) {
