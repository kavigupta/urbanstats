import React, { useState, useEffect, useRef } from 'react';
import ContentEditable from 'react-contenteditable'

export { StatisticRowRaw, Statistic };
import { article_link, explanation_page_link, ordering_link } from "../navigation/links.js";
import { loadProtobuf } from '../load_json.js';
import "./table.css";
import { is_historical_cd } from '../utils/is_historical.js';


class StatisticRowRaw extends React.Component {
    constructor(props) {
        super(props);
    }

    cells() {
        return [
            [31,
<<<<<<< HEAD
=======
                "statname",
>>>>>>> 26e420b9
                <span className="serif value">{
                    this.props.is_header ? "Statistic" :
                        <a className="statname_no_link" href={explanation_page_link(this.props.explanation_page)}>{this.props.statname}</a>
                }
                </span>
            ],
            [10,
<<<<<<< HEAD
=======
                "statval",
>>>>>>> 26e420b9
                <div className="value_numeric">
                    <span className="serif value">{
                        this.props.is_header
                            ? "Value"
                            : <Statistic
                                statname={this.props.statname}
                                value={this.props.statval}
                                is_unit={false}
                                settings={this.props.settings}
                            />}
                    </span>
                </div>
            ],
            [5,
<<<<<<< HEAD
=======
                "statval_unit",
>>>>>>> 26e420b9
                <div className="value_unit">
                    <span className="serif value">{
                        this.props.is_header
                            ? ""
                            : <Statistic
                                statname={this.props.statname}
                                value={this.props.statval}
                                is_unit={true}
                                settings={this.props.settings}
                            />}
                    </span>
                </div>
            ],
            [25,
<<<<<<< HEAD
=======
                "statistic_ordinal",
>>>>>>> 26e420b9
                <span className="serif ordinal">{
                    this.props.is_header
                        ? "Ordinal"
                        : <Ordinal ordinal={this.props.ordinal}
                            total={this.props.total_count_in_class}
                            type={this.props.article_type}
                            statpath={this.props.statpath}
                        />
                }</span>
            ],
            [17,
<<<<<<< HEAD
=======
                "statistic_percentile",
>>>>>>> 26e420b9
                <span className="serif ordinal">{
                    this.props.is_header
                        ? "Percentile"
                        : <Percentile ordinal={this.props.ordinal}
                            total={this.props.total_count_in_class}
                            percentile_by_population={this.props.percentile_by_population}
                            settings={this.props.settings}
                        />
                }</span>
            ],
            [8,
<<<<<<< HEAD
=======
                "pointer_in_class",
>>>>>>> 26e420b9
                <span className="serif ordinal">{
                    this.props.is_header
                        ? "Within Type"
                        : <PointerButtonsIndex
                            ordinal={this.props.ordinal}
                            statpath={this.props.statpath}
                            type={this.props.article_type}
                            total={this.props.total_count_in_class}
                            settings={this.props.settings}
                        />}</span>
            ],
            [8,
<<<<<<< HEAD
=======
                "pointer_overall",
>>>>>>> 26e420b9
                <span className="serif ordinal">{
                    this.props.is_header
                        ? "Overall"
                        : <PointerButtonsIndex
                            ordinal={this.props.overallOrdinal}
                            statpath={this.props.statpath}
                            type="overall"
                            total={this.props.total_count_overall}
                            settings={this.props.settings}
                        />}</span>
            ]
        ]
    }

    render() {
        var cell_percentages = [];
        var cell_contents = [];
        const cells = this.cells();
        for (let i in cells) {
            cell_percentages.push(cells[i][0]);
<<<<<<< HEAD
            cell_contents.push(cells[i][1]);
=======
            cell_contents.push(cells[i][2]);
>>>>>>> 26e420b9
        }
        // normalize cell percentages
        const sum = cell_percentages.reduce((a, b) => a + b, 0);
        console.log(cell_percentages);
        console.log(sum);
        for (let i in cell_percentages) {
            cell_percentages[i] = 100 * cell_percentages[i] / sum;
        }
        return (
            <tr className={this.props.is_header ? "tableheader" : this.props.index % 2 == 1 ? "oddrow" : ""}>
                {cell_contents.map((content, i) =>
                    <td key={i} style={{ width: cell_percentages[i] + "%" }}>
                        {content}
                    </td>
                )}
            </tr>
        );
    }
}


class Statistic extends React.Component {
    constructor(props) {
        super(props);
    }

    render() {
        const name = this.props.statname;
        let value = this.props.value;
        const is_unit = this.props.is_unit;
        if (name.includes("Density")) {
            const is_imperial = this.props.settings.use_imperial;
            let unit_name = "km";
            if (is_imperial) {
                unit_name = "mi";
                value *= 1.60934 * 1.60934;
            }
            let places = 2;
            if (value > 10) {
                places = 0;
            } else if (value > 1) {
                places = 1;
            }
            if (is_unit) {
                return <span>/&nbsp;{unit_name}<sup>2</sup></span>;
            }
            return <span>{value.toFixed(places)}</span>;
        } else if (name == "Population" || name == "Population [GPW]") {
            if (value > 1e6) {
                if (is_unit) {
                    return <span>m</span>;
                }
                return <span>{(value / 1e6).toFixed(1)}</span>;
            } else if (value > 1e3) {
                if (is_unit) {
                    return <span>k</span>;
                }
                return <span>{(value / 1e3).toFixed(1)}</span>;
            } else {
                if (is_unit) {
                    return <span></span>;
                }
                return <span>{value.toFixed(0)}</span>;
            }
        } else if (name == "Area") {
            const is_imperial = this.props.settings.use_imperial;
            let unit = "null";
            if (is_imperial) {
                value /= 1.60934 * 1.60934;
                if (value < 1) {
                    unit = <span>acres</span>
                    value *= 640;
                } else {
                    unit = <span>mi<sup>2</sup></span>;
                }
            } else {
                if (value < 0.01) {
                    value *= 1000 * 1000;
                    unit = <span>m<sup>2</sup></span>;
                } else {
                    unit = <span>km<sup>2</sup></span>;
                }
            }
            if (is_unit) {
                return unit;
            } else {
                if (value > 100) {
                    return <span>{value.toFixed(0)}</span>
                } else if (value > 10) {
                    return <span>{value.toFixed(1)}</span>
                } else if (value > 1) {
                    return <span>{value.toFixed(2)}</span>
                } else {
                    return <span>{value.toFixed(3)}</span>
                }
            }
        } else if (name.includes("Mean distance")) {
            const is_imperial = this.props.settings.use_imperial;
            let unit = <span>km</span>;
            if (is_imperial) {
                unit = <span>mi</span>
                value /= 1.60934;
            }
            if (is_unit) {
                return unit;
            } else {
                return <span>{value.toFixed(2)}</span>
            }
        } else if (name.includes("%")) {
            if (is_unit) {
                return <span>%</span>;
            }
            return <span>{(value * 100).toFixed(2)}</span>;
        } else if (name.includes("Election") || name.includes("Swing")) {
            if (is_unit) {
                return <span>%</span>;
            }
            return <ElectionResult value={value} />;
        } else if (name.includes("high temp") || name.includes("high heat index") || name.includes("dewpt")) {
            if (is_unit) {
                return <span>&deg;F</span>;
            }
            return <span>{value.toFixed(1)}</span>;
        } else if (name == "Mean sunny hours") {
            if (is_unit) {
                return <span></span>;
            }
            const hours = Math.floor(value);
            const minutes = Math.floor((value - hours) * 60);
            // e.g., 3:05
            return <span>{hours}:{minutes.toString().padStart(2, "0")}</span>;
        } else if (name == "Rainfall" || name == "Snowfall [rain-equivalent]") {
            const is_imperial = this.props.settings.use_imperial;
            value *= 100;
            let unit = "cm";
            if (is_imperial) {
                unit = "in";
                value /= 2.54;
            }
            if (is_unit) {
                return <span>{unit}/yr</span>;
            }
            return <span>{value.toFixed(1)}</span>;
        }
        if (is_unit) {
            return <span></span>;
        }
        return <span>{value.toFixed(3)}</span>;
    }
}

class ElectionResult extends React.Component {
    constructor(props) {
        super(props);
    }

    render() {
        // check if value is NaN
        if (this.props.value != this.props.value) {
            return <span>N/A</span>;
        }
        const value = Math.abs(this.props.value) * 100;
        const places = value > 10 ? 1 : value > 1 ? 2 : value > 0.1 ? 3 : 4;
        const text = value.toFixed(places);
        const party = this.props.value > 0 ? "D" : "R";
        return <span className={"party_result_" + party}>{party}+{text}</span>;
    }
}

class Ordinal extends React.Component {
    constructor(props) {
        super(props);
    }

    render() {
        const ordinal = this.props.ordinal;
        const total = this.props.total;
        const type = this.props.type;
        const self = this;
        if (ordinal > total) {
            return <span></span>
        }
        return <span>
            <EditableNumber
                number={ordinal}
                onNewNumber={num => self.onNewNumber(num)}
            /> of {total} {this.pluralize(type)}
        </span>;
    }

    pluralize(type) {
        if (type.endsWith("y")) {
            return type.slice(0, -1) + "ies";
        }
        return type + "s";
    }

    async onNewNumber(number) {
        let num = number;
        const link = ordering_link(this.props.statpath, this.props.type);
        if (num < 0) {
            // -1 -> this.props.total, -2 -> this.props.total - 1, etc.
            num = this.props.total + 1 + num;
        }
        if (num > this.props.total) {
            num = this.props.total;
        }
        if (num <= 0) {
            num = 1;
        }
        const data = (await loadProtobuf(link, "StringList")).elements;
        document.location = article_link(data[num - 1]);
    }
}

class EditableNumber extends React.Component {
    constructor(props) {
        super(props);
        this.contentEditable = React.createRef();
        this.state = {
            html: this.props.number.toString(),
        };
    }
    handleChange = evt => {
        this.setState({ html: evt.target.value });
    };
    render() {
        const self = this;
        return (
            <ContentEditable
                className="editable_number"
                innerRef={this.contentEditable}
                html={this.state.html} // innerHTML of the editable div
                disabled={false}       // use true to disable editing
                onChange={this.handleChange} // handle innerHTML change
                onKeyDown={(e) => {
                    if (e.key == "Enter") {
                        const number = parseInt(self.state.html);
                        if (number != NaN) {
                            self.props.onNewNumber(number);
                        }
                        e.preventDefault();
                    }
                }}
                tagName='span' // Use a custom HTML tag (uses a div by default)
            />
        )
    }
};

class Percentile extends React.Component {
    constructor(props) {
        super(props);
    }

    render() {
        const ordinal = this.props.ordinal;
        const total = this.props.total;
        if (ordinal > total) {
            return <span></span>
        }
        // percentile as an integer
        const quantile =
            this.props.settings.use_population_percentiles ?
                this.props.percentile_by_population
                : 1 - ordinal / total;
        const percentile = Math.floor(100 * quantile);
        // something like Xth percentile
        let text = percentile + "th percentile";
        if (percentile % 10 == 1 && percentile % 100 != 11) {
            text = percentile + "st percentile";
        } else if (percentile % 10 == 2 && percentile % 100 != 12) {
            text = percentile + "nd percentile";
        } else if (percentile % 10 == 3 && percentile % 100 != 13) {
            text = percentile + "rd percentile";
        }
        return <span>{text}</span>;
    }
}

class PointerButtonsIndex extends React.Component {
    constructor(props) {
        super(props);
    }

    render() {
        const link = ordering_link(this.props.statpath, this.props.type);
        const show_historical_cds = this.props.settings.show_historical_cds || is_historical_cd(this.props.type);
        return (
            <span>
                <PointerButtonIndex
                    text="<"
                    link={link}
                    original_pos={this.props.ordinal}
                    direction={-1}
                    total={this.props.total}
                    show_historical_cds={show_historical_cds}
                />
                <PointerButtonIndex
                    text=">"
                    link={link}
                    original_pos={this.props.ordinal}
                    direction={+1}
                    total={this.props.total}
                    show_historical_cds={show_historical_cds}
                />
            </span>
        );
    }
}

class PointerButtonIndex extends React.Component {
    constructor(props) {
        super(props);
    }

    out_of_bounds(pos) {
        return pos < 0 || pos >= this.props.total
    }

    render() {
        let pos = this.props.original_pos - 1 + + this.props.direction;
        const self = this;
        if (self.out_of_bounds(pos) || this.props.original_pos > this.props.total) {
            return <span className="button">&nbsp;&nbsp;</span>
        } else {
            return (
                <a href="#" className="button" onClick={() => self.onClick(pos)}>{this.props.text}</a>
            );
        }
    }
    async onClick(pos) {
        {
            const link = this.props.link;
            const data = (await loadProtobuf(link, "StringList")).elements;
            while (!this.out_of_bounds(pos)) {
                const name = data[pos];
                if (!this.props.show_historical_cds && is_historical_cd(name)) {
                    pos += this.props.direction;
                    continue;
                }
                document.location = article_link(name);
                return;
            }
        }
    }
}<|MERGE_RESOLUTION|>--- conflicted
+++ resolved
@@ -16,10 +16,7 @@
     cells() {
         return [
             [31,
-<<<<<<< HEAD
-=======
                 "statname",
->>>>>>> 26e420b9
                 <span className="serif value">{
                     this.props.is_header ? "Statistic" :
                         <a className="statname_no_link" href={explanation_page_link(this.props.explanation_page)}>{this.props.statname}</a>
@@ -27,10 +24,7 @@
                 </span>
             ],
             [10,
-<<<<<<< HEAD
-=======
                 "statval",
->>>>>>> 26e420b9
                 <div className="value_numeric">
                     <span className="serif value">{
                         this.props.is_header
@@ -45,10 +39,7 @@
                 </div>
             ],
             [5,
-<<<<<<< HEAD
-=======
                 "statval_unit",
->>>>>>> 26e420b9
                 <div className="value_unit">
                     <span className="serif value">{
                         this.props.is_header
@@ -63,10 +54,7 @@
                 </div>
             ],
             [25,
-<<<<<<< HEAD
-=======
                 "statistic_ordinal",
->>>>>>> 26e420b9
                 <span className="serif ordinal">{
                     this.props.is_header
                         ? "Ordinal"
@@ -78,10 +66,7 @@
                 }</span>
             ],
             [17,
-<<<<<<< HEAD
-=======
                 "statistic_percentile",
->>>>>>> 26e420b9
                 <span className="serif ordinal">{
                     this.props.is_header
                         ? "Percentile"
@@ -93,10 +78,7 @@
                 }</span>
             ],
             [8,
-<<<<<<< HEAD
-=======
                 "pointer_in_class",
->>>>>>> 26e420b9
                 <span className="serif ordinal">{
                     this.props.is_header
                         ? "Within Type"
@@ -109,10 +91,7 @@
                         />}</span>
             ],
             [8,
-<<<<<<< HEAD
-=======
                 "pointer_overall",
->>>>>>> 26e420b9
                 <span className="serif ordinal">{
                     this.props.is_header
                         ? "Overall"
@@ -133,11 +112,7 @@
         const cells = this.cells();
         for (let i in cells) {
             cell_percentages.push(cells[i][0]);
-<<<<<<< HEAD
-            cell_contents.push(cells[i][1]);
-=======
             cell_contents.push(cells[i][2]);
->>>>>>> 26e420b9
         }
         // normalize cell percentages
         const sum = cell_percentages.reduce((a, b) => a + b, 0);
