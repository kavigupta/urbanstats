import '../common.css'
import './article.css'

import React, { ReactNode, useRef } from 'react'

import { article_link, sanitize } from '../navigation/links'
import { HueColors, useColors } from '../page_template/colors'
import { row_expanded_key, useSetting, useSettings } from '../page_template/settings'
import { groupYearKeys, StatPathsContext } from '../page_template/statistic-settings'
<<<<<<< HEAD
import { AmbiguousSources, mergeAmbiguousSources, sourceDisambiguation, statDataOrderToOrder, StatPath } from '../page_template/statistic-tree'
=======
>>>>>>> 94907e1e
import { PageTemplate } from '../page_template/template'
import { longname_is_exclusively_american, useUniverse } from '../universe'
import { mixWithBackground } from '../utils/color'
import { Article } from '../utils/protos'
import { useComparisonHeadStyle, useHeaderTextClass, useMobileLayout, useSubHeaderTextClass } from '../utils/responsive'

import { ArticleWarnings } from './ArticleWarnings'
import { ArticleComparisonQuerySettingsConnection } from './QuerySettingsConnection'
import { ArticleRow, load_articles } from './load-article'
import { MapGeneric, MapGenericProps, Polygons } from './map'
import { WithPlot } from './plots'
import { ScreencapElements, useScreenshotMode } from './screenshot'
import { SearchBox } from './search'
import { StatisticRow, StatisticRowRawCellContents } from './table'

const main_columns = ['statval', 'statval_unit', 'statistic_ordinal', 'statistic_percentile']
const main_columns_across_types = ['statval', 'statval_unit']
const left_bar_margin = 0.02
const left_margin_pct = 0.18
const bar_height = '5px'

export function ComparisonPanel(props: { joined_string: string, universes: string[], names: string[], datas: Article[] }): ReactNode {
    const colors = useColors()
    const table_ref = useRef<HTMLDivElement>(null)
    const map_ref = useRef(null)

    const screencap_elements = (): ScreencapElements => ({
        path: `${sanitize(props.joined_string)}.png`,
        overall_width: table_ref.current!.offsetWidth * 2,
        elements_to_render: [table_ref.current!, map_ref.current!],
    })

    const left_margin = (): number => {
        return 100 * left_margin_pct
    }

    const cell = (is_left: boolean, i: number, contents: React.ReactNode): ReactNode => {
        if (is_left) {
            return (
                <div key={i} style={{ width: `${left_margin()}%` }}>
                    {contents}
                </div>
            )
        }
        const width = `${each(props.datas)}%`
        return (
            <div key={i} style={{ width }}>
                {contents}
            </div>
        )
    }

    const bars = (): ReactNode => {
        return (
            <div style={{ display: 'flex' }}>
                {cell(true, 0, <div></div>)}
                {props.datas.map(
                    (data, i) => (
                        <div
                            key={i}
                            style={{
                                width: `${each(props.datas)}%`,
                                height: bar_height,
                                backgroundColor: color(colors.hueColors, i),
                            }}
                        />
                    ),
                )}
            </div>
        )
    }

    const mobileLayout = useMobileLayout()

    const max_columns = (): number => {
        return mobileLayout ? 4 : 6
    }

    const width_columns = (): number => {
    // 1.5 columns each if all data types are the same, otherwise 1 column each
    // + 1 for the left margin
        return (all_data_types_same(props.datas) ? 1.5 : 1) * props.datas.length + 1
    }

    const maybe_scroll = (contents: React.ReactNode): ReactNode => {
        if (width_columns() > max_columns()) {
            return (
                <div style={{ overflowX: 'scroll' }}>
                    <div style={{ width: `${100 * width_columns() / (max_columns() - 0.7)}%` }}>
                        {contents}
                    </div>
                </div>
            )
        }
        return contents
    }

    const headerTextClass = useHeaderTextClass()
    const subHeaderTextClass = useSubHeaderTextClass()
    const comparisonRightStyle = useComparisonHeadStyle('right')
    const searchComparisonStyle = useComparisonHeadStyle()
    const settings = useSettings(groupYearKeys())
    const exclusively_american = props.datas.every(x => longname_is_exclusively_american(x.longname))

    const curr_universe = useUniverse()
<<<<<<< HEAD
    let rows: ArticleRow[][] = []
    const idxs: number[][] = []
    const exclusively_american = props.datas.every(x => longname_is_exclusively_american(x.longname))
    const settings = useSettings(groupYearKeys())
    const statPaths = new Set<StatPath>()
    const ambiguousSourcesAll: AmbiguousSources[] = []
    for (const i of props.datas.keys()) {
        const { result: [r, idx], availableStatPaths, ambiguousSources } = load_article(curr_universe, props.datas[i], settings,
            exclusively_american)
        rows.push(r)
        idxs.push(idx)
        availableStatPaths.forEach(path => statPaths.add(path))
        ambiguousSourcesAll.push(ambiguousSources)
    }

    const ambiguousSources = mergeAmbiguousSources(ambiguousSourcesAll)
    const checkboxes = sourceDisambiguation(ambiguousSources)

    rows = insert_missing(rows, idxs)
=======

    const { rows, statPaths } = load_articles(props.datas, curr_universe, settings, exclusively_american)
>>>>>>> 94907e1e

    const header_row = (
        <ComparisonRow
            params={() => { return { is_header: true } }}
            datas={props.datas}
            names={props.names}
        />
    )

    return (
<<<<<<< HEAD
        <StatPathsContext.Provider value={{ statPaths: Array.from(statPaths), dataSourceCheckboxes: checkboxes }}>
=======
        <StatPathsContext.Provider value={statPaths}>
>>>>>>> 94907e1e
            <ArticleComparisonQuerySettingsConnection />
            <PageTemplate screencap_elements={screencap_elements} has_universe_selector={true} universes={props.universes}>
                <div>
                    <div className={headerTextClass}>Comparison</div>
                    <div className={subHeaderTextClass}>{props.joined_string}</div>
                    <div style={{ marginBlockEnd: '16px' }}></div>

                    <div style={{ display: 'flex' }}>
                        <div style={{ width: `${100 * left_margin_pct}%` }} />
                        <div style={{ width: `${50 * (1 - left_margin_pct)}%`, marginRight: '1em' }}>
                            <div className="serif" style={comparisonRightStyle}>Add another region:</div>
                        </div>
                        <div style={{ width: `${50 * (1 - left_margin_pct)}%` }}>
                            <SearchBox
                                style={{ ...searchComparisonStyle, width: '100%' }}
                                placeholder="Name"
                                on_change={(x) => { add_new(props.names, x) }}
                                autoFocus={false}
                            />
                        </div>
                    </div>

                    <div style={{ marginBlockEnd: '1em' }}></div>

                    {maybe_scroll(
                        <div ref={table_ref}>
                            {bars()}
                            <div style={{ display: 'flex' }}>
                                {cell(true, 0, <div></div>)}
                                {props.datas.map(
                                    (data, i) => cell(false, i,
                                        <div>
                                            <HeadingDisplay
                                                longname={data.longname}
                                                include_delete={props.datas.length > 1}
                                                on_click={() => { on_delete(props.names, i) }}
                                                on_change={(x) => { on_change(props.names, i, x) }}
                                            />
                                        </div>,
                                    ),
                                )}
                            </div>
                            {bars()}

                            <StatisticRow is_header={true} index={0} contents={header_row} />

                            {
                                rows[0].map((_, row_idx) => (
                                    <ComparisonRowBody
                                        key={row_idx}
                                        rows={rows}
                                        row_idx={row_idx}
                                        datas={props.datas}
                                        names={props.names}
                                    />
                                ),
                                )
                            }
                            <ArticleWarnings />
                        </div>,
                    )}
                    <div className="gap"></div>

                    <div ref={map_ref}>
                        <ComparisonMap
                            longnames={props.datas.map(x => x.longname)}
                            colors={props.datas.map((_, i) => color(colors.hueColors, i))}
                            basemap={{ type: 'osm' }}
                        />
                    </div>
                </div>
            </PageTemplate>
        </StatPathsContext.Provider>
    )
}

function color(colors: HueColors, i: number): string {
    const color_cycle = [
        colors.blue,
        colors.orange,
        colors.purple,
        colors.red,
        colors.grey,
        colors.pink,
        colors.yellow,
        colors.green,
    ]
    return color_cycle[i % color_cycle.length]
}

function on_change(names: string[] | undefined, i: number, x: string): void {
    if (names === undefined) {
        throw new Error('names is undefined')
    }
    const new_names = [...names]
    new_names[i] = x
    go(new_names)
}

function on_delete(names: string[], i: number): void {
    const new_names = [...names]
    new_names.splice(i, 1)
    go(new_names)
}

function add_new(names: string[], x: string): void {
    const new_names = [...names]
    new_names.push(x)
    go(new_names)
}

function go(names: string[]): void {
    const window_info = new URLSearchParams(window.location.search)
    window_info.set('longnames', JSON.stringify(names))
    window.location.search = window_info.toString()
}

function each(datas: Article[]): number {
    return 100 * (1 - left_margin_pct) / datas.length
}

function all_data_types_same(datas: Article[]): boolean {
    return datas.every(x => x.articleType === datas[0].articleType)
}

function ComparisonRowBody({ rows, row_idx, datas, names }: {
    rows: ArticleRow[][]
    row_idx: number
    datas: Article[]
    names: string[]
}): ReactNode {
    const colors = useColors()
    const [expanded] = useSetting(row_expanded_key(rows[0][row_idx].statname))
    const contents = (
        <ComparisonRow
            params={(data_idx) => {
                return {
                    key: row_idx, index: row_idx, ...rows[data_idx][row_idx], is_header: false,
                }
            }}
            datas={datas}
            names={names}
        />
    )
    const plot_props = rows.map((row, data_idx) => ({ ...row[row_idx], color: color(colors.hueColors, data_idx), shortname: datas[data_idx].shortname }))
    return (
        <WithPlot plot_props={plot_props} expanded={expanded ?? false} key={row_idx}>
            <StatisticRow key={row_idx} is_header={false} index={row_idx} contents={contents} />
        </WithPlot>
    )
}

function ComparisonRow({ names, params, datas }: {
    names: string[]
    params: (i: number) => { is_header: true } | ({ is_header: false, key: number, index: number } & ArticleRow)
    datas: Article[]
}): ReactNode {
    const colors = useColors()
    const row_overall = []
    const param_vals = Array.from(Array(datas.length).keys()).map(params)

    const highlight_idx = param_vals.map(x => 'statval' in x ? x.statval : NaN).reduce((iMax, x, i, arr) => {
        if (isNaN(x)) {
            return iMax
        }
        if (iMax === -1) {
            return i
        }
        return x > arr[iMax] ? i : iMax
    }, -1)

    row_overall.push(
        <div
            key="color"
            style={{
                width: `${100 * left_bar_margin}%`,
                alignSelf: 'stretch',
            }}
        >
            <div style={{
                backgroundColor: highlight_idx === -1 ? colors.background : color(colors.hueColors, highlight_idx),
                height: '100%',
                width: '50%',
                margin: 'auto',
            }}
            />
        </div>,
    )

    row_overall.push(...StatisticRowRawCellContents(
        {
            ...param_vals[0], only_columns: ['statname'], _idx: -1, simple: true, longname: datas[0].longname,
            total_width: 100 * (left_margin_pct - left_bar_margin),
        },
    ))
    const only_columns = all_data_types_same(datas) ? main_columns : main_columns_across_types

    for (const i of datas.keys()) {
        row_overall.push(...StatisticRowRawCellContents(
            {
                ...param_vals[i], only_columns, _idx: i, simple: true,
                statistic_style: highlight_idx === i ? { backgroundColor: mixWithBackground(color(colors.hueColors, i), colors.mixPct / 100, colors.background) } : {},
                onReplace: (x) => { on_change(names, i, x) },
                total_width: each(datas),
            },
        ))
    }
    return row_overall
}

const manipulation_button_height = '24px'

function ManipulationButton({ color: buttonColor, on_click, text }: { color: string, on_click: () => void, text: string }): ReactNode {
    return (
        <div
            style={{
                height: manipulation_button_height,
                lineHeight: manipulation_button_height,
                cursor: 'pointer',
                paddingLeft: '0.5em', paddingRight: '0.5em',
                borderRadius: '0.25em',
                verticalAlign: 'middle',
                backgroundColor: buttonColor,
            }}
            className={`serif manipulation-button-${text}`}
            onClick={on_click}
        >
            {text}
        </div>
    )
}

function HeadingDisplay({ longname, include_delete, on_click, on_change: on_search_change }: { longname: string, include_delete: boolean, on_click: () => void, on_change: (q: string) => void }): ReactNode {
    const colors = useColors()
    const [is_editing, set_is_editing] = React.useState(false)
    const curr_universe = useUniverse()
    const comparisonHeadStyle = useComparisonHeadStyle()

    const manipulation_buttons = (
        <div style={{ height: manipulation_button_height }}>
            <div style={{ display: 'flex', justifyContent: 'flex-end', height: '100%' }}>
                <ManipulationButton color={colors.unselectedButton} on_click={() => { set_is_editing(!is_editing) }} text="replace" />
                {!include_delete
                    ? null
                    : (
                            <>
                                <div style={{ width: '5px' }} />
                                <ManipulationButton color={colors.unselectedButton} on_click={on_click} text="delete" />
                            </>
                        )}
                <div style={{ width: '5px' }} />
            </div>
        </div>
    )

    const screenshot_mode = useScreenshotMode()

    return (
        <div>
            {screenshot_mode ? undefined : manipulation_buttons}
            <div style={{ height: '5px' }} />
            <a className="serif" href={article_link(curr_universe, longname)} style={{ textDecoration: 'none' }}><div style={useComparisonHeadStyle()}>{longname}</div></a>
            {is_editing
                ? (
                        <SearchBox
                            autoFocus={true}
                            style={{ ...comparisonHeadStyle, width: '100%' }}
                            placeholder="Replacement"
                            on_change={on_search_change}
                        />
                    )
                : null}
        </div>
    )
}

// eslint-disable-next-line prefer-function-component/prefer-function-component -- TODO: Maps don't support function components yet.
class ComparisonMap extends MapGeneric<MapGenericProps & { longnames: string[], colors: string[] }> {
    override buttons(): ReactNode {
        return <ComparisonMapButtons map={this} />
    }

    zoom_button(i: number, buttonColor: string, onClick: () => void): ReactNode {
        return (
            <div
                key={i}
                style={{
                    display: 'inline-block', width: '2em', height: '2em',
                    backgroundColor: buttonColor, borderRadius: '50%', marginLeft: '5px', marginRight: '5px',
                    cursor: 'pointer',
                }}
                onClick={onClick}
            />
        )
    }

    override compute_polygons(): Promise<Polygons> {
        const names = []
        const styles = []

        for (const i of this.props.longnames.keys()) {
            names.push(this.props.longnames[i])
            styles.push({ color: this.props.colors[i], fillColor: this.props.colors[i], fillOpacity: 0.5, weight: 1 })
        }

        const zoom_index = -1

        const metas = names.map(() => { return {} })

        return Promise.resolve([names, styles, metas, zoom_index])
    }

    override mapDidRender(): Promise<void> {
        this.zoom_to_all()
        return Promise.resolve()
    }
}

export function ComparisonMapButtons(props: { map: ComparisonMap }): ReactNode {
    const colors = useColors()
    return (
        <div style={{
            display: 'flex', backgroundColor: colors.background, padding: '0.5em', borderRadius: '0.5em',
            alignItems: 'center',
        }}
        >
            <span className="serif" style={{ fontSize: '15px', fontWeight: 500 }}>Zoom to:</span>
            <div style={{ width: '0.25em' }} />
            {props.map.zoom_button(-1, colors.textMain, () => { props.map.zoom_to_all() })}
            {props.map.props.longnames.map((longname, i) => {
                return props.map.zoom_button(i, props.map.props.colors[i], () => { props.map.zoom_to(longname) })
            })}
        </div>
    )
}<|MERGE_RESOLUTION|>--- conflicted
+++ resolved
@@ -7,10 +7,7 @@
 import { HueColors, useColors } from '../page_template/colors'
 import { row_expanded_key, useSetting, useSettings } from '../page_template/settings'
 import { groupYearKeys, StatPathsContext } from '../page_template/statistic-settings'
-<<<<<<< HEAD
-import { AmbiguousSources, mergeAmbiguousSources, sourceDisambiguation, statDataOrderToOrder, StatPath } from '../page_template/statistic-tree'
-=======
->>>>>>> 94907e1e
+import { sourceDisambiguation } from '../page_template/statistic-tree'
 import { PageTemplate } from '../page_template/template'
 import { longname_is_exclusively_american, useUniverse } from '../universe'
 import { mixWithBackground } from '../utils/color'
@@ -116,30 +113,9 @@
     const exclusively_american = props.datas.every(x => longname_is_exclusively_american(x.longname))
 
     const curr_universe = useUniverse()
-<<<<<<< HEAD
-    let rows: ArticleRow[][] = []
-    const idxs: number[][] = []
-    const exclusively_american = props.datas.every(x => longname_is_exclusively_american(x.longname))
-    const settings = useSettings(groupYearKeys())
-    const statPaths = new Set<StatPath>()
-    const ambiguousSourcesAll: AmbiguousSources[] = []
-    for (const i of props.datas.keys()) {
-        const { result: [r, idx], availableStatPaths, ambiguousSources } = load_article(curr_universe, props.datas[i], settings,
-            exclusively_american)
-        rows.push(r)
-        idxs.push(idx)
-        availableStatPaths.forEach(path => statPaths.add(path))
-        ambiguousSourcesAll.push(ambiguousSources)
-    }
-
-    const ambiguousSources = mergeAmbiguousSources(ambiguousSourcesAll)
+
+    const { rows, statPaths, ambiguousSources } = load_articles(props.datas, curr_universe, settings, exclusively_american)
     const checkboxes = sourceDisambiguation(ambiguousSources)
-
-    rows = insert_missing(rows, idxs)
-=======
-
-    const { rows, statPaths } = load_articles(props.datas, curr_universe, settings, exclusively_american)
->>>>>>> 94907e1e
 
     const header_row = (
         <ComparisonRow
@@ -150,11 +126,7 @@
     )
 
     return (
-<<<<<<< HEAD
-        <StatPathsContext.Provider value={{ statPaths: Array.from(statPaths), dataSourceCheckboxes: checkboxes }}>
-=======
-        <StatPathsContext.Provider value={statPaths}>
->>>>>>> 94907e1e
+        <StatPathsContext.Provider value={{ statPaths: statPaths, dataSourceCheckboxes: checkboxes }}>
             <ArticleComparisonQuerySettingsConnection />
             <PageTemplate screencap_elements={screencap_elements} has_universe_selector={true} universes={props.universes}>
                 <div>
