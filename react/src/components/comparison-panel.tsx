import '../common.css'
import './article.css'

import React, { ReactNode, useRef } from 'react'

import { article_link, sanitize } from '../navigation/links'
import { HueColors, useColors } from '../page_template/colors'
import { row_expanded_key, useSetting, useSettings } from '../page_template/settings'
import { groupYearKeys, StatPathsContext } from '../page_template/statistic-settings'
import { PageTemplate } from '../page_template/template'
import { longname_is_exclusively_american, useUniverse } from '../universe'
import { mixWithBackground } from '../utils/color'
import { Article } from '../utils/protos'
import { useComparisonHeadStyle, useHeaderTextClass, useMobileLayout, useSubHeaderTextClass } from '../utils/responsive'

import { ArticleWarnings } from './ArticleWarnings'
import { ArticleComparisonQuerySettingsConnection } from './QuerySettingsConnection'
import { ArticleRow, load_articles } from './load-article'
import { MapGeneric, MapGenericProps, Polygons } from './map'
import { WithPlot } from './plots'
import { ScreencapElements, useScreenshotMode } from './screenshot'
import { SearchBox } from './search'
import { TableRowContainer, StatisticRowCells, TableHeaderContainer, StatisticHeaderCells, ColumnIdentifier } from './table'

const left_bar_margin = 0.02
const left_margin_pct = 0.18
const bar_height = '5px'

export function ComparisonPanel(props: { joined_string: string, universes: string[], names: string[], articles: Article[] }): ReactNode {
    const colors = useColors()
    const table_ref = useRef<HTMLDivElement>(null)
    const map_ref = useRef(null)

    const screencap_elements = (): ScreencapElements => ({
        path: `${sanitize(props.joined_string)}.png`,
        overall_width: table_ref.current!.offsetWidth * 2,
        elements_to_render: [table_ref.current!, map_ref.current!],
    })

    const left_margin = (): number => {
        return 100 * left_margin_pct
    }

    const cell = (is_left: boolean, i: number, contents: React.ReactNode): ReactNode => {
        if (is_left) {
            return (
                <div key={i} style={{ width: `${left_margin()}%` }}>
                    {contents}
                </div>
            )
        }
        const width = `${each(props.articles)}%`
        return (
            <div key={i} style={{ width }}>
                {contents}
            </div>
        )
    }

    const bars = (): ReactNode => {
        return (
            <div style={{ display: 'flex' }}>
                {cell(true, 0, <div></div>)}
                {props.articles.map(
                    (data, i) => (
                        <div
                            key={i}
                            style={{
                                width: `${each(props.articles)}%`,
                                height: bar_height,
                                backgroundColor: color(colors.hueColors, i),
                            }}
                        />
                    ),
                )}
            </div>
        )
    }

    const mobileLayout = useMobileLayout()

    const allArticlesOfSameType = props.articles.every(article => article.articleType === props.articles[0].articleType)

    const onlyColumns: ColumnIdentifier[] = allArticlesOfSameType ? ['statval', 'statval_unit', 'statistic_ordinal', 'statistic_percentile'] : ['statval', 'statval_unit']

    const maxColumns = mobileLayout ? 4 : 6

    const widthColumns = (allArticlesOfSameType ? 1.5 : 1) * props.articles.length + 1

    const maybeScroll = (contents: React.ReactNode): ReactNode => {
        if (widthColumns > maxColumns) {
            return (
                <div style={{ overflowX: 'scroll' }}>
                    <div style={{ width: `${100 * widthColumns / (maxColumns - 0.7)}%` }}>
                        {contents}
                    </div>
                </div>
            )
        }
        return contents
    }

    const headerTextClass = useHeaderTextClass()
    const subHeaderTextClass = useSubHeaderTextClass()
    const comparisonRightStyle = useComparisonHeadStyle('right')
    const searchComparisonStyle = useComparisonHeadStyle()
    const settings = useSettings(groupYearKeys())
    const exclusively_american = props.datas.every(x => longname_is_exclusively_american(x.longname))

    const curr_universe = useUniverse()
<<<<<<< HEAD
    let rows: ArticleRow[][] = []
    const idxs: number[][] = []
    const exclusively_american = props.articles.every(x => longname_is_exclusively_american(x.longname))
    const settings = useSettings(groupYearKeys())
    const statPaths = new Set<StatPath>()
    for (const i of props.articles.keys()) {
        const { result: [r, idx], availableStatPaths } = load_article(curr_universe, props.articles[i], settings,
            exclusively_american)
        rows.push(r)
        idxs.push(idx)
        availableStatPaths.forEach(path => statPaths.add(path))
    }
=======
>>>>>>> 928c3727

    const { rows, statPaths } = load_articles(props.datas, curr_universe, settings, exclusively_american)

    return (
        <StatPathsContext.Provider value={statPaths}>
            <ArticleComparisonQuerySettingsConnection />
            <PageTemplate screencap_elements={screencap_elements} has_universe_selector={true} universes={props.universes}>
                <div>
                    <div className={headerTextClass}>Comparison</div>
                    <div className={subHeaderTextClass}>{props.joined_string}</div>
                    <div style={{ marginBlockEnd: '16px' }}></div>

                    <div style={{ display: 'flex' }}>
                        <div style={{ width: `${100 * left_margin_pct}%` }} />
                        <div style={{ width: `${50 * (1 - left_margin_pct)}%`, marginRight: '1em' }}>
                            <div className="serif" style={comparisonRightStyle}>Add another region:</div>
                        </div>
                        <div style={{ width: `${50 * (1 - left_margin_pct)}%` }}>
                            <SearchBox
                                style={{ ...searchComparisonStyle, width: '100%' }}
                                placeholder="Name"
                                on_change={(x) => { add_new(props.names, x) }}
                                autoFocus={false}
                            />
                        </div>
                    </div>

                    <div style={{ marginBlockEnd: '1em' }}></div>

                    {maybeScroll(
                        <div ref={table_ref}>
                            {bars()}
                            <div style={{ display: 'flex' }}>
                                {cell(true, 0, <div></div>)}
                                {props.articles.map(
                                    (data, i) => cell(false, i,
                                        <div>
                                            <HeadingDisplay
                                                longname={data.longname}
                                                include_delete={props.articles.length > 1}
                                                on_click={() => { on_delete(props.names, i) }}
                                                on_change={(x) => { on_change(props.names, i, x) }}
                                            />
                                        </div>,
                                    ),
                                )}
                            </div>
                            {bars()}

                            <TableHeaderContainer>
                                <ComparisonHeaders onlyColumns={onlyColumns} length={props.articles.length} />
                            </TableHeaderContainer>

                            {
                                rows[0].map((_, row_idx) => (
                                    <ComparisonRowBody
                                        key={row_idx}
                                        rows={rows.map(row => row[row_idx])}
                                        articles={props.articles}
                                        names={props.names}
                                        onlyColumns={onlyColumns}
                                    />
                                ),
                                )
                            }
                            <ArticleWarnings />
                        </div>,
                    )}
                    <div className="gap"></div>

                    <div ref={map_ref}>
                        <ComparisonMap
                            longnames={props.articles.map(x => x.longname)}
                            colors={props.articles.map((_, i) => color(colors.hueColors, i))}
                            basemap={{ type: 'osm' }}
                        />
                    </div>
                </div>
            </PageTemplate>
        </StatPathsContext.Provider>
    )
}

function color(colors: HueColors, i: number): string {
    const color_cycle = [
        colors.blue,
        colors.orange,
        colors.purple,
        colors.red,
        colors.grey,
        colors.pink,
        colors.yellow,
        colors.green,
    ]
    return color_cycle[i % color_cycle.length]
}

function on_change(names: string[] | undefined, i: number, x: string): void {
    if (names === undefined) {
        throw new Error('names is undefined')
    }
    const new_names = [...names]
    new_names[i] = x
    go(new_names)
}

function on_delete(names: string[], i: number): void {
    const new_names = [...names]
    new_names.splice(i, 1)
    go(new_names)
}

function add_new(names: string[], x: string): void {
    const new_names = [...names]
    new_names.push(x)
    go(new_names)
}

function go(names: string[]): void {
    const window_info = new URLSearchParams(window.location.search)
    window_info.set('longnames', JSON.stringify(names))
    window.location.search = window_info.toString()
}

function each(datas: unknown[]): number {
    return 100 * (1 - left_margin_pct) / datas.length
}

function ComparisonRowBody({ rows, articles, names, onlyColumns }: {
    rows: ArticleRow[]
    articles: Article[]
    names: string[]
    onlyColumns: ColumnIdentifier[]
}): ReactNode {
    const colors = useColors()
    const [expanded] = useSetting(row_expanded_key(rows[0].statname))
    const plot_props = rows.map((row, data_idx) => ({ ...row, color: color(colors.hueColors, data_idx), shortname: articles[data_idx].shortname }))
    return (
        <WithPlot plot_props={plot_props} expanded={expanded ?? false}>
            <TableRowContainer>
                <ComparisonCells
                    rows={rows}
                    names={names}
                    onlyColumns={onlyColumns}
                />
            </TableRowContainer>
        </WithPlot>
    )
}

function ComparisonCells({ names, rows, onlyColumns }: {
    names: string[]
    rows: ArticleRow[]
    onlyColumns: ColumnIdentifier[]
}): ReactNode {
    const colors = useColors()
    const row_overall: ReactNode[] = []

    const highlight_idx = rows.map(x => x.statval).reduce((iMax, x, i, arr) => {
        if (isNaN(x)) {
            return iMax
        }
        if (iMax === -1) {
            return i
        }
        return x > arr[iMax] ? i : iMax
    }, -1)

    row_overall.push(
        <div
            key="color"
            style={{
                width: `${100 * left_bar_margin}%`,
                alignSelf: 'stretch',
            }}
        >
            <div style={{
                backgroundColor: highlight_idx === -1 ? colors.background : color(colors.hueColors, highlight_idx),
                height: '100%',
                width: '50%',
                margin: 'auto',
            }}
            />
        </div>,
    )

    row_overall.push(<StatisticRowCells onlyColumns={['statname']} longname={names[0]} totalWidth={100 * (left_margin_pct - left_bar_margin)} row={rows[0]} simpleOrdinals={true} />)

    for (const i of rows.keys()) {
        row_overall.push(
            <StatisticRowCells
                row={rows[i]}
                longname={names[i]}
                onlyColumns={onlyColumns}
                simpleOrdinals={true}
                statisticStyle={highlight_idx === i ? { backgroundColor: mixWithBackground(color(colors.hueColors, i), colors.mixPct / 100, colors.background) } : {}}
                onNavigate={(x) => { on_change(names, i, x) }}
                totalWidth={each(rows)}
            />,
        )
    }
    return row_overall
}

function ComparisonHeaders(props: { onlyColumns: ColumnIdentifier[], length: number }): ReactNode {
    return Array.from({ length }).map((_, index) => <StatisticHeaderCells key={index} onlyColumns={props.onlyColumns} simpleOrdinals={true} />)
}

const manipulation_button_height = '24px'

function ManipulationButton({ color: buttonColor, on_click, text }: { color: string, on_click: () => void, text: string }): ReactNode {
    return (
        <div
            style={{
                height: manipulation_button_height,
                lineHeight: manipulation_button_height,
                cursor: 'pointer',
                paddingLeft: '0.5em', paddingRight: '0.5em',
                borderRadius: '0.25em',
                verticalAlign: 'middle',
                backgroundColor: buttonColor,
            }}
            className={`serif manipulation-button-${text}`}
            onClick={on_click}
        >
            {text}
        </div>
    )
}

function HeadingDisplay({ longname, include_delete, on_click, on_change: on_search_change }: { longname: string, include_delete: boolean, on_click: () => void, on_change: (q: string) => void }): ReactNode {
    const colors = useColors()
    const [is_editing, set_is_editing] = React.useState(false)
    const curr_universe = useUniverse()
    const comparisonHeadStyle = useComparisonHeadStyle()

    const manipulation_buttons = (
        <div style={{ height: manipulation_button_height }}>
            <div style={{ display: 'flex', justifyContent: 'flex-end', height: '100%' }}>
                <ManipulationButton color={colors.unselectedButton} on_click={() => { set_is_editing(!is_editing) }} text="replace" />
                {!include_delete
                    ? null
                    : (
                            <>
                                <div style={{ width: '5px' }} />
                                <ManipulationButton color={colors.unselectedButton} on_click={on_click} text="delete" />
                            </>
                        )}
                <div style={{ width: '5px' }} />
            </div>
        </div>
    )

    const screenshot_mode = useScreenshotMode()

    return (
        <div>
            {screenshot_mode ? undefined : manipulation_buttons}
            <div style={{ height: '5px' }} />
            <a className="serif" href={article_link(curr_universe, longname)} style={{ textDecoration: 'none' }}><div style={useComparisonHeadStyle()}>{longname}</div></a>
            {is_editing
                ? (
                        <SearchBox
                            autoFocus={true}
                            style={{ ...comparisonHeadStyle, width: '100%' }}
                            placeholder="Replacement"
                            on_change={on_search_change}
                        />
                    )
                : null}
        </div>
    )
}

<<<<<<< HEAD
function insert_missing(rows: ArticleRow[][], idxs: number[][]): ArticleRow[][] {
    const empty_row_example: Record<number, ArticleRow> = {}
    for (const data_i of rows.keys()) {
        for (const row_i of rows[data_i].keys()) {
            const idx = idxs[data_i][row_i]
            empty_row_example[idx] = JSON.parse(JSON.stringify(rows[data_i][row_i])) as typeof rows[number][number]
            for (const key of Object.keys(empty_row_example[idx]) as (keyof ArticleRow)[]) {
                if (typeof empty_row_example[idx][key] === 'number') {
                    // @ts-expect-error Typescript is fucking up this assignment
                    empty_row_example[idx][key] = NaN
                }
                else if (key === 'extra_stat') {
                    empty_row_example[idx][key] = undefined
                }
            }
            empty_row_example[idx].articleType = 'none' // doesn't matter since we are using simple mode
        }
    }

    const all_idxs = idxs.flat().filter((x, i, a) => a.indexOf(x) === i)
    // sort all_idxs in ascending order numerically
    all_idxs.sort((a, b) => statDataOrderToOrder.get(a)! - statDataOrderToOrder.get(b)!)

    const new_rows_all = []
    for (const data_i of rows.keys()) {
        const new_rows = []
        for (const idx of all_idxs) {
            if (idxs[data_i].includes(idx)) {
                const index_to_pull = idxs[data_i].findIndex(x => x === idx)
                new_rows.push(rows[data_i][index_to_pull])
            }
            else {
                new_rows.push(empty_row_example[idx])
            }
        }
        new_rows_all.push(new_rows)
    }
    return new_rows_all
}

=======
>>>>>>> 928c3727
// eslint-disable-next-line prefer-function-component/prefer-function-component -- TODO: Maps don't support function components yet.
class ComparisonMap extends MapGeneric<MapGenericProps & { longnames: string[], colors: string[] }> {
    override buttons(): ReactNode {
        return <ComparisonMapButtons map={this} />
    }

    zoom_button(i: number, buttonColor: string, onClick: () => void): ReactNode {
        return (
            <div
                key={i}
                style={{
                    display: 'inline-block', width: '2em', height: '2em',
                    backgroundColor: buttonColor, borderRadius: '50%', marginLeft: '5px', marginRight: '5px',
                    cursor: 'pointer',
                }}
                onClick={onClick}
            />
        )
    }

    override compute_polygons(): Promise<Polygons> {
        const names = []
        const styles = []

        for (const i of this.props.longnames.keys()) {
            names.push(this.props.longnames[i])
            styles.push({ color: this.props.colors[i], fillColor: this.props.colors[i], fillOpacity: 0.5, weight: 1 })
        }

        const zoom_index = -1

        const metas = names.map(() => { return {} })

        return Promise.resolve([names, styles, metas, zoom_index])
    }

    override mapDidRender(): Promise<void> {
        this.zoom_to_all()
        return Promise.resolve()
    }
}

export function ComparisonMapButtons(props: { map: ComparisonMap }): ReactNode {
    const colors = useColors()
    return (
        <div style={{
            display: 'flex', backgroundColor: colors.background, padding: '0.5em', borderRadius: '0.5em',
            alignItems: 'center',
        }}
        >
            <span className="serif" style={{ fontSize: '15px', fontWeight: 500 }}>Zoom to:</span>
            <div style={{ width: '0.25em' }} />
            {props.map.zoom_button(-1, colors.textMain, () => { props.map.zoom_to_all() })}
            {props.map.props.longnames.map((longname, i) => {
                return props.map.zoom_button(i, props.map.props.colors[i], () => { props.map.zoom_to(longname) })
            })}
        </div>
    )
}<|MERGE_RESOLUTION|>--- conflicted
+++ resolved
@@ -105,26 +105,11 @@
     const comparisonRightStyle = useComparisonHeadStyle('right')
     const searchComparisonStyle = useComparisonHeadStyle()
     const settings = useSettings(groupYearKeys())
-    const exclusively_american = props.datas.every(x => longname_is_exclusively_american(x.longname))
+    const exclusively_american = props.articles.every(x => longname_is_exclusively_american(x.longname))
 
     const curr_universe = useUniverse()
-<<<<<<< HEAD
-    let rows: ArticleRow[][] = []
-    const idxs: number[][] = []
-    const exclusively_american = props.articles.every(x => longname_is_exclusively_american(x.longname))
-    const settings = useSettings(groupYearKeys())
-    const statPaths = new Set<StatPath>()
-    for (const i of props.articles.keys()) {
-        const { result: [r, idx], availableStatPaths } = load_article(curr_universe, props.articles[i], settings,
-            exclusively_american)
-        rows.push(r)
-        idxs.push(idx)
-        availableStatPaths.forEach(path => statPaths.add(path))
-    }
-=======
->>>>>>> 928c3727
-
-    const { rows, statPaths } = load_articles(props.datas, curr_universe, settings, exclusively_american)
+
+    const { rows, statPaths } = load_articles(props.articles, curr_universe, settings, exclusively_american)
 
     return (
         <StatPathsContext.Provider value={statPaths}>
@@ -397,49 +382,6 @@
     )
 }
 
-<<<<<<< HEAD
-function insert_missing(rows: ArticleRow[][], idxs: number[][]): ArticleRow[][] {
-    const empty_row_example: Record<number, ArticleRow> = {}
-    for (const data_i of rows.keys()) {
-        for (const row_i of rows[data_i].keys()) {
-            const idx = idxs[data_i][row_i]
-            empty_row_example[idx] = JSON.parse(JSON.stringify(rows[data_i][row_i])) as typeof rows[number][number]
-            for (const key of Object.keys(empty_row_example[idx]) as (keyof ArticleRow)[]) {
-                if (typeof empty_row_example[idx][key] === 'number') {
-                    // @ts-expect-error Typescript is fucking up this assignment
-                    empty_row_example[idx][key] = NaN
-                }
-                else if (key === 'extra_stat') {
-                    empty_row_example[idx][key] = undefined
-                }
-            }
-            empty_row_example[idx].articleType = 'none' // doesn't matter since we are using simple mode
-        }
-    }
-
-    const all_idxs = idxs.flat().filter((x, i, a) => a.indexOf(x) === i)
-    // sort all_idxs in ascending order numerically
-    all_idxs.sort((a, b) => statDataOrderToOrder.get(a)! - statDataOrderToOrder.get(b)!)
-
-    const new_rows_all = []
-    for (const data_i of rows.keys()) {
-        const new_rows = []
-        for (const idx of all_idxs) {
-            if (idxs[data_i].includes(idx)) {
-                const index_to_pull = idxs[data_i].findIndex(x => x === idx)
-                new_rows.push(rows[data_i][index_to_pull])
-            }
-            else {
-                new_rows.push(empty_row_example[idx])
-            }
-        }
-        new_rows_all.push(new_rows)
-    }
-    return new_rows_all
-}
-
-=======
->>>>>>> 928c3727
 // eslint-disable-next-line prefer-function-component/prefer-function-component -- TODO: Maps don't support function components yet.
 class ComparisonMap extends MapGeneric<MapGenericProps & { longnames: string[], colors: string[] }> {
     override buttons(): ReactNode {
