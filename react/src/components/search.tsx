import React, { CSSProperties, ReactNode } from 'react'

import { loadProtobuf } from '../load_json'
import { useColors } from '../page_template/colors'
import { useSetting } from '../page_template/settings'
import { is_historical_cd } from '../utils/is_historical'
import '../common.css'
import { SearchIndex } from '../utils/protos'

export const SearchBox = (props: {
    on_change: (inp: string) => void
    autoFocus: boolean
    placeholder: string
    style: React.CSSProperties
}): ReactNode => {
    const [show_historical_cds] = useSetting('show_historical_cds')
    const [matches, setMatches] = React.useState<string[]>([])
    const [matchesStale, setMatchesStale] = React.useState(false)
    const [indexCache, setIndexCache] = React.useState<SearchIndex | undefined>(undefined)
    const [indexCacheUninitialized, setIndexCacheUninitialized] = React.useState(true)
    const [firstCharacter, setFirstCharacter] = React.useState<string | undefined>(undefined)
    const [focused, setFocused] = React.useState(0)
    const colors = useColors()

    const form = React.useRef<HTMLFormElement>(null)
    const textbox = React.useRef<HTMLInputElement>(null)
    const dropdown = React.useRef<HTMLDivElement>(null)

    const searchbox_dropdown_item_style = (idx: number): CSSProperties => {
        return {
            padding: '0.5em',
            cursor: 'pointer',
            backgroundColor: (focused === idx) ? colors.slightlyDifferentBackgroundFocused : undefined,
        }
    }

    const onFormSubmit = (event: React.FormEvent): boolean => {
        event.preventDefault()
        const terms = matches
        if (terms.length > 0) {
            props.on_change(terms[focused])
        }
        return false
    }

    const get_input = (): string => {
        let input = textbox.current!.value
        input = normalize(input)
        return input
    }

    const reload_cache = (): void => {
        const input = get_input()
        if (input === '') {
            setIndexCacheUninitialized(false)
            setMatchesStale(false)
            setMatches([])
            return
        }
        const currentFirstCharacter = input[0]
        if (firstCharacter !== currentFirstCharacter) {
            setFirstCharacter(currentFirstCharacter)
            void (async () => {
                setFirstCharacter(currentFirstCharacter)
                setIndexCache(await loadProtobuf(`/index/pages_${currentFirstCharacter}.gz`, 'SearchIndex'))
                setIndexCacheUninitialized(false)
                setMatchesStale(true)
            })()
            return
        }
        if (indexCacheUninitialized) {
            return
        }
    }

    const onTextBoxKeyUp = (event: React.KeyboardEvent<HTMLInputElement>): void => {
        reload_cache()
        // this.setState({ matches_stale: true });
        setMatchesStale(true)

        // if down arrow, then go to the next one
        const dropdowns = document.getElementsByClassName('searchbox-dropdown-item')
        if (dropdowns.length > 0) {
            if (event.key === 'ArrowDown') {
                setFocused((focused + 1) % dropdowns.length)
            }
            if (event.key === 'ArrowUp') {
                setFocused((focused - 1) % dropdowns.length)
            }
        }
    }

    const update_matches = (): void => {
        const input = get_input()
        if (input === '') {
            if (matches.length > 0) {
                setMatches([])
            }
            return
        }
        const values = indexCache!.elements
        const priorities = indexCache!.priorities
        let matches_new = []
        for (let i = 0; i < values.length; i++) {
            const match_count = is_a_match(input, normalize(values[i]))
            if (match_count === 0) {
                continue
            }
            if (!show_historical_cds) {
                if (is_historical_cd(values[i])) {
                    continue
                }
            }
            if (is_international_duplicate(values[i])) {
                continue
            }
            matches_new.push([match_count, i, match_count - priorities[i] / 10])
        }
        matches_new = top_10(matches_new)
        matches_new = matches_new.map(idx => values[idx])
        setMatches(matches_new)
        setMatchesStale(false)
    }

    if (matchesStale && !indexCacheUninitialized) {
        update_matches()
    }

    return (
        <form
            autoComplete="off"
            ref={form}
            style={{ marginBlockEnd: '0em', position: 'relative', width: '100%' }}
            onSubmit={onFormSubmit}
        >
            <input
                autoFocus={props.autoFocus}
                ref={textbox}
                id="searchbox"
                type="text"
                className="serif"
<<<<<<< HEAD
                style={{ backgroundColor: colors.background, borderWidth: '0.1em', color: colors.textMain, ...props.style }}
=======
                style={{
                    backgroundColor: colors.background,
                    borderWidth: '0.1em',
                    borderRadius: '5px',
                    ...props.style }}
>>>>>>> 7c0abc93
                placeholder={props.placeholder}
                onKeyUp={onTextBoxKeyUp}
            />

            <div
                ref={dropdown}
                style={
                    {
                        position: 'absolute',
                        width: '100%',
                        maxHeight: '20em',
                        overflowY: 'auto',
                        backgroundColor: colors.slightlyDifferentBackground,
                        borderRadius: '0.25em',
                        zIndex: '1',
                    }
                }
            >
                {
                    matches.map((location, idx) =>
                        (
                            <div
                                key={location}
                                className="serif searchbox-dropdown-item"
                                style={searchbox_dropdown_item_style(idx)}
                                onClick={() => { props.on_change(matches[idx]) }}
                                onMouseOver={() => { setFocused(idx) }}
                            >
                                {' '}
                                {location}
                                {' '}

                            </div>
                        ),
                    )
                }
            </div>
        </form>
    )
}

function top_10(matches: number[][]): number[] {
    const num_prioritized = 3
    const sort_key = (idx: number) => {
        return (a: number[], b: number[]) => {
            if (a[idx] !== b[idx]) {
                return b[idx] - a[idx]
            }
            return a[1] - b[1]
        }
    }
    matches.sort(sort_key(2))
    const overall_matches = []
    for (let i = 0; i < Math.min(num_prioritized, matches.length); i++) {
        overall_matches.push(matches[i][1])
        matches[i][0] = -100
    }
    matches.sort(sort_key(0))
    for (let i = 0; i < Math.min(10 - num_prioritized, matches.length); i++) {
        if (matches[i][0] === -100) {
            break
        }
        overall_matches.push(matches[i][1])
    }
    return overall_matches
}

/*
    Check whether a is a substring of b (does not have to be contiguous)

*/
function is_a_match(a: string, b: string): number {
    let i = 0
    let match_count = 0
    let prev_match = true
    // eslint-disable-next-line @typescript-eslint/prefer-for-of -- b is a string
    for (let j = 0; j < b.length; j++) {
        if (a[i] === b[j]) {
            i++
            if (prev_match) {
                match_count++
            }
            prev_match = true
        }
        else {
            prev_match = false
        }
        if (i === a.length) {
            return match_count + 1
        }
    }
    return 0
}

function normalize(a: string): string {
    return a.toLowerCase().normalize('NFD').replace(/[\u0300-\u036f]/g, '')
}

function is_international_duplicate(x: string): boolean {
    // ends with [SN], USA
    return x.endsWith(' [SN], USA')
}<|MERGE_RESOLUTION|>--- conflicted
+++ resolved
@@ -139,15 +139,12 @@
                 id="searchbox"
                 type="text"
                 className="serif"
-<<<<<<< HEAD
-                style={{ backgroundColor: colors.background, borderWidth: '0.1em', color: colors.textMain, ...props.style }}
-=======
                 style={{
                     backgroundColor: colors.background,
                     borderWidth: '0.1em',
+                    color: colors.textMain,
                     borderRadius: '5px',
                     ...props.style }}
->>>>>>> 7c0abc93
                 placeholder={props.placeholder}
                 onKeyUp={onTextBoxKeyUp}
             />
