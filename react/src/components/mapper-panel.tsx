import '../common.css'
import './article.css'

import { gzipSync } from 'zlib'

import React, { ReactNode, useCallback, useContext, useEffect, useRef, useState } from 'react'

import valid_geographies from '../data/mapper/used_geographies'
import { loadProtobuf } from '../load_json'
import { Keypoints } from '../mapper/ramps'
import { MapperSettings } from '../mapper/settings/MapperSettings'
import { MapSettings, computeUSS } from '../mapper/settings/utils'
import { Navigator } from '../navigation/Navigator'
<<<<<<< HEAD
import { consolidatedShapeLink } from '../navigation/links'
=======
import { consolidatedShapeLink, consolidatedStatsLink } from '../navigation/links'
import { Colors } from '../page_template/color-themes'
import { useColors } from '../page_template/colors'
>>>>>>> 11b75c75
import { PageTemplate } from '../page_template/template'
import { getAllParseErrors, UrbanStatsASTStatement } from '../urban-stats-script/ast'
import { doRender } from '../urban-stats-script/constants/color'
import { instantiate, ScaleInstance } from '../urban-stats-script/constants/scale'
import { EditorError } from '../urban-stats-script/editor-utils'
import { toSExp } from '../urban-stats-script/parser'
import { executeAsync } from '../urban-stats-script/workerManager'
import { interpolateColor } from '../utils/color'
import { ConsolidatedShapes, Feature, IConsolidatedShapes } from '../utils/protos'
import { useHeaderTextClass } from '../utils/responsive'
import { NormalizeProto } from '../utils/types'

import { MapGeneric, MapGenericProps, Polygons } from './map'
import { Statistic } from './table'

interface DisplayedMapProps extends MapGenericProps {
    geographyKind: typeof valid_geographies[number]
    rampCallback: (newRamp: EmpiricalRamp) => void
    height: number | string | undefined
<<<<<<< HEAD
    uss: UrbanStatsASTStatement | undefined
    setErrors: (errors: EditorError[]) => void
=======
    colors: Colors
>>>>>>> 11b75c75
}

interface Shapes { geographyKind: string, data: Promise<{ shapes: NormalizeProto<IConsolidatedShapes>, nameToIndex: Map<string, number> }> }

class DisplayedMap extends MapGeneric<DisplayedMapProps> {
    private shapes: undefined | Shapes

    private getShapes(): Shapes {
        if (this.shapes?.geographyKind === this.props.geographyKind) {
            return this.shapes
        }

        this.shapes = { geographyKind: this.props.geographyKind, data: (async () => {
            const shapes = (await loadProtobuf(
                consolidatedShapeLink(this.props.geographyKind),
                'ConsolidatedShapes',
            )) as NormalizeProto<ConsolidatedShapes>

            const nameToIndex = new Map(shapes.longnames.map((r, i) => [r, i]))
            return { shapes, nameToIndex }
        })() }

        return this.shapes
    }

    override async loadShape(name: string): Promise<NormalizeProto<Feature>> {
        const { nameToIndex, shapes } = await this.getShapes().data
        const index = nameToIndex.get(name)!
        const data = shapes.shapes[index]
        return data as NormalizeProto<Feature>
    }

    override async computePolygons(): Promise<Polygons> {
        const stmts = this.props.uss
        if (stmts === undefined) {
            return { polygons: [], zoomIndex: -1 }
        }
        console.log('statements', toSExp(stmts))
        console.log('statements', stmts)
        const result = await executeAsync({ descriptor: { kind: 'mapper', geographyKind: this.props.geographyKind }, stmts })
        console.log('result', result)
        if (!result.success) {
            this.props.setErrors([result.error])
            return { polygons: [], zoomIndex: -1 }
        }
<<<<<<< HEAD

        this.props.setErrors([])

        const cMap = result.value.value.value
        // Use the outline from cMap instead of hardcoded lineStyle
        const lineStyle = cMap.outline

        const names = cMap.geo
        const ramp = cMap.ramp
        const scale = instantiate(cMap.scale)
        const interpolations = [0, 0.1, 0.2, 0.3, 0.4, 0.5, 0.6, 0.7, 0.8, 0.9, 1].map(scale.inverse)
        this.props.rampCallback({ ramp, interpolations, scale, label: cMap.label })
        const colors = cMap.data.map(
            val => interpolateColor(ramp, scale.forward(val)),
=======
        const statVals = this.props.colorStat.compute(stats.stats)
        const names = stats.longnames
        const [ramp, interpolations] = this.props.ramp.createRamp(statVals)
        this.props.rampCallback({ ramp, interpolations })
        const colors = statVals.map(
            val => interpolateColor(ramp, val, this.props.colors.mapInvalidFillColor),
>>>>>>> 11b75c75
        )
        const styles = colors.map(
            // use outline color from cMap, convert Color object to hex string
            color => ({
                fillColor: color,
                fillOpacity: 1,
                color: doRender(lineStyle.color),
                opacity: 1,
                weight: lineStyle.weight,
            }),
        )
        const metas = cMap.data.map((x) => { return { statistic: x } })
        return {
            polygons: names.map((name, i) => ({
                name,
                style: styles[i],
                meta: metas[i],
            })),
            zoomIndex: -1,
        }
    }

    override mapDidRender(): Promise<void> {
    // zoom map to fit united states
    // do so instantly
        this.map!.fitBounds([
            [-124.7844079, 49.3457868],
            [-66.9513812, 24.7433195],
        ], { animate: false })
        return Promise.resolve()
    }
}

function Colorbar(props: { ramp: EmpiricalRamp | undefined }): ReactNode {
    // do this as a table with 10 columns, each 10% wide and
    // 2 rows. Top one is the colorbar, bottom one is the
    // labels.
    if (props.ramp === undefined) {
        return <div></div>
    }
    const label = props.ramp.label
    const values = props.ramp.interpolations

    const createValue = (stat: number): ReactNode => {
        return (
            <div className="centered_text">
                <Statistic
                    statname={label}
                    value={stat}
                    isUnit={false}
                />
                <Statistic
                    statname={label}
                    value={stat}
                    isUnit={true}
                />
            </div>
        )
    }

    return (
        <div>
            <table style={{ width: '100%', height: '100%' }}>
                <tbody>
                    <tr>
                        {
                            values.map((x, i) => (
                                <td
                                    key={i}
                                    style={
                                        {
                                            width: '10%', height: '1em',
                                            backgroundColor: interpolateColor(props.ramp!.ramp, props.ramp!.scale.forward(x)),
                                        }
                                    }
                                >
                                </td>
                            ))
                        }
                    </tr>
                    <tr>
                        {
                            values.map((x, i) => (
                                <td key={i} style={{ width: '10%', height: '1em' }}>
                                    {createValue(x)}
                                </td>
                            ))
                        }
                    </tr>
                </tbody>
            </table>
            <div className="centered_text">
                {label}
            </div>
        </div>
    )
}

interface MapComponentProps {
    geographyKind: typeof valid_geographies[number]
    mapRef: React.RefObject<DisplayedMap>
    height: number | string | undefined
    uss: UrbanStatsASTStatement | undefined
    setErrors: (errors: EditorError[]) => void
}

interface EmpiricalRamp {
    ramp: Keypoints
    scale: ScaleInstance
    interpolations: number[]
    label: string
}

function MapComponent(props: MapComponentProps): ReactNode {
<<<<<<< HEAD
=======
    const colors = useColors()
    const colorStat = parseColorStat(nameToIndex, props.colorStat)
    const filter = props.filter.enabled ? parseColorStat(nameToIndex, props.filter.function) : undefined

>>>>>>> 11b75c75
    const [empiricalRamp, setEmpiricalRamp] = useState<EmpiricalRamp | undefined>(undefined)

    return (
        <div style={{
            display: 'flex',
            flexDirection: 'column',
            height: props.height,
        }}
        >
            <div style={{ height: '90%', width: '100%' }}>
                <DisplayedMap
                    geographyKind={props.geographyKind}
                    rampCallback={(newRamp) => { setEmpiricalRamp(newRamp) }}
                    ref={props.mapRef}
                    uss={props.uss}
                    height={props.height}
                    attribution="startVisible"
<<<<<<< HEAD
                    basemap={{ type: 'osm' }} // TODO
                    setErrors={props.setErrors}
=======
                    colors={colors}
>>>>>>> 11b75c75
                />
            </div>
            <div style={{ height: '8%', width: '100%' }}>
                <Colorbar
                    ramp={empiricalRamp}
                />
            </div>
        </div>
    )
}

function saveAsFile(filename: string, data: string, type: string): void {
    const blob = new Blob([data], { type })
    const url = URL.createObjectURL(blob)
    const link = document.createElement('a')
    link.href = url
    link.download = filename
    document.body.appendChild(link)
    link.click()
    document.body.removeChild(link)
}

function Export(props: { mapRef: React.RefObject<DisplayedMap> }): ReactNode {
    const exportAsSvg = async (): Promise<void> => {
        if (props.mapRef.current === null) {
            return
        }
        const svg = await props.mapRef.current.exportAsSvg()
        saveAsFile('map.svg', svg, 'image/svg+xml')
    }

    const exportAsGeoJSON = async (): Promise<void> => {
        if (props.mapRef.current === null) {
            return
        }
        const geojson = await props.mapRef.current.exportAsGeoJSON()
        saveAsFile('map.geojson', geojson, 'application/geo+json')
    }

    return (
        <div>
            <button onClick={() => {
                void exportAsSvg()
            }}
            >
                Export as SVG
            </button>
            <button onClick={() => {
                void exportAsGeoJSON()
            }}
            >
                Export as GeoJSON
            </button>
            <button onClick={() => {
                // eslint-disable-next-line no-restricted-syntax -- We're opening a new window here
                const params = new URLSearchParams(window.location.search)
                params.set('view', 'true')
                // navigate to the page in a new tab
                window.open(`?${params.toString()}`, '_blank')
            }}
            >
                View as Zoomable Page
            </button>
        </div>
    )
}

export function MapperPanel(props: { mapSettings: MapSettings, view: boolean }): ReactNode {
    const [mapSettings, setMapSettings] = useState(props.mapSettings)
    const [uss, setUSS] = useState<UrbanStatsASTStatement | undefined>(undefined)

    const setMapSettingsWrapper = (newSettings: MapSettings): void => {
        setMapSettings(newSettings)
        const result = computeUSS(newSettings.script)
        const errors = getAllParseErrors(result)
        if (errors.length > 0) {
            setErrors(errors)
        }
        setUSS(errors.length > 0 ? undefined : result)
    }

    useEffect(() => {
        // So that map settings are updated when the prop changes
        setMapSettingsWrapper(props.mapSettings)
    }, [props.mapSettings])

    const mapRef = useRef<DisplayedMap>(null)

    const jsonedSettings = JSON.stringify(mapSettings)

    const navContext = useContext(Navigator.Context)

    useEffect(() => {
        if (props.mapSettings !== mapSettings) {
            // gzip then base64 encode
            const encodedSettings = gzipSync(jsonedSettings).toString('base64')
            navContext.setMapperSettings(encodedSettings)
        }
    // eslint-disable-next-line react-hooks/exhaustive-deps -- props.view won't be set except from the navigator
    }, [jsonedSettings, navContext])

    const [errors, setErrors] = useState<EditorError[]>([])

    const mapperPanel = (height: string | undefined): ReactNode => {
        const geographyKind = mapSettings.geographyKind as typeof valid_geographies[number]
        return (!valid_geographies.includes(geographyKind))
            ? <div>Invalid geography kind</div>
            : (
                    <MapComponent
                        geographyKind={geographyKind}
                        uss={uss}
                        height={height}
                        mapRef={mapRef}
                        setErrors={setErrors}
                    />
                )
    }

    const headerTextClass = useHeaderTextClass()

    const getScript = useCallback(() => mapSettings.script, [mapSettings.script])

    if (props.view) {
        return mapperPanel('100%')
    }

    return (
        <PageTemplate>
            <div>
                <div className={headerTextClass}>Urban Stats Mapper (beta)</div>
                <MapperSettings
                    getScript={getScript}
                    mapSettings={mapSettings}
                    setMapSettings={(setter) => {
                        setMapSettingsWrapper(setter(mapSettings))
                    }}
                    errors={errors}
                />
                <Export
                    mapRef={mapRef}
                />
                {
                    mapperPanel(undefined) // use default height
                }
            </div>
        </PageTemplate>
    )
}<|MERGE_RESOLUTION|>--- conflicted
+++ resolved
@@ -11,13 +11,9 @@
 import { MapperSettings } from '../mapper/settings/MapperSettings'
 import { MapSettings, computeUSS } from '../mapper/settings/utils'
 import { Navigator } from '../navigation/Navigator'
-<<<<<<< HEAD
-import { consolidatedShapeLink } from '../navigation/links'
-=======
 import { consolidatedShapeLink, consolidatedStatsLink } from '../navigation/links'
 import { Colors } from '../page_template/color-themes'
 import { useColors } from '../page_template/colors'
->>>>>>> 11b75c75
 import { PageTemplate } from '../page_template/template'
 import { getAllParseErrors, UrbanStatsASTStatement } from '../urban-stats-script/ast'
 import { doRender } from '../urban-stats-script/constants/color'
@@ -37,12 +33,9 @@
     geographyKind: typeof valid_geographies[number]
     rampCallback: (newRamp: EmpiricalRamp) => void
     height: number | string | undefined
-<<<<<<< HEAD
     uss: UrbanStatsASTStatement | undefined
     setErrors: (errors: EditorError[]) => void
-=======
     colors: Colors
->>>>>>> 11b75c75
 }
 
 interface Shapes { geographyKind: string, data: Promise<{ shapes: NormalizeProto<IConsolidatedShapes>, nameToIndex: Map<string, number> }> }
@@ -88,7 +81,6 @@
             this.props.setErrors([result.error])
             return { polygons: [], zoomIndex: -1 }
         }
-<<<<<<< HEAD
 
         this.props.setErrors([])
 
@@ -103,14 +95,6 @@
         this.props.rampCallback({ ramp, interpolations, scale, label: cMap.label })
         const colors = cMap.data.map(
             val => interpolateColor(ramp, scale.forward(val)),
-=======
-        const statVals = this.props.colorStat.compute(stats.stats)
-        const names = stats.longnames
-        const [ramp, interpolations] = this.props.ramp.createRamp(statVals)
-        this.props.rampCallback({ ramp, interpolations })
-        const colors = statVals.map(
-            val => interpolateColor(ramp, val, this.props.colors.mapInvalidFillColor),
->>>>>>> 11b75c75
         )
         const styles = colors.map(
             // use outline color from cMap, convert Color object to hex string
@@ -225,13 +209,6 @@
 }
 
 function MapComponent(props: MapComponentProps): ReactNode {
-<<<<<<< HEAD
-=======
-    const colors = useColors()
-    const colorStat = parseColorStat(nameToIndex, props.colorStat)
-    const filter = props.filter.enabled ? parseColorStat(nameToIndex, props.filter.function) : undefined
-
->>>>>>> 11b75c75
     const [empiricalRamp, setEmpiricalRamp] = useState<EmpiricalRamp | undefined>(undefined)
 
     return (
@@ -249,12 +226,9 @@
                     uss={props.uss}
                     height={props.height}
                     attribution="startVisible"
-<<<<<<< HEAD
                     basemap={{ type: 'osm' }} // TODO
                     setErrors={props.setErrors}
-=======
-                    colors={colors}
->>>>>>> 11b75c75
+                    colors={useColors()}
                 />
             </div>
             <div style={{ height: '8%', width: '100%' }}>
