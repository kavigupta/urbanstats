--- conflicted
+++ resolved
@@ -12,11 +12,7 @@
 import { MapperSettings } from '../mapper/settings/MapperSettings'
 import { MapSettings, computeUSS, Basemap } from '../mapper/settings/utils'
 import { Navigator } from '../navigation/Navigator'
-<<<<<<< HEAD
-import { consolidatedShapeLink } from '../navigation/links'
-=======
-import { consolidatedShapeLink, consolidatedStatsLink, indexLink } from '../navigation/links'
->>>>>>> f00b312f
+import { consolidatedShapeLink, indexLink } from '../navigation/links'
 import { Colors } from '../page_template/color-themes'
 import { useColors } from '../page_template/colors'
 import { PageTemplate } from '../page_template/template'
@@ -36,25 +32,13 @@
 import { NormalizeProto } from '../utils/types'
 import { UnitType } from '../utils/unit'
 
-<<<<<<< HEAD
-import type { Insets } from './map'
-import { MapGeneric, MapGenericProps, Polygons, MapHeight } from './map'
-=======
-import { Inset, Insets, ShapeRenderingSpec, MapGeneric, MapGenericProps, MapHeight, ShapeType, ShapeSpec } from './map'
->>>>>>> f00b312f
+import { Insets, ShapeRenderingSpec, MapGeneric, MapGenericProps, MapHeight, ShapeType, ShapeSpec } from './map'
 import { Statistic } from './table'
 
 interface DisplayedMapProps extends MapGenericProps {
     geographyKind: typeof valid_geographies[number]
-<<<<<<< HEAD
     universe: Universe
-=======
     shapeType: ShapeType
-    universe: string
-    underlyingShapes: Promise<ConsolidatedShapes>
-    underlyingStats: Promise<ConsolidatedStatistics>
-    ramp: Ramp
->>>>>>> f00b312f
     rampCallback: (newRamp: EmpiricalRamp) => void
     basemapCallback: (basemap: Basemap) => void
     insetsCallback: (insetsToUse: Insets) => void
@@ -135,12 +119,6 @@
         }
     }
 
-<<<<<<< HEAD
-    override async computePolygons(): Promise<Polygons> {
-        const stmts = this.props.uss
-        if (stmts === undefined) {
-            return { polygons: [], zoomIndex: -1 }
-=======
     override async loadPolygon(name: string): Promise<NormalizeProto<Feature>> {
         const res = await this.loadShapes(name)
         assert(res.type === 'polygon', `Shape ${name} is not a polygon`)
@@ -154,25 +132,14 @@
     }
 
     override async computeShapesToRender(): Promise<ShapeRenderingSpec> {
-        // reset index
-        // this.name_to_index = undefined
-        // await this.guaranteeNameToIndex()
-
-        const lineStyle = this.props.lineStyle
-
-        let stats: { stats: NormalizeProto<IAllStats>[], longnames: string[] } = (await this.props.underlyingStats) as NormalizeProto<ConsolidatedStatistics>
-        // TODO correct this!
-        const shapes = await this.getShapes().data
-        const hasShapeMask = stats.longnames.map(name => shapes.nameToIndex.has(name))
-        stats = {
-            stats: stats.stats.filter((_, i) => hasShapeMask[i]),
-            longnames: stats.longnames.filter((_, i) => hasShapeMask[i]),
->>>>>>> f00b312f
+        const stmts = this.props.uss
+        if (stmts === undefined) {
+            return { shapes: [], zoomIndex: -1 }
         }
         const result = await executeAsync({ descriptor: { kind: 'mapper', geographyKind: this.props.geographyKind, universe: this.props.universe }, stmts })
         this.props.setErrors(result.error)
         if (result.resultingValue === undefined) {
-            return { polygons: [], zoomIndex: -1 }
+            return { shapes: [], zoomIndex: -1 }
         }
         const cMap = result.resultingValue.value.value
         // Use the outline from cMap instead of hardcoded lineStyle
@@ -188,16 +155,6 @@
         const colors = cMap.data.map(
             val => interpolateColor(ramp, scale.forward(val), this.props.colors.mapInvalidFillColor),
         )
-<<<<<<< HEAD
-        const styles = colors.map(
-            // use outline color from cMap, convert Color object to hex string
-            color => ({
-                fillColor: color,
-                fillOpacity: 1,
-                color: doRender(lineStyle.color),
-                weight: lineStyle.weight,
-            }),
-=======
         const specs = colors.map(
             // no outline, set color fill, alpha=1
             (color): ShapeSpec => {
@@ -208,7 +165,7 @@
                             style: {
                                 fillColor: color,
                                 fillOpacity: 1,
-                                color: lineStyle.color,
+                                color: doRender(lineStyle.color),
                                 weight: lineStyle.weight,
                             },
                         }
@@ -223,7 +180,6 @@
                         }
                 }
             },
->>>>>>> f00b312f
         )
         const metas = cMap.data.map((x) => { return { statistic: x } })
         return {
@@ -354,18 +310,12 @@
                     uss={props.uss}
                     height={{ type: 'aspect-ratio', value: aspectRatio }}
                     attribution="startVisible"
-<<<<<<< HEAD
                     basemap={basemap}
                     setErrors={props.setErrors}
                     colors={useColors()}
                     insets={currentInsets}
                     key={JSON.stringify(currentInsets)}
-=======
-                    colors={colors}
-                    insets={insetsU}
-                    key={JSON.stringify(insetsU)}
                     shapeType="polygon"
->>>>>>> f00b312f
                 />
             </div>
             <div style={{ height: '8%', width: '100%' }} ref={props.colorbarRef}>
