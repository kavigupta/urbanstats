import '../common.css'
import './article.css'

import { gzipSync } from 'zlib'

<<<<<<< HEAD
import React, { ReactNode, useCallback, useContext, useEffect, useRef, useState } from 'react'
=======
import maplibregl from 'maplibre-gl'
import React, { ReactNode, useContext, useEffect, useRef, useState } from 'react'
>>>>>>> 650e30c2

import valid_geographies from '../data/mapper/used_geographies'
import universes_ordered from '../data/universes_ordered'
import { loadProtobuf } from '../load_json'
import { Keypoints } from '../mapper/ramps'
import { MapperSettings } from '../mapper/settings/MapperSettings'
import { MapSettings, computeUSS, Basemap } from '../mapper/settings/utils'
import { Navigator } from '../navigation/Navigator'
import { consolidatedShapeLink } from '../navigation/links'
import { Colors } from '../page_template/color-themes'
import { useColors } from '../page_template/colors'
import { PageTemplate } from '../page_template/template'
import { getAllParseErrors, UrbanStatsASTStatement } from '../urban-stats-script/ast'
import { doRender } from '../urban-stats-script/constants/color'
import { instantiate, ScaleInstance } from '../urban-stats-script/constants/scale'
import { EditorError } from '../urban-stats-script/editor-utils'
import { executeAsync } from '../urban-stats-script/workerManager'
import { interpolateColor } from '../utils/color'
import { ConsolidatedShapes, Feature, IFeature } from '../utils/protos'
import { useHeaderTextClass } from '../utils/responsive'
import { NormalizeProto } from '../utils/types'
import { UnitType } from '../utils/unit'

import { MapGeneric, MapGenericProps, Polygons } from './map'
import type { Insets } from './map'
import { Statistic } from './table'

export const usaInsets: Insets = [
    {
        bottomLeft: [0, 0],
        topRight: [1, 1],
        coordBox: new maplibregl.LngLatBounds(
            [
                [-124.7844079, 49.3457868],
                [-66.9513812, 24.7433195],
            ],
        ),
        mainMap: true,
    },
    {
        bottomLeft: [0, 0],
        topRight: [0.18, 0.28],
        coordBox: new maplibregl.LngLatBounds(
            [-179.231086, 51.175092],
            [-129.9795, 71.441059],
        ),
        mainMap: false,
    },
    {
        bottomLeft: [0.18, 0],
        topRight: [0.30, 0.14],
        coordBox: new maplibregl.LngLatBounds(
            [-160.5, 18.9],
            [-154.8, 21.7],
        ),
        mainMap: false,
    },
]

interface DisplayedMapProps extends MapGenericProps {
    geographyKind: typeof valid_geographies[number]
    universe: string
    rampCallback: (newRamp: EmpiricalRamp) => void
    basemapCallback: (basemap: Basemap) => void
    height: number | string | undefined
    uss: UrbanStatsASTStatement | undefined
    setErrors: (errors: EditorError[]) => void
    colors: Colors
}

interface ShapesForUniverse {
    shapes: NormalizeProto<IFeature>[]
    nameToIndex: Map<string, number>
}

async function loadShapes(geographyKind: typeof valid_geographies[number], universe: string): Promise<ShapesForUniverse> {
    const universeIdx = universes_ordered.indexOf(universe as (typeof universes_ordered)[number])
    const shapes = (await loadProtobuf(
        consolidatedShapeLink(geographyKind),
        'ConsolidatedShapes',
    )) as NormalizeProto<ConsolidatedShapes>
    const longnames: string[] = []
    const features: NormalizeProto<IFeature>[] = []
    for (let i = 0; i < shapes.longnames.length; i++) {
        if (shapes.universes[i].universeIdxs.includes(universeIdx)) {
            longnames.push(shapes.longnames[i])
            features.push(shapes.shapes[i])
        }
    }
    return { shapes: features, nameToIndex: new Map(longnames.map((r, i) => [r, i])) }
}

interface Shapes { geographyKind: string, universe: string, data: Promise<ShapesForUniverse> }

class DisplayedMap extends MapGeneric<DisplayedMapProps> {
<<<<<<< HEAD
    private shapes: undefined | Shapes
    private hasZoomed: boolean = false
=======
    name_to_index: undefined | Map<string, number>
>>>>>>> 650e30c2

    private getShapes(): Shapes {
        if (this.shapes && this.shapes.geographyKind === this.props.geographyKind && this.shapes.universe === this.props.universe) {
            return this.shapes
        }

        this.shapes = { geographyKind: this.props.geographyKind, universe: this.props.universe, data: (async () => {
            return loadShapes(this.props.geographyKind, this.props.universe)
        })() }

        return this.shapes
    }

    override async loadShape(name: string): Promise<NormalizeProto<Feature>> {
        const { nameToIndex, shapes } = await this.getShapes().data
        const index = nameToIndex.get(name)!
        const data = shapes[index]
        return data as NormalizeProto<Feature>
    }

    override async computePolygons(): Promise<Polygons> {
        const stmts = this.props.uss
        if (stmts === undefined) {
            return { polygons: [], zoomIndex: -1 }
        }
        const result = await executeAsync({ descriptor: { kind: 'mapper', geographyKind: this.props.geographyKind, universe: this.props.universe }, stmts })
        if (!result.success) {
            this.props.setErrors([result.error])
            return { polygons: [], zoomIndex: -1 }
        }

        this.props.setErrors([])

        const cMap = result.value.value.value
        // Use the outline from cMap instead of hardcoded lineStyle
        const lineStyle = cMap.outline

        const names = cMap.geo
        const ramp = cMap.ramp
        const scale = instantiate(cMap.scale)
        const interpolations = [0, 0.1, 0.2, 0.3, 0.4, 0.5, 0.6, 0.7, 0.8, 0.9, 1].map(scale.inverse)
        this.props.rampCallback({ ramp, interpolations, scale, label: cMap.label, unit: cMap.unit })
        this.props.basemapCallback(cMap.basemap)
        const colors = cMap.data.map(
            val => interpolateColor(ramp, scale.forward(val), this.props.colors.mapInvalidFillColor),
        )
        const styles = colors.map(
            // use outline color from cMap, convert Color object to hex string
            color => ({
                fillColor: color,
                fillOpacity: 1,
                color: doRender(lineStyle.color),
                opacity: 1,
                weight: lineStyle.weight,
            }),
        )
        const metas = cMap.data.map((x) => { return { statistic: x } })
        return {
            polygons: names.map((name, i) => ({
                name,
                style: styles[i],
                meta: metas[i],
            })),
            zoomIndex: -1,
        }
    }

    override progressivelyLoadPolygons(): boolean {
        return false
    }
}

function Colorbar(props: { ramp: EmpiricalRamp | undefined }): ReactNode {
    // do this as a table with 10 columns, each 10% wide and
    // 2 rows. Top one is the colorbar, bottom one is the
    // labels.
    const colors = useColors()
    if (props.ramp === undefined) {
        return <div></div>
    }
    const label = props.ramp.label
    const values = props.ramp.interpolations
    const unit = props.ramp.unit

    const createValue = (stat: number): ReactNode => {
        return (
            <div className="centered_text">
                <Statistic
                    statname={label}
                    value={stat}
                    isUnit={false}
                    unit={unit}
                />
                <Statistic
                    statname={label}
                    value={stat}
                    isUnit={true}
                    unit={unit}
                />
            </div>
        )
    }

    const width = `${100 / values.length}%`

    return (
        <div>
            <table style={{ width: '100%', height: '100%' }}>
                <tbody>
                    <tr>
                        {
                            values.map((x, i) => (
                                <td
                                    key={i}
                                    style={
                                        {
                                            width, height: '1em',
                                            backgroundColor: interpolateColor(props.ramp!.ramp, props.ramp!.scale.forward(x), colors.mapInvalidFillColor),
                                        }
                                    }
                                >
                                </td>
                            ))
                        }
                    </tr>
                    <tr>
                        {
                            values.map((x, i) => (
                                <td key={i} style={{ width, height: '1em' }}>
                                    {createValue(x)}
                                </td>
                            ))
                        }
                    </tr>
                </tbody>
            </table>
            <div className="centered_text">
                {label}
            </div>
        </div>
    )
}

interface MapComponentProps {
    geographyKind: typeof valid_geographies[number]
    universe: string
    mapRef: React.RefObject<DisplayedMap>
    height: number | string | undefined
    uss: UrbanStatsASTStatement | undefined
    setErrors: (errors: EditorError[]) => void
}

interface EmpiricalRamp {
    ramp: Keypoints
    scale: ScaleInstance
    interpolations: number[]
    label: string
    unit?: UnitType
}

function MapComponent(props: MapComponentProps): ReactNode {
    const [empiricalRamp, setEmpiricalRamp] = useState<EmpiricalRamp | undefined>(undefined)
    const [basemap, setBasemap] = useState<Basemap>({ type: 'osm' })

    return (
        <div style={{
            display: 'flex',
            flexDirection: 'column',
            height: props.height,
        }}
        >
            <div style={{ height: '90%', width: '100%' }}>
                <DisplayedMap
                    geographyKind={props.geographyKind}
                    universe={props.universe}
                    rampCallback={(newRamp) => { setEmpiricalRamp(newRamp) }}
                    basemapCallback={(newBasemap) => { setBasemap(newBasemap) }}
                    ref={props.mapRef}
                    uss={props.uss}
                    height={props.height}
                    attribution="startVisible"
<<<<<<< HEAD
                    basemap={basemap}
                    setErrors={props.setErrors}
                    colors={useColors()}
=======
                    colors={colors}
                    insets={usaInsets}
>>>>>>> 650e30c2
                />
            </div>
            <div style={{ height: '8%', width: '100%' }}>
                <Colorbar
                    ramp={empiricalRamp}
                />
            </div>
        </div>
    )
}

function saveAsFile(filename: string, data: string, type: string): void {
    const blob = new Blob([data], { type })
    const url = URL.createObjectURL(blob)
    const link = document.createElement('a')
    link.href = url
    link.download = filename
    document.body.appendChild(link)
    link.click()
    document.body.removeChild(link)
}

function Export(props: { mapRef: React.RefObject<DisplayedMap> }): ReactNode {
    const exportAsSvg = async (): Promise<void> => {
        if (props.mapRef.current === null) {
            return
        }
        const svg = await props.mapRef.current.exportAsSvg()
        saveAsFile('map.svg', svg, 'image/svg+xml')
    }

    const exportAsGeoJSON = async (): Promise<void> => {
        if (props.mapRef.current === null) {
            return
        }
        const geojson = await props.mapRef.current.exportAsGeoJSON()
        saveAsFile('map.geojson', geojson, 'application/geo+json')
    }

    return (
        <div>
            <button onClick={() => {
                void exportAsSvg()
            }}
            >
                Export as SVG
            </button>
            <button onClick={() => {
                void exportAsGeoJSON()
            }}
            >
                Export as GeoJSON
            </button>
            <button onClick={() => {
                // eslint-disable-next-line no-restricted-syntax -- We're opening a new window here
                const params = new URLSearchParams(window.location.search)
                params.set('view', 'true')
                // navigate to the page in a new tab
                window.open(`?${params.toString()}`, '_blank')
            }}
            >
                View as Zoomable Page
            </button>
        </div>
    )
}

export function MapperPanel(props: { mapSettings: MapSettings, view: boolean }): ReactNode {
    const [mapSettings, setMapSettings] = useState(props.mapSettings)
    const [uss, setUSS] = useState<UrbanStatsASTStatement | undefined>(undefined)

    const setMapSettingsWrapper = (newSettings: MapSettings): void => {
        setMapSettings(newSettings)
        const result = computeUSS(newSettings.script)
        const errors = getAllParseErrors(result)
        if (errors.length > 0) {
            setErrors(errors)
        }
        setUSS(errors.length > 0 ? undefined : result)
    }

    useEffect(() => {
        // So that map settings are updated when the prop changes
        setMapSettingsWrapper(props.mapSettings)
    }, [props.mapSettings])

    const mapRef = useRef<DisplayedMap>(null)

    const jsonedSettings = JSON.stringify(mapSettings)

    const navContext = useContext(Navigator.Context)

    useEffect(() => {
        if (props.mapSettings !== mapSettings) {
            // gzip then base64 encode
            const encodedSettings = gzipSync(jsonedSettings).toString('base64')
            navContext.setMapperSettings(encodedSettings)
        }
    // eslint-disable-next-line react-hooks/exhaustive-deps -- props.view won't be set except from the navigator
    }, [jsonedSettings, navContext])

    const [errors, setErrors] = useState<EditorError[]>([])

    const mapperPanel = (height: string | undefined): ReactNode => {
        const geographyKind = mapSettings.geographyKind as typeof valid_geographies[number]
        return (!valid_geographies.includes(geographyKind))
            ? <div>Invalid geography kind</div>
            : (
                    <MapComponent
                        geographyKind={geographyKind}
                        universe={mapSettings.universe}
                        uss={uss}
                        height={height}
                        mapRef={mapRef}
                        setErrors={setErrors}
                    />
                )
    }

    const headerTextClass = useHeaderTextClass()

    const getScript = useCallback(() => mapSettings.script, [mapSettings.script])

    if (props.view) {
        return mapperPanel('100%')
    }

    return (
        <PageTemplate>
            <div>
                <div className={headerTextClass}>Urban Stats Mapper (beta)</div>
                <MapperSettings
                    getScript={getScript}
                    mapSettings={mapSettings}
                    setMapSettings={(setter) => {
                        setMapSettingsWrapper(setter(mapSettings))
                    }}
                    errors={errors}
                />
                <Export
                    mapRef={mapRef}
                />
                {
                    mapperPanel(undefined) // use default height
                }
            </div>
        </PageTemplate>
    )
}<|MERGE_RESOLUTION|>--- conflicted
+++ resolved
@@ -3,13 +3,10 @@
 
 import { gzipSync } from 'zlib'
 
-<<<<<<< HEAD
+import maplibregl from 'maplibre-gl'
 import React, { ReactNode, useCallback, useContext, useEffect, useRef, useState } from 'react'
-=======
-import maplibregl from 'maplibre-gl'
-import React, { ReactNode, useContext, useEffect, useRef, useState } from 'react'
->>>>>>> 650e30c2
-
+
+import insets from '../data/insets'
 import valid_geographies from '../data/mapper/used_geographies'
 import universes_ordered from '../data/universes_ordered'
 import { loadProtobuf } from '../load_json'
@@ -104,12 +101,7 @@
 interface Shapes { geographyKind: string, universe: string, data: Promise<ShapesForUniverse> }
 
 class DisplayedMap extends MapGeneric<DisplayedMapProps> {
-<<<<<<< HEAD
     private shapes: undefined | Shapes
-    private hasZoomed: boolean = false
-=======
-    name_to_index: undefined | Map<string, number>
->>>>>>> 650e30c2
 
     private getShapes(): Shapes {
         if (this.shapes && this.shapes.geographyKind === this.props.geographyKind && this.shapes.universe === this.props.universe) {
@@ -274,6 +266,8 @@
     const [empiricalRamp, setEmpiricalRamp] = useState<EmpiricalRamp | undefined>(undefined)
     const [basemap, setBasemap] = useState<Basemap>({ type: 'osm' })
 
+    const insetsU = insets[props.universe as keyof typeof insets] as Insets | null
+
     return (
         <div style={{
             display: 'flex',
@@ -291,14 +285,10 @@
                     uss={props.uss}
                     height={props.height}
                     attribution="startVisible"
-<<<<<<< HEAD
                     basemap={basemap}
                     setErrors={props.setErrors}
                     colors={useColors()}
-=======
-                    colors={colors}
-                    insets={usaInsets}
->>>>>>> 650e30c2
+                    insets={insetsU ?? usaInsets}
                 />
             </div>
             <div style={{ height: '8%', width: '100%' }}>
