import '../common.css'
import './article.css'

import { gzipSync } from 'zlib'

import React, { ReactNode, useContext, useEffect, useRef, useState } from 'react'

import valid_geographies from '../data/mapper/used_geographies'
import universes_ordered from '../data/universes_ordered'
import { loadProtobuf } from '../load_json'
import { Keypoints } from '../mapper/ramps'
import { MapperSettings } from '../mapper/settings/MapperSettings'
import { MapSettings, computeUSS, Basemap } from '../mapper/settings/utils'
import { Navigator } from '../navigation/Navigator'
<<<<<<< HEAD
import { consolidatedShapeLink } from '../navigation/links'
=======
import { consolidatedShapeLink, consolidatedStatsLink, indexLink } from '../navigation/links'
>>>>>>> 79803a69
import { Colors } from '../page_template/color-themes'
import { useColors } from '../page_template/colors'
import { PageTemplate } from '../page_template/template'
import { loadCentroids } from '../syau/load'
import { Universe } from '../universe'
import { getAllParseErrors, UrbanStatsASTStatement } from '../urban-stats-script/ast'
import { doRender } from '../urban-stats-script/constants/color'
import { instantiate, ScaleInstance } from '../urban-stats-script/constants/scale'
import { EditorError } from '../urban-stats-script/editor-utils'
import { loadInset } from '../urban-stats-script/worker'
import { executeAsync } from '../urban-stats-script/workerManager'
import { interpolateColor } from '../utils/color'
import { computeAspectRatioForInsets } from '../utils/coordinates'
import { assert } from '../utils/defensive'
import { ConsolidatedShapes, Feature, IFeature } from '../utils/protos'
import { useHeaderTextClass } from '../utils/responsive'
import { NormalizeProto } from '../utils/types'
import { UnitType } from '../utils/unit'

<<<<<<< HEAD
import type { Insets } from './map'
import { MapGeneric, MapGenericProps, Polygons, MapHeight } from './map'
=======
import { Inset, Insets, ShapeRenderingSpec, MapGeneric, MapGenericProps, MapHeight, ShapeType, ShapeSpec } from './map'
>>>>>>> 79803a69
import { Statistic } from './table'

interface DisplayedMapProps extends MapGenericProps {
    geographyKind: typeof valid_geographies[number]
    universe: Universe
    rampCallback: (newRamp: EmpiricalRamp) => void
    basemapCallback: (basemap: Basemap) => void
    insetsCallback: (insetsToUse: Insets) => void
    height: MapHeight | undefined
    uss: UrbanStatsASTStatement | undefined
    setErrors: (errors: EditorError[]) => void
    colors: Colors
}

interface ShapesForUniverse {
    shapes: { type: 'polygon', value: NormalizeProto<IFeature>[] } | { type: 'point', value: { lon: number, lat: number }[] }
    nameToIndex: Map<string, number>
}

type ActualShapeType = { type: 'polygon', value: NormalizeProto<Feature> } | { type: 'point', value: { lon: number, lat: number } }

async function loadPolygons(geographyKind: typeof valid_geographies[number], universe: string): Promise<ShapesForUniverse> {
    const universeIdx = universes_ordered.indexOf(universe as (typeof universes_ordered)[number])
    const shapes = (await loadProtobuf(
        consolidatedShapeLink(geographyKind),
        'ConsolidatedShapes',
    )) as NormalizeProto<ConsolidatedShapes>
    const longnames: string[] = []
    const features: NormalizeProto<IFeature>[] = []
    for (let i = 0; i < shapes.longnames.length; i++) {
        if (shapes.universes[i].universeIdxs.includes(universeIdx)) {
            longnames.push(shapes.longnames[i])
            features.push(shapes.shapes[i])
        }
    }
    return { shapes: { type: 'polygon', value: features }, nameToIndex: new Map(longnames.map((r, i) => [r, i])) }
}

async function loadShapes(geographyKind: typeof valid_geographies[number], universe: string, shapeType: ShapeType): Promise<ShapesForUniverse> {
    switch (shapeType) {
        case 'polygon':
            return loadPolygons(geographyKind, universe)
        case 'point':
            const idxLink = indexLink(universe, geographyKind)
            const articles = await loadProtobuf(idxLink, 'ArticleOrderingList')
            const centroids = await loadCentroids(universe, geographyKind, articles.longnames)

            return {
                shapes: { type: 'point', value: centroids.map(c => ({ lon: c.lon!, lat: c.lat! })) },
                nameToIndex: new Map(articles.longnames.map((r, i) => [r, i])),
            }
        default:
            throw new Error(`Unknown shape type ${shapeType}`)
    }
}

interface Shapes { geographyKind: string, universe: string, shapeType: string, data: Promise<ShapesForUniverse> }

class DisplayedMap extends MapGeneric<DisplayedMapProps> {
    private shapes: undefined | Shapes
    private shapeType: undefined | ShapeType

    private getShapes(): Shapes {
        if (this.shapes && this.shapes.geographyKind === this.props.geographyKind && this.shapes.universe === this.props.universe && this.shapes.shapeType === this.shapeType) {
            return this.shapes
        }

        const st = this.shapeType
        assert(st !== undefined, 'Shape type must be set before loading shapes')

        this.shapes = {
            geographyKind: this.props.geographyKind, universe: this.props.universe, shapeType: st, data: (async () => {
                return loadShapes(this.props.geographyKind, this.props.universe, st)
            })() }

        return this.shapes
    }

    async loadShapes(name: string): Promise<ActualShapeType> {
        const { nameToIndex, shapes } = await this.getShapes().data
        const index = nameToIndex.get(name)
        assert(index !== undefined && index >= 0 && index < shapes.value.length, `Shape ${name} not found in ${this.getShapes().geographyKind} for ${this.getShapes().universe}`)
        switch (shapes.type) {
            case 'polygon':
                return { type: 'polygon', value: shapes.value[index] as NormalizeProto<Feature> }
            case 'point':
                return { type: 'point', value: shapes.value[index] }
        }
    }

<<<<<<< HEAD
    override async computePolygons(): Promise<Polygons> {
        const stmts = this.props.uss
        if (stmts === undefined) {
            return { polygons: [], zoomIndex: -1 }
=======
    override async loadPolygon(name: string): Promise<NormalizeProto<Feature>> {
        const res = await this.loadShapes(name)
        assert(res.type === 'polygon', `Shape ${name} is not a polygon`)
        return res.value
    }

    override async loadPoint(name: string): Promise<{ lon: number, lat: number }> {
        const res = await this.loadShapes(name)
        assert(res.type === 'point', `Shape ${name} is not a point`)
        return res.value
    }

    override async computeShapesToRender(): Promise<ShapeRenderingSpec> {
        // reset index
        // this.name_to_index = undefined
        // await this.guaranteeNameToIndex()

        const lineStyle = this.props.lineStyle

        let stats: { stats: NormalizeProto<IAllStats>[], longnames: string[] } = (await this.props.underlyingStats) as NormalizeProto<ConsolidatedStatistics>
        const st: ShapeType = 'polygon' as ShapeType
        this.shapeType = st
        // TODO correct this!
        const shapes = await this.getShapes().data
        const hasShapeMask = stats.longnames.map(name => shapes.nameToIndex.has(name))
        stats = {
            stats: stats.stats.filter((_, i) => hasShapeMask[i]),
            longnames: stats.longnames.filter((_, i) => hasShapeMask[i]),
>>>>>>> 79803a69
        }
        const result = await executeAsync({ descriptor: { kind: 'mapper', geographyKind: this.props.geographyKind, universe: this.props.universe }, stmts })
        this.props.setErrors(result.error)
        if (result.resultingValue === undefined) {
            return { polygons: [], zoomIndex: -1 }
        }
        const cMap = result.resultingValue.value.value
        // Use the outline from cMap instead of hardcoded lineStyle
        const lineStyle = cMap.outline

        const names = cMap.geo
        const ramp = cMap.ramp
        const scale = instantiate(cMap.scale)
        const interpolations = [0, 0.1, 0.2, 0.3, 0.4, 0.5, 0.6, 0.7, 0.8, 0.9, 1].map(scale.inverse)
        this.props.rampCallback({ ramp, interpolations, scale, label: cMap.label, unit: cMap.unit })
        this.props.basemapCallback(cMap.basemap)
        this.props.insetsCallback(cMap.insets)
        const colors = cMap.data.map(
            val => interpolateColor(ramp, scale.forward(val), this.props.colors.mapInvalidFillColor),
        )
<<<<<<< HEAD
        const styles = colors.map(
            // use outline color from cMap, convert Color object to hex string
            color => ({
                fillColor: color,
                fillOpacity: 1,
                color: doRender(lineStyle.color),
                weight: lineStyle.weight,
            }),
=======
        const specs = colors.map(
            // no outline, set color fill, alpha=1
            (color): ShapeSpec => {
                switch (st) {
                    case 'polygon':
                        return {
                            type: 'polygon',
                            style: {
                                fillColor: color,
                                fillOpacity: 1,
                                color: lineStyle.color,
                                weight: lineStyle.weight,
                            },
                        }
                    case 'point':
                        return {
                            type: 'point',
                            style: {
                                fillColor: color,
                                fillOpacity: 1,
                                radius: lineStyle.weight,
                            },
                        }
                }
            },
>>>>>>> 79803a69
        )
        const metas = cMap.data.map((x) => { return { statistic: x } })
        return {
            shapes: names.map((name, i) => ({
                name,
                spec: specs[i],
                meta: metas[i],
            })),
            zoomIndex: -1,
        }
    }

    override progressivelyLoadShapes(): boolean {
        return false
    }
}

function Colorbar(props: { ramp: EmpiricalRamp | undefined }): ReactNode {
    // do this as a table with 10 columns, each 10% wide and
    // 2 rows. Top one is the colorbar, bottom one is the
    // labels.
    const colors = useColors()
    if (props.ramp === undefined) {
        return <div></div>
    }
    const label = props.ramp.label
    const values = props.ramp.interpolations
    const unit = props.ramp.unit

    const createValue = (stat: number): ReactNode => {
        return (
            <div className="centered_text">
                <Statistic
                    statname={label}
                    value={stat}
                    isUnit={false}
                    unit={unit}
                />
                <Statistic
                    statname={label}
                    value={stat}
                    isUnit={true}
                    unit={unit}
                />
            </div>
        )
    }

    const width = `${100 / values.length}%`

    return (
        <div>
            <table style={{ width: '100%', height: '100%' }}>
                <tbody>
                    <tr>
                        {
                            values.map((x, i) => (
                                <td
                                    key={i}
                                    style={
                                        {
                                            width, height: '1em',
                                            backgroundColor: interpolateColor(props.ramp!.ramp, props.ramp!.scale.forward(x), colors.mapInvalidFillColor),
                                        }
                                    }
                                >
                                </td>
                            ))
                        }
                    </tr>
                    <tr>
                        {
                            values.map((x, i) => (
                                <td key={i} style={{ width, height: '1em' }}>
                                    {createValue(x)}
                                </td>
                            ))
                        }
                    </tr>
                </tbody>
            </table>
            <div className="centered_text">
                {label}
            </div>
        </div>
    )
}

interface MapComponentProps {
    geographyKind: typeof valid_geographies[number]
    universe: Universe
    mapRef: React.RefObject<DisplayedMap>
    uss: UrbanStatsASTStatement | undefined
    setErrors: (errors: EditorError[]) => void
    colorbarRef: React.RefObject<HTMLDivElement>
}

interface EmpiricalRamp {
    ramp: Keypoints
    scale: ScaleInstance
    interpolations: number[]
    label: string
    unit?: UnitType
}

function MapComponent(props: MapComponentProps): ReactNode {
    const [empiricalRamp, setEmpiricalRamp] = useState<EmpiricalRamp | undefined>(undefined)
    const [basemap, setBasemap] = useState<Basemap>({ type: 'osm' })

    const [currentInsets, setCurrentInsets] = useState<Insets>(loadInset(props.universe))

    const aspectRatio = computeAspectRatioForInsets(currentInsets)

    return (
        <div style={{
            display: 'flex',
            flexDirection: 'column',
        }}
        >
            <div style={{ height: '90%', width: '100%' }}>
                <DisplayedMap
                    geographyKind={props.geographyKind}
                    universe={props.universe}
                    rampCallback={(newRamp) => { setEmpiricalRamp(newRamp) }}
                    basemapCallback={(newBasemap) => { setBasemap(newBasemap) }}
                    insetsCallback={(newInsets) => { setCurrentInsets(newInsets) }}
                    ref={props.mapRef}
                    uss={props.uss}
                    height={{ type: 'aspect-ratio', value: aspectRatio }}
                    attribution="startVisible"
                    basemap={basemap}
                    setErrors={props.setErrors}
                    colors={useColors()}
                    insets={currentInsets}
                    key={JSON.stringify(currentInsets)}
                />
            </div>
            <div style={{ height: '8%', width: '100%' }} ref={props.colorbarRef}>
                <Colorbar
                    ramp={empiricalRamp}
                />
            </div>
        </div>
    )
}

function saveAsFile(filename: string, data: string | Blob, type: string): void {
    const blob = typeof data === 'string' ? new Blob([data], { type }) : data
    const url = URL.createObjectURL(blob)
    const link = document.createElement('a')
    link.href = url
    link.download = filename
    document.body.appendChild(link)
    link.click()
    document.body.removeChild(link)
}

function Export(props: { mapRef: React.RefObject<DisplayedMap>, colorbarRef: React.RefObject<HTMLDivElement> }): ReactNode {
    const colors = useColors()

    const exportAsPng = async (): Promise<void> => {
        if (props.mapRef.current === null) {
            return
        }
        const colorbarElement = props.colorbarRef.current ?? undefined
        const pngDataUrl = await props.mapRef.current.exportAsPng(colorbarElement, colors.background, colors.mapInsetBorderColor)
        const data = await fetch(pngDataUrl)
        const pngData = await data.blob()
        saveAsFile('map.png', pngData, 'image/png')
    }

    const exportAsGeoJSON = async (): Promise<void> => {
        if (props.mapRef.current === null) {
            return
        }
        const geojson = await props.mapRef.current.exportAsGeoJSON()
        saveAsFile('map.geojson', geojson, 'application/geo+json')
    }

    return (
        <div style={{
            display: 'flex',
            gap: '0.5em',
            margin: '0.5em 0',
        }}
        >
            <button onClick={() => {
                void exportAsPng()
            }}
            >
                Export as PNG
            </button>
            <button onClick={() => {
                void exportAsGeoJSON()
            }}
            >
                Export as GeoJSON
            </button>
            <button onClick={() => {
                // eslint-disable-next-line no-restricted-syntax -- We're opening a new window here
                const params = new URLSearchParams(window.location.search)
                params.set('view', 'true')
                // navigate to the page in a new tab
                window.open(`?${params.toString()}`, '_blank')
            }}
            >
                View as Zoomable Page
            </button>
        </div>
    )
}

export function MapperPanel(props: { mapSettings: MapSettings, view: boolean }): ReactNode {
    const [mapSettings, setMapSettings] = useState(props.mapSettings)
    const [uss, setUSS] = useState<UrbanStatsASTStatement | undefined>(undefined)

    const setMapSettingsWrapper = (newSettings: MapSettings): void => {
        setMapSettings(newSettings)
        const result = computeUSS(newSettings.script)
        const errors = getAllParseErrors(result)
        if (errors.length > 0) {
            setErrors(errors.map(e => ({ ...e, level: 'error' })))
        }
        setUSS(errors.length > 0 ? undefined : result)
    }

    useEffect(() => {
        // So that map settings are updated when the prop changes
        setMapSettingsWrapper(props.mapSettings)
    }, [props.mapSettings])

    const mapRef = useRef<DisplayedMap>(null)
    const colorbarRef = useRef<HTMLDivElement>(null)

    const jsonedSettings = JSON.stringify(mapSettings)

    const navContext = useContext(Navigator.Context)

    useEffect(() => {
        if (props.mapSettings !== mapSettings) {
            // gzip then base64 encode
            const encodedSettings = gzipSync(jsonedSettings).toString('base64')
            navContext.setMapperSettings(encodedSettings)
        }
    // eslint-disable-next-line react-hooks/exhaustive-deps -- props.view won't be set except from the navigator
    }, [jsonedSettings, navContext])

    const [errors, setErrors] = useState<EditorError[]>([])

    console.log('MapperPanel errors', errors)

    const mapperPanel = (): ReactNode => {
        const geographyKind = mapSettings.geographyKind
        return (!valid_geographies.includes(geographyKind))
            ? <div>Invalid geography kind</div>
            : (
                    <MapComponent
                        geographyKind={geographyKind}
                        universe={mapSettings.universe}
                        uss={uss}
                        mapRef={mapRef}
                        setErrors={setErrors}
                        colorbarRef={colorbarRef}
                    />
                )
    }

    const headerTextClass = useHeaderTextClass()

    if (props.view) {
        return mapperPanel()
    }

    return (
        <PageTemplate>
            <div>
                <div className={headerTextClass}>Urban Stats Mapper (beta)</div>
                <MapperSettings
                    mapSettings={mapSettings}
                    setMapSettings={(setter) => {
                        setMapSettingsWrapper(setter(mapSettings))
                    }}
                    errors={errors}
                />
                <Export
                    mapRef={mapRef}
                    colorbarRef={colorbarRef}
                />
                {
                    mapperPanel()
                }
            </div>
        </PageTemplate>
    )
}<|MERGE_RESOLUTION|>--- conflicted
+++ resolved
@@ -12,11 +12,7 @@
 import { MapperSettings } from '../mapper/settings/MapperSettings'
 import { MapSettings, computeUSS, Basemap } from '../mapper/settings/utils'
 import { Navigator } from '../navigation/Navigator'
-<<<<<<< HEAD
-import { consolidatedShapeLink } from '../navigation/links'
-=======
 import { consolidatedShapeLink, consolidatedStatsLink, indexLink } from '../navigation/links'
->>>>>>> 79803a69
 import { Colors } from '../page_template/color-themes'
 import { useColors } from '../page_template/colors'
 import { PageTemplate } from '../page_template/template'
@@ -36,12 +32,7 @@
 import { NormalizeProto } from '../utils/types'
 import { UnitType } from '../utils/unit'
 
-<<<<<<< HEAD
-import type { Insets } from './map'
-import { MapGeneric, MapGenericProps, Polygons, MapHeight } from './map'
-=======
 import { Inset, Insets, ShapeRenderingSpec, MapGeneric, MapGenericProps, MapHeight, ShapeType, ShapeSpec } from './map'
->>>>>>> 79803a69
 import { Statistic } from './table'
 
 interface DisplayedMapProps extends MapGenericProps {
@@ -132,12 +123,6 @@
         }
     }
 
-<<<<<<< HEAD
-    override async computePolygons(): Promise<Polygons> {
-        const stmts = this.props.uss
-        if (stmts === undefined) {
-            return { polygons: [], zoomIndex: -1 }
-=======
     override async loadPolygon(name: string): Promise<NormalizeProto<Feature>> {
         const res = await this.loadShapes(name)
         assert(res.type === 'polygon', `Shape ${name} is not a polygon`)
@@ -151,6 +136,10 @@
     }
 
     override async computeShapesToRender(): Promise<ShapeRenderingSpec> {
+        const stmts = this.props.uss
+        if (stmts === undefined) {
+            return { shapes: [], zoomIndex: -1 }
+        }
         // reset index
         // this.name_to_index = undefined
         // await this.guaranteeNameToIndex()
@@ -166,7 +155,6 @@
         stats = {
             stats: stats.stats.filter((_, i) => hasShapeMask[i]),
             longnames: stats.longnames.filter((_, i) => hasShapeMask[i]),
->>>>>>> 79803a69
         }
         const result = await executeAsync({ descriptor: { kind: 'mapper', geographyKind: this.props.geographyKind, universe: this.props.universe }, stmts })
         this.props.setErrors(result.error)
@@ -187,16 +175,6 @@
         const colors = cMap.data.map(
             val => interpolateColor(ramp, scale.forward(val), this.props.colors.mapInvalidFillColor),
         )
-<<<<<<< HEAD
-        const styles = colors.map(
-            // use outline color from cMap, convert Color object to hex string
-            color => ({
-                fillColor: color,
-                fillOpacity: 1,
-                color: doRender(lineStyle.color),
-                weight: lineStyle.weight,
-            }),
-=======
         const specs = colors.map(
             // no outline, set color fill, alpha=1
             (color): ShapeSpec => {
@@ -207,7 +185,7 @@
                             style: {
                                 fillColor: color,
                                 fillOpacity: 1,
-                                color: lineStyle.color,
+                                color: doRender(lineStyle.color),
                                 weight: lineStyle.weight,
                             },
                         }
@@ -222,7 +200,6 @@
                         }
                 }
             },
->>>>>>> 79803a69
         )
         const metas = cMap.data.map((x) => { return { statistic: x } })
         return {
