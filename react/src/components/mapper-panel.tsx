--- conflicted
+++ resolved
@@ -120,25 +120,21 @@
             return Promise.resolve()
         }
         this.hasZoomed = true
-<<<<<<< HEAD
         // Mainland
-        this.maps![0].fitBounds([
-=======
-        this.handler.map!.fitBounds([
->>>>>>> 4f61646e
+        this.handler.maps![0].fitBounds([
             [-124.7844079, 49.3457868],
             [-66.9513812, 24.7433195],
         ], { animate: false })
         // Alaska (second inset)
-        if (this.maps![1]) {
-            this.maps![1].fitBounds([
+        if (this.handler.maps![1]) {
+            this.handler.maps![1].fitBounds([
                 [-179.231086, 51.175092], // Westernmost, southernmost point of Alaska
                 [-129.9795, 71.441059], // Easternmost, northernmost point of Alaska
             ], { animate: false })
         }
         // Hawaii (third inset)
-        if (this.maps![2]) {
-            this.maps![2].fitBounds([
+        if (this.handler.maps![2]) {
+            this.handler.maps![2].fitBounds([
                 [-160.5, 18.9], // Westernmost, southernmost point of Hawaii
                 [-154.8, 21.7], // Easternmost, northernmost point of Hawaii
             ], { animate: false })
