--- conflicted
+++ resolved
@@ -66,11 +66,7 @@
 interface Shapes { geographyKind: string, universe: string, data: Promise<ShapesForUniverse> }
 
 class DisplayedMap extends MapGeneric<DisplayedMapProps> {
-<<<<<<< HEAD
     private shapes: undefined | Shapes
-=======
-    name_to_index: undefined | Map<string, number>
->>>>>>> e15ba92c
     private hasZoomed: boolean = false
 
     private getShapes(): Shapes {
@@ -199,13 +195,8 @@
                                     key={i}
                                     style={
                                         {
-<<<<<<< HEAD
                                             width, height: '1em',
                                             backgroundColor: interpolateColor(props.ramp!.ramp, props.ramp!.scale.forward(x), colors.mapInvalidFillColor),
-=======
-                                            width: '10%', height: '1em',
-                                            backgroundColor: interpolateColor(props.ramp!.ramp, x, colors.mapInvalidFillColor),
->>>>>>> e15ba92c
                                         }
                                     }
                                 >
