--- conflicted
+++ resolved
@@ -12,11 +12,7 @@
 import { MapperSettings } from '../mapper/settings/MapperSettings'
 import { MapSettings, computeUSS, Basemap } from '../mapper/settings/utils'
 import { Navigator } from '../navigation/Navigator'
-<<<<<<< HEAD
-import { consolidatedShapeLink, centroidsPath } from '../navigation/links'
-=======
 import { consolidatedShapeLink, indexLink } from '../navigation/links'
->>>>>>> 29be7e5e
 import { Colors } from '../page_template/color-themes'
 import { useColors } from '../page_template/colors'
 import { PageTemplate } from '../page_template/template'
@@ -31,30 +27,18 @@
 import { interpolateColor } from '../utils/color'
 import { computeAspectRatioForInsets } from '../utils/coordinates'
 import { assert } from '../utils/defensive'
-<<<<<<< HEAD
 import { ConsolidatedShapes, Feature, IFeature, PointSeries, IPolygon, IRing } from '../utils/protos'
-=======
-import { ConsolidatedShapes, Feature, IFeature } from '../utils/protos'
->>>>>>> 29be7e5e
 import { useHeaderTextClass } from '../utils/responsive'
 import { NormalizeProto } from '../utils/types'
 import { UnitType } from '../utils/unit'
 
-<<<<<<< HEAD
-import type { Insets } from './map'
-import { MapGeneric, MapGenericProps, Polygons, MapHeight } from './map'
-=======
 import { Insets, ShapeRenderingSpec, MapGeneric, MapGenericProps, MapHeight, ShapeType, ShapeSpec } from './map'
->>>>>>> 29be7e5e
 import { Statistic } from './table'
 
 interface DisplayedMapProps extends MapGenericProps {
     geographyKind: typeof valid_geographies[number]
     universe: Universe
-<<<<<<< HEAD
-=======
     shapeType: ShapeType
->>>>>>> 29be7e5e
     rampCallback: (newRamp: EmpiricalRamp) => void
     basemapCallback: (basemap: Basemap) => void
     insetsCallback: (insetsToUse: Insets) => void
@@ -110,8 +94,6 @@
 
 class DisplayedMap extends MapGeneric<DisplayedMapProps> {
     private shapes: undefined | Shapes
-    private mapType: 'point' | 'choropleth' = 'point' // Default to point maps
-    private centroids: undefined | Promise<NormalizeProto<PointSeries>>
 
     private getShapes(): Shapes {
         if (this.shapes && this.shapes.geographyKind === this.props.geographyKind && this.shapes.universe === this.props.universe) {
@@ -125,80 +107,6 @@
         return this.shapes
     }
 
-<<<<<<< HEAD
-    private getCentroids(): Promise<NormalizeProto<PointSeries>> {
-        if (!this.centroids) {
-            this.centroids = loadProtobuf(centroidsPath(this.props.universe, this.props.geographyKind), 'PointSeries') as Promise<NormalizeProto<PointSeries>>
-        }
-        return this.centroids
-    }
-
-    private createCircleFeature(centroid: { lon: number, lat: number }, zones: number[]): NormalizeProto<Feature> {
-        // Create a simple circle polygon around the centroid
-        // This is a basic approximation - in practice you might want a more sophisticated circle generation
-        const radius = 1 // Approximate radius in degrees
-        const segments = 16 // Number of segments to approximate the circle
-
-        const coords: { lon: number, lat: number }[] = []
-        for (let i = 0; i < segments; i++) {
-            const angle = (2 * Math.PI * i) / segments
-            const lat = centroid.lat + radius * Math.cos(angle)
-            const lon = centroid.lon + radius * Math.sin(angle)
-            coords.push({ lon, lat })
-        }
-        // Close the circle
-        coords.push(coords[0])
-
-        // Create a ring with the circle coordinates
-        const ring: IRing = {
-            coords,
-        }
-
-        // Create a polygon with the ring
-        const polygon: IPolygon = {
-            rings: [ring],
-        }
-
-        // Create the Feature
-        const feature = Feature.create({
-            polygon,
-            multipolygon: undefined,
-            zones,
-            centerLon: centroid.lon,
-        })
-
-        return feature as NormalizeProto<Feature>
-    }
-
-    override async loadShape(name: string): Promise<NormalizeProto<Feature>> {
-        const { nameToIndex, shapes } = await this.getShapes().data
-        const index = nameToIndex.get(name)
-        assert(index !== undefined && index >= 0 && index < shapes.length, `Shape ${name} not found in ${this.getShapes().geographyKind} for ${this.getShapes().universe}`)
-        const data = shapes[index]
-
-        if (this.mapType === 'point') {
-            // For point maps, load centroids from PointSeries file
-            const centroids = await this.getCentroids()
-            const centroid = centroids.coords[index]
-
-            // Create a circle Feature around the centroid
-            return this.createCircleFeature(centroid, data.zones)
-        }
-        else {
-            // For choropleth maps, return full geometry as before
-            return data as NormalizeProto<Feature>
-        }
-    }
-
-    setMapType(type: 'point' | 'choropleth'): void {
-        this.mapType = type
-    }
-
-    override async computePolygons(): Promise<Polygons> {
-        const stmts = this.props.uss
-        if (stmts === undefined) {
-            return { polygons: [], zoomIndex: -1 }
-=======
     async loadShapes(name: string): Promise<ActualShapeType> {
         const { nameToIndex, shapes } = await this.getShapes().data
         const index = nameToIndex.get(name)
@@ -227,13 +135,11 @@
         const stmts = this.props.uss
         if (stmts === undefined) {
             return { shapes: [], zoomIndex: -1 }
->>>>>>> 29be7e5e
         }
         const result = await executeAsync({ descriptor: { kind: 'mapper', geographyKind: this.props.geographyKind, universe: this.props.universe }, stmts })
         this.props.setErrors(result.error)
         if (result.resultingValue === undefined) {
-<<<<<<< HEAD
-            return { polygons: [], zoomIndex: -1 }
+            return { shapes: [], zoomIndex: -1 }
         }
         const mapResult = result.resultingValue.value.value
         // Use the outline from mapResult instead of hardcoded lineStyle
@@ -247,33 +153,6 @@
         this.props.basemapCallback(mapResult.basemap)
         this.props.insetsCallback(mapResult.insets)
         const colors = mapResult.data.map(
-            val => interpolateColor(ramp, scale.forward(val), this.props.colors.mapInvalidFillColor),
-        )
-        const styles = colors.map(
-            // use outline color from mapResult, convert Color object to hex string
-            color => ({
-                fillColor: color,
-                fillOpacity: 1,
-                color: doRender(lineStyle.color),
-                weight: lineStyle.weight,
-            }),
-        )
-        const metas = mapResult.data.map((x) => { return { statistic: x } })
-=======
-            return { shapes: [], zoomIndex: -1 }
-        }
-        const cMap = result.resultingValue.value.value
-        // Use the outline from cMap instead of hardcoded lineStyle
-        const lineStyle = cMap.outline
-
-        const names = cMap.geo
-        const ramp = cMap.ramp
-        const scale = instantiate(cMap.scale)
-        const interpolations = [0, 0.1, 0.2, 0.3, 0.4, 0.5, 0.6, 0.7, 0.8, 0.9, 1].map(scale.inverse)
-        this.props.rampCallback({ ramp, interpolations, scale, label: cMap.label, unit: cMap.unit })
-        this.props.basemapCallback(cMap.basemap)
-        this.props.insetsCallback(cMap.insets)
-        const colors = cMap.data.map(
             val => interpolateColor(ramp, scale.forward(val), this.props.colors.mapInvalidFillColor),
         )
         const specs = colors.map(
@@ -302,8 +181,7 @@
                 }
             },
         )
-        const metas = cMap.data.map((x) => { return { statistic: x } })
->>>>>>> 29be7e5e
+        const metas = mapResult.data.map((x) => { return { statistic: x } })
         return {
             shapes: names.map((name, i) => ({
                 name,
@@ -437,10 +315,7 @@
                     colors={useColors()}
                     insets={currentInsets}
                     key={JSON.stringify(currentInsets)}
-<<<<<<< HEAD
-=======
                     shapeType="polygon"
->>>>>>> 29be7e5e
                 />
             </div>
             <div style={{ height: '8%', width: '100%' }} ref={props.colorbarRef}>
