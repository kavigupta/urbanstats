import '../common.css'
import './article.css'

import { gzipSync } from 'zlib'

import React, { ReactNode, useCallback, useContext, useEffect, useRef, useState } from 'react'

import insets from '../data/insets'
import valid_geographies from '../data/mapper/used_geographies'
import universes_ordered from '../data/universes_ordered'
import { loadProtobuf } from '../load_json'
import { Keypoints } from '../mapper/ramps'
import { MapperSettings } from '../mapper/settings/MapperSettings'
import { MapSettings, computeUSS, Basemap } from '../mapper/settings/utils'
import { Navigator } from '../navigation/Navigator'
import { consolidatedShapeLink } from '../navigation/links'
import { Colors } from '../page_template/color-themes'
import { useColors } from '../page_template/colors'
import { PageTemplate } from '../page_template/template'
import { Universe } from '../universe'
import { getAllParseErrors, UrbanStatsASTStatement } from '../urban-stats-script/ast'
import { doRender } from '../urban-stats-script/constants/color'
import { instantiate, ScaleInstance } from '../urban-stats-script/constants/scale'
import { EditorError } from '../urban-stats-script/editor-utils'
import { executeAsync } from '../urban-stats-script/workerManager'
import { interpolateColor } from '../utils/color'
import { computeAspectRatioForInsets } from '../utils/coordinates'
import { assert } from '../utils/defensive'
import { ConsolidatedShapes, Feature, IFeature } from '../utils/protos'
import { useHeaderTextClass } from '../utils/responsive'
import { NormalizeProto } from '../utils/types'
import { UnitType } from '../utils/unit'

import type { Inset, Insets } from './map'
import { MapGeneric, MapGenericProps, Polygons, MapHeight } from './map'
import { Statistic } from './table'

interface DisplayedMapProps extends MapGenericProps {
    geographyKind: typeof valid_geographies[number]
    universe: string
    rampCallback: (newRamp: EmpiricalRamp) => void
    basemapCallback: (basemap: Basemap) => void
    insetsCallback: (insetsToUse: Insets) => void
    defaultInsets: Insets
    height: MapHeight | undefined
    uss: UrbanStatsASTStatement | undefined
    setErrors: (errors: EditorError[]) => void
    colors: Colors
}

interface ShapesForUniverse {
    shapes: NormalizeProto<IFeature>[]
    nameToIndex: Map<string, number>
}

async function loadShapes(geographyKind: typeof valid_geographies[number], universe: string): Promise<ShapesForUniverse> {
    const universeIdx = universes_ordered.indexOf(universe as (typeof universes_ordered)[number])
    const shapes = (await loadProtobuf(
        consolidatedShapeLink(geographyKind),
        'ConsolidatedShapes',
    )) as NormalizeProto<ConsolidatedShapes>
    const longnames: string[] = []
    const features: NormalizeProto<IFeature>[] = []
    for (let i = 0; i < shapes.longnames.length; i++) {
        if (shapes.universes[i].universeIdxs.includes(universeIdx)) {
            longnames.push(shapes.longnames[i])
            features.push(shapes.shapes[i])
        }
    }
    return { shapes: features, nameToIndex: new Map(longnames.map((r, i) => [r, i])) }
}

interface Shapes { geographyKind: string, universe: string, data: Promise<ShapesForUniverse> }

class DisplayedMap extends MapGeneric<DisplayedMapProps> {
    private shapes: undefined | Shapes

    private getShapes(): Shapes {
        if (this.shapes && this.shapes.geographyKind === this.props.geographyKind && this.shapes.universe === this.props.universe) {
            return this.shapes
        }

        this.shapes = { geographyKind: this.props.geographyKind, universe: this.props.universe, data: (async () => {
            return loadShapes(this.props.geographyKind, this.props.universe)
        })() }

        return this.shapes
    }

    override async loadShape(name: string): Promise<NormalizeProto<Feature>> {
        const { nameToIndex, shapes } = await this.getShapes().data
        const index = nameToIndex.get(name)
        assert(index !== undefined && index >= 0 && index < shapes.length, `Shape ${name} not found in ${this.getShapes().geographyKind} for ${this.getShapes().universe}`)
        const data = shapes[index]
        return data as NormalizeProto<Feature>
    }

    override async computePolygons(): Promise<Polygons> {
        const stmts = this.props.uss
        if (stmts === undefined) {
            return { polygons: [], zoomIndex: -1 }
        }
        const result = await executeAsync({ descriptor: { kind: 'mapper', geographyKind: this.props.geographyKind, universe: this.props.universe, defaultInsets: this.props.defaultInsets }, stmts })
        this.props.setErrors(result.error)
        if (result.resultingValue === undefined) {
            return { polygons: [], zoomIndex: -1 }
        }
        const cMap = result.resultingValue.value.value
        // Use the outline from cMap instead of hardcoded lineStyle
        const lineStyle = cMap.outline

        const names = cMap.geo
        const ramp = cMap.ramp
        const scale = instantiate(cMap.scale)
        const interpolations = [0, 0.1, 0.2, 0.3, 0.4, 0.5, 0.6, 0.7, 0.8, 0.9, 1].map(scale.inverse)
        this.props.rampCallback({ ramp, interpolations, scale, label: cMap.label, unit: cMap.unit })
        this.props.basemapCallback(cMap.basemap)
        this.props.insetsCallback(cMap.insets)
        const colors = cMap.data.map(
            val => interpolateColor(ramp, scale.forward(val), this.props.colors.mapInvalidFillColor),
        )
        const styles = colors.map(
            // use outline color from cMap, convert Color object to hex string
            color => ({
                fillColor: color,
                fillOpacity: 1,
                color: doRender(lineStyle.color),
                opacity: 1,
                weight: lineStyle.weight,
            }),
        )
        const metas = cMap.data.map((x) => { return { statistic: x } })
        return {
            polygons: names.map((name, i) => ({
                name,
                style: styles[i],
                meta: metas[i],
            })),
            zoomIndex: -1,
        }
    }

    override progressivelyLoadPolygons(): boolean {
        return false
    }
}

function Colorbar(props: { ramp: EmpiricalRamp | undefined }): ReactNode {
    // do this as a table with 10 columns, each 10% wide and
    // 2 rows. Top one is the colorbar, bottom one is the
    // labels.
    const colors = useColors()
    if (props.ramp === undefined) {
        return <div></div>
    }
    const label = props.ramp.label
    const values = props.ramp.interpolations
    const unit = props.ramp.unit

    const createValue = (stat: number): ReactNode => {
        return (
            <div className="centered_text">
                <Statistic
                    statname={label}
                    value={stat}
                    isUnit={false}
                    unit={unit}
                />
                <Statistic
                    statname={label}
                    value={stat}
                    isUnit={true}
                    unit={unit}
                />
            </div>
        )
    }

    const width = `${100 / values.length}%`

    return (
        <div>
            <table style={{ width: '100%', height: '100%' }}>
                <tbody>
                    <tr>
                        {
                            values.map((x, i) => (
                                <td
                                    key={i}
                                    style={
                                        {
                                            width, height: '1em',
                                            backgroundColor: interpolateColor(props.ramp!.ramp, props.ramp!.scale.forward(x), colors.mapInvalidFillColor),
                                        }
                                    }
                                >
                                </td>
                            ))
                        }
                    </tr>
                    <tr>
                        {
                            values.map((x, i) => (
                                <td key={i} style={{ width, height: '1em' }}>
                                    {createValue(x)}
                                </td>
                            ))
                        }
                    </tr>
                </tbody>
            </table>
            <div className="centered_text">
                {label}
            </div>
        </div>
    )
}

interface MapComponentProps {
    geographyKind: typeof valid_geographies[number]
    universe: Universe
    mapRef: React.RefObject<DisplayedMap>
<<<<<<< HEAD
    uss: UrbanStatsASTStatement | undefined
    setErrors: (errors: EditorError[]) => void
=======
    lineStyle: LineStyle
    basemap: Basemap
    colorbarRef: React.RefObject<HTMLDivElement>
>>>>>>> 06fb2f7f
}

interface EmpiricalRamp {
    ramp: Keypoints
    scale: ScaleInstance
    interpolations: number[]
    label: string
    unit?: UnitType
}

function loadInset(universe: Universe): Insets {
    const insetsU = insets[universe]
    assert(insetsU.length > 0, `No insets for universe ${universe}`)
    assert(insetsU[0].mainMap, `No main map for universe ${universe}`)
    const insetsProc = insetsU.map((inset) => {
        return {
            bottomLeft: [inset.bottomLeft[0], inset.bottomLeft[1]],
            topRight: [inset.topRight[0], inset.topRight[1]],
            // copy to get rid of readonly
            coordBox: [...inset.coordBox],
            mainMap: inset.mainMap,
        } satisfies Inset
    })
    return insetsProc
}

function MapComponent(props: MapComponentProps): ReactNode {
    const [empiricalRamp, setEmpiricalRamp] = useState<EmpiricalRamp | undefined>(undefined)
    const [basemap, setBasemap] = useState<Basemap>({ type: 'osm' })

    const insetsU = loadInset(props.universe)
    const [currentInsets, setCurrentInsets] = useState<Insets>(insetsU)

    const aspectRatio = computeAspectRatioForInsets(currentInsets)

    return (
        <div style={{
            display: 'flex',
            flexDirection: 'column',
        }}
        >
            <div style={{ height: '90%', width: '100%' }}>
                <DisplayedMap
                    geographyKind={props.geographyKind}
                    universe={props.universe}
                    rampCallback={(newRamp) => { setEmpiricalRamp(newRamp) }}
                    basemapCallback={(newBasemap) => { setBasemap(newBasemap) }}
                    insetsCallback={(newInsets) => { setCurrentInsets(newInsets) }}
                    ref={props.mapRef}
                    uss={props.uss}
                    height={{ type: 'aspect-ratio', value: aspectRatio }}
                    attribution="startVisible"
                    basemap={basemap}
                    setErrors={props.setErrors}
                    colors={useColors()}
                    defaultInsets={insetsU}
                    insets={currentInsets}
                    key={JSON.stringify(currentInsets)}
                />
            </div>
            <div style={{ height: '8%', width: '100%' }} ref={props.colorbarRef}>
                <Colorbar
                    ramp={empiricalRamp}
                />
            </div>
        </div>
    )
}

function saveAsFile(filename: string, data: string | Blob, type: string): void {
    const blob = typeof data === 'string' ? new Blob([data], { type }) : data
    const url = URL.createObjectURL(blob)
    const link = document.createElement('a')
    link.href = url
    link.download = filename
    document.body.appendChild(link)
    link.click()
    document.body.removeChild(link)
}

function Export(props: { mapRef: React.RefObject<DisplayedMap>, colorbarRef: React.RefObject<HTMLDivElement> }): ReactNode {
    const colors = useColors()

    const exportAsPng = async (): Promise<void> => {
        if (props.mapRef.current === null) {
            return
        }
        const colorbarElement = props.colorbarRef.current ?? undefined
        const pngDataUrl = await props.mapRef.current.exportAsPng(colorbarElement, colors.background, colors.mapInsetBorderColor)
        const data = await fetch(pngDataUrl)
        const pngData = await data.blob()
        saveAsFile('map.png', pngData, 'image/png')
    }

    const exportAsGeoJSON = async (): Promise<void> => {
        if (props.mapRef.current === null) {
            return
        }
        const geojson = await props.mapRef.current.exportAsGeoJSON()
        saveAsFile('map.geojson', geojson, 'application/geo+json')
    }

    return (
        <div>
            <button onClick={() => {
                void exportAsPng()
            }}
            >
                Export as PNG
            </button>
            <button onClick={() => {
                void exportAsGeoJSON()
            }}
            >
                Export as GeoJSON
            </button>
            <button onClick={() => {
                // eslint-disable-next-line no-restricted-syntax -- We're opening a new window here
                const params = new URLSearchParams(window.location.search)
                params.set('view', 'true')
                // navigate to the page in a new tab
                window.open(`?${params.toString()}`, '_blank')
            }}
            >
                View as Zoomable Page
            </button>
        </div>
    )
}

export function MapperPanel(props: { mapSettings: MapSettings, view: boolean }): ReactNode {
    const [mapSettings, setMapSettings] = useState(props.mapSettings)
    const [uss, setUSS] = useState<UrbanStatsASTStatement | undefined>(undefined)

    const setMapSettingsWrapper = (newSettings: MapSettings): void => {
        setMapSettings(newSettings)
        const result = computeUSS(newSettings.script)
        const errors = getAllParseErrors(result)
        if (errors.length > 0) {
            setErrors(errors.map(e => ({ ...e, level: 'error' })))
        }
        setUSS(errors.length > 0 ? undefined : result)
    }

    useEffect(() => {
        // So that map settings are updated when the prop changes
        setMapSettingsWrapper(props.mapSettings)
    }, [props.mapSettings])

    const mapRef = useRef<DisplayedMap>(null)
    const colorbarRef = useRef<HTMLDivElement>(null)

    const jsonedSettings = JSON.stringify(mapSettings)

    const navContext = useContext(Navigator.Context)

    useEffect(() => {
        if (props.mapSettings !== mapSettings) {
            // gzip then base64 encode
            const encodedSettings = gzipSync(jsonedSettings).toString('base64')
            navContext.setMapperSettings(encodedSettings)
        }
    // eslint-disable-next-line react-hooks/exhaustive-deps -- props.view won't be set except from the navigator
    }, [jsonedSettings, navContext])

    const [errors, setErrors] = useState<EditorError[]>([])

    console.log('MapperPanel errors', errors)

    const mapperPanel = (): ReactNode => {
        const geographyKind = mapSettings.geographyKind as typeof valid_geographies[number]
        return (!valid_geographies.includes(geographyKind))
            ? <div>Invalid geography kind</div>
            : (
                    <MapComponent
                        geographyKind={geographyKind}
                        universe={mapSettings.universe}
                        uss={uss}
                        mapRef={mapRef}
<<<<<<< HEAD
                        setErrors={setErrors}
=======
                        lineStyle={mapSettings.line_style}
                        basemap={mapSettings.basemap}
                        colorbarRef={colorbarRef}
>>>>>>> 06fb2f7f
                    />
                )
    }

    const headerTextClass = useHeaderTextClass()

    const getScript = useCallback(() => mapSettings.script, [mapSettings.script])

    if (props.view) {
        return mapperPanel()
    }

    return (
        <PageTemplate>
            <div>
                <div className={headerTextClass}>Urban Stats Mapper (beta)</div>
                <MapperSettings
                    getScript={getScript}
                    mapSettings={mapSettings}
                    setMapSettings={(setter) => {
                        setMapSettingsWrapper(setter(mapSettings))
                    }}
                    errors={errors}
                />
                <Export
                    mapRef={mapRef}
                    colorbarRef={colorbarRef}
                />
                {
                    mapperPanel()
                }
            </div>
        </PageTemplate>
    )
}<|MERGE_RESOLUTION|>--- conflicted
+++ resolved
@@ -220,14 +220,9 @@
     geographyKind: typeof valid_geographies[number]
     universe: Universe
     mapRef: React.RefObject<DisplayedMap>
-<<<<<<< HEAD
     uss: UrbanStatsASTStatement | undefined
     setErrors: (errors: EditorError[]) => void
-=======
-    lineStyle: LineStyle
-    basemap: Basemap
     colorbarRef: React.RefObject<HTMLDivElement>
->>>>>>> 06fb2f7f
 }
 
 interface EmpiricalRamp {
@@ -407,13 +402,8 @@
                         universe={mapSettings.universe}
                         uss={uss}
                         mapRef={mapRef}
-<<<<<<< HEAD
                         setErrors={setErrors}
-=======
-                        lineStyle={mapSettings.line_style}
-                        basemap={mapSettings.basemap}
                         colorbarRef={colorbarRef}
->>>>>>> 06fb2f7f
                     />
                 )
     }
