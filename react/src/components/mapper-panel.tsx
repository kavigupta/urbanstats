import '../common.css'
import './article.css'

import { gzipSync } from 'zlib'

import maplibregl from 'maplibre-gl'
import React, { ReactNode, useCallback, useContext, useEffect, useRef, useState } from 'react'

import insets from '../data/insets'
import valid_geographies from '../data/mapper/used_geographies'
import universes_ordered from '../data/universes_ordered'
import { loadProtobuf } from '../load_json'
import { Keypoints } from '../mapper/ramps'
import { MapperSettings } from '../mapper/settings/MapperSettings'
import { MapSettings, computeUSS, Basemap } from '../mapper/settings/utils'
import { Navigator } from '../navigation/Navigator'
import { consolidatedShapeLink } from '../navigation/links'
import { Colors } from '../page_template/color-themes'
import { useColors } from '../page_template/colors'
import { PageTemplate } from '../page_template/template'
<<<<<<< HEAD
import { getAllParseErrors, UrbanStatsASTStatement } from '../urban-stats-script/ast'
import { doRender } from '../urban-stats-script/constants/color'
import { instantiate, ScaleInstance } from '../urban-stats-script/constants/scale'
import { EditorError } from '../urban-stats-script/editor-utils'
import { executeAsync } from '../urban-stats-script/workerManager'
=======
import { Universe } from '../universe'
>>>>>>> 7f7b7588
import { interpolateColor } from '../utils/color'
import { assert } from '../utils/defensive'
import { ConsolidatedShapes, Feature, IFeature } from '../utils/protos'
import { useHeaderTextClass } from '../utils/responsive'
import { NormalizeProto } from '../utils/types'
import { UnitType } from '../utils/unit'

import type { Inset, Insets } from './map'
import { MapGeneric, MapGenericProps, Polygons, MapHeight } from './map'
import { Statistic } from './table'

interface DisplayedMapProps extends MapGenericProps {
    geographyKind: typeof valid_geographies[number]
    universe: string
    rampCallback: (newRamp: EmpiricalRamp) => void
    basemapCallback: (basemap: Basemap) => void
    height: MapHeight | undefined
    uss: UrbanStatsASTStatement | undefined
    setErrors: (errors: EditorError[]) => void
    colors: Colors
}

interface ShapesForUniverse {
    shapes: NormalizeProto<IFeature>[]
    nameToIndex: Map<string, number>
}

async function loadShapes(geographyKind: typeof valid_geographies[number], universe: string): Promise<ShapesForUniverse> {
    const universeIdx = universes_ordered.indexOf(universe as (typeof universes_ordered)[number])
    const shapes = (await loadProtobuf(
        consolidatedShapeLink(geographyKind),
        'ConsolidatedShapes',
    )) as NormalizeProto<ConsolidatedShapes>
    const longnames: string[] = []
    const features: NormalizeProto<IFeature>[] = []
    for (let i = 0; i < shapes.longnames.length; i++) {
        if (shapes.universes[i].universeIdxs.includes(universeIdx)) {
            longnames.push(shapes.longnames[i])
            features.push(shapes.shapes[i])
        }
    }
    return { shapes: features, nameToIndex: new Map(longnames.map((r, i) => [r, i])) }
}

interface Shapes { geographyKind: string, universe: string, data: Promise<ShapesForUniverse> }

class DisplayedMap extends MapGeneric<DisplayedMapProps> {
    private shapes: undefined | Shapes

    private getShapes(): Shapes {
        if (this.shapes && this.shapes.geographyKind === this.props.geographyKind && this.shapes.universe === this.props.universe) {
            return this.shapes
        }

        this.shapes = { geographyKind: this.props.geographyKind, universe: this.props.universe, data: (async () => {
            return loadShapes(this.props.geographyKind, this.props.universe)
        })() }

        return this.shapes
    }

    override async loadShape(name: string): Promise<NormalizeProto<Feature>> {
        const { nameToIndex, shapes } = await this.getShapes().data
        const index = nameToIndex.get(name)
        assert(index !== undefined && index >= 0 && index < shapes.length, `Shape ${name} not found in ${this.getShapes().geographyKind} for ${this.getShapes().universe}`)
        const data = shapes[index]
        return data as NormalizeProto<Feature>
    }

    override async computePolygons(): Promise<Polygons> {
        const stmts = this.props.uss
        if (stmts === undefined) {
            return { polygons: [], zoomIndex: -1 }
        }
        const result = await executeAsync({ descriptor: { kind: 'mapper', geographyKind: this.props.geographyKind, universe: this.props.universe }, stmts })
        console.log('abc', result.error)
        this.props.setErrors(result.error)
        if (result.resultingValue === undefined) {
            return { polygons: [], zoomIndex: -1 }
        }
        const cMap = result.resultingValue.value.value
        // Use the outline from cMap instead of hardcoded lineStyle
        const lineStyle = cMap.outline

        const names = cMap.geo
        const ramp = cMap.ramp
        const scale = instantiate(cMap.scale)
        const interpolations = [0, 0.1, 0.2, 0.3, 0.4, 0.5, 0.6, 0.7, 0.8, 0.9, 1].map(scale.inverse)
        this.props.rampCallback({ ramp, interpolations, scale, label: cMap.label, unit: cMap.unit })
        this.props.basemapCallback(cMap.basemap)
        const colors = cMap.data.map(
            val => interpolateColor(ramp, scale.forward(val), this.props.colors.mapInvalidFillColor),
        )
        const styles = colors.map(
            // use outline color from cMap, convert Color object to hex string
            color => ({
                fillColor: color,
                fillOpacity: 1,
                color: doRender(lineStyle.color),
                opacity: 1,
                weight: lineStyle.weight,
            }),
        )
        const metas = cMap.data.map((x) => { return { statistic: x } })
        return {
            polygons: names.map((name, i) => ({
                name,
                style: styles[i],
                meta: metas[i],
            })),
            zoomIndex: -1,
        }
    }

    override progressivelyLoadPolygons(): boolean {
        return false
    }
}

function Colorbar(props: { ramp: EmpiricalRamp | undefined }): ReactNode {
    // do this as a table with 10 columns, each 10% wide and
    // 2 rows. Top one is the colorbar, bottom one is the
    // labels.
    const colors = useColors()
    if (props.ramp === undefined) {
        return <div></div>
    }
    const label = props.ramp.label
    const values = props.ramp.interpolations
    const unit = props.ramp.unit

    const createValue = (stat: number): ReactNode => {
        return (
            <div className="centered_text">
                <Statistic
                    statname={label}
                    value={stat}
                    isUnit={false}
                    unit={unit}
                />
                <Statistic
                    statname={label}
                    value={stat}
                    isUnit={true}
                    unit={unit}
                />
            </div>
        )
    }

    const width = `${100 / values.length}%`

    return (
        <div>
            <table style={{ width: '100%', height: '100%' }}>
                <tbody>
                    <tr>
                        {
                            values.map((x, i) => (
                                <td
                                    key={i}
                                    style={
                                        {
                                            width, height: '1em',
                                            backgroundColor: interpolateColor(props.ramp!.ramp, props.ramp!.scale.forward(x), colors.mapInvalidFillColor),
                                        }
                                    }
                                >
                                </td>
                            ))
                        }
                    </tr>
                    <tr>
                        {
                            values.map((x, i) => (
                                <td key={i} style={{ width, height: '1em' }}>
                                    {createValue(x)}
                                </td>
                            ))
                        }
                    </tr>
                </tbody>
            </table>
            <div className="centered_text">
                {label}
            </div>
        </div>
    )
}

interface MapComponentProps {
    geographyKind: typeof valid_geographies[number]
<<<<<<< HEAD
    universe: string
    mapRef: React.RefObject<DisplayedMap>
    height: MapHeight | undefined
    uss: UrbanStatsASTStatement | undefined
    setErrors: (errors: EditorError[]) => void
=======
    universe: Universe
    ramp: Ramp
    colorStat: ColorStatDescriptor | undefined
    filter: FilterSettings
    mapRef: React.RefObject<DisplayedMap>
    lineStyle: LineStyle
    basemap: Basemap
>>>>>>> 7f7b7588
}

interface EmpiricalRamp {
    ramp: Keypoints
    scale: ScaleInstance
    interpolations: number[]
    label: string
    unit?: UnitType
}

// Web Mercator projection functions
function lngToWebMercatorX(lng: number): number {
    return lng * Math.PI / 180 * 6378137
}

function latToWebMercatorY(lat: number): number {
    return 6378137 * Math.log(Math.tan(Math.PI / 4 + lat * Math.PI / 360))
}

function computeAspectRatio(coordBox: readonly [number, number, number, number]): number {
    const [minLng, minLat, maxLng, maxLat] = coordBox

    const x1 = lngToWebMercatorX(minLng)
    const x2 = lngToWebMercatorX(maxLng)
    const y1 = latToWebMercatorY(minLat)
    const y2 = latToWebMercatorY(maxLat)

    const width = Math.abs(x2 - x1)
    const height = Math.abs(y2 - y1)

    return width / height
}

function loadInset(universe: Universe): [Insets | undefined, number] {
    const insetsU = insets[universe]
    assert(insetsU.length > 0, `No insets for universe ${universe}`)
    assert(insetsU[0].mainMap, `No main map for universe ${universe}`)
    const aspectRatio = computeAspectRatio(insetsU[0].coordBox)
    const insetsProc = insetsU.map((inset) => {
        return {
            bottomLeft: [inset.bottomLeft[0], inset.bottomLeft[1]],
            topRight: [inset.topRight[0], inset.topRight[1]],
            coordBox: new maplibregl.LngLatBounds(
                [inset.coordBox[0], inset.coordBox[1]],
                [inset.coordBox[2], inset.coordBox[3]],
            ),
            mainMap: inset.mainMap,
        } satisfies Inset
    })
    return [insetsProc, aspectRatio]
}

function MapComponent(props: MapComponentProps): ReactNode {
    const [empiricalRamp, setEmpiricalRamp] = useState<EmpiricalRamp | undefined>(undefined)
    const [basemap, setBasemap] = useState<Basemap>({ type: 'osm' })

    const [insetsU, aspectRatio] = loadInset(props.universe)

    return (
        <div style={{
            display: 'flex',
            flexDirection: 'column',
        }}
        >
            <div style={{ height: '90%', width: '100%' }}>
                <DisplayedMap
                    geographyKind={props.geographyKind}
                    universe={props.universe}
                    rampCallback={(newRamp) => { setEmpiricalRamp(newRamp) }}
                    basemapCallback={(newBasemap) => { setBasemap(newBasemap) }}
                    ref={props.mapRef}
<<<<<<< HEAD
                    uss={props.uss}
                    height={props.height}
                    attribution="startVisible"
                    basemap={basemap}
                    setErrors={props.setErrors}
                    colors={useColors()}
                    insets={usaInsets}
=======
                    lineStyle={props.lineStyle}
                    basemap={props.basemap}
                    height={{ type: 'aspect-ratio', value: aspectRatio }}
                    attribution="startVisible"
                    colors={colors}
                    insets={insetsU ?? undefined}
>>>>>>> 7f7b7588
                />
            </div>
            <div style={{ height: '8%', width: '100%' }}>
                <Colorbar
                    ramp={empiricalRamp}
                />
            </div>
        </div>
    )
}

function saveAsFile(filename: string, data: string, type: string): void {
    const blob = new Blob([data], { type })
    const url = URL.createObjectURL(blob)
    const link = document.createElement('a')
    link.href = url
    link.download = filename
    document.body.appendChild(link)
    link.click()
    document.body.removeChild(link)
}

function Export(props: { mapRef: React.RefObject<DisplayedMap> }): ReactNode {
    const exportAsSvg = async (): Promise<void> => {
        if (props.mapRef.current === null) {
            return
        }
        const svg = await props.mapRef.current.exportAsSvg()
        saveAsFile('map.svg', svg, 'image/svg+xml')
    }

    const exportAsGeoJSON = async (): Promise<void> => {
        if (props.mapRef.current === null) {
            return
        }
        const geojson = await props.mapRef.current.exportAsGeoJSON()
        saveAsFile('map.geojson', geojson, 'application/geo+json')
    }

    return (
        <div>
            <button onClick={() => {
                void exportAsSvg()
            }}
            >
                Export as SVG
            </button>
            <button onClick={() => {
                void exportAsGeoJSON()
            }}
            >
                Export as GeoJSON
            </button>
            <button onClick={() => {
                // eslint-disable-next-line no-restricted-syntax -- We're opening a new window here
                const params = new URLSearchParams(window.location.search)
                params.set('view', 'true')
                // navigate to the page in a new tab
                window.open(`?${params.toString()}`, '_blank')
            }}
            >
                View as Zoomable Page
            </button>
        </div>
    )
}

export function MapperPanel(props: { mapSettings: MapSettings, view: boolean }): ReactNode {
    const [mapSettings, setMapSettings] = useState(props.mapSettings)
    const [uss, setUSS] = useState<UrbanStatsASTStatement | undefined>(undefined)

    const setMapSettingsWrapper = (newSettings: MapSettings): void => {
        setMapSettings(newSettings)
        const result = computeUSS(newSettings.script)
        const errors = getAllParseErrors(result)
        if (errors.length > 0) {
            setErrors(errors.map(e => ({ ...e, level: 'error' })))
        }
        setUSS(errors.length > 0 ? undefined : result)
    }

    useEffect(() => {
        // So that map settings are updated when the prop changes
        setMapSettingsWrapper(props.mapSettings)
    }, [props.mapSettings])

    const mapRef = useRef<DisplayedMap>(null)

    const jsonedSettings = JSON.stringify(mapSettings)

    const navContext = useContext(Navigator.Context)

    useEffect(() => {
        if (props.mapSettings !== mapSettings) {
            // gzip then base64 encode
            const encodedSettings = gzipSync(jsonedSettings).toString('base64')
            navContext.setMapperSettings(encodedSettings)
        }
    // eslint-disable-next-line react-hooks/exhaustive-deps -- props.view won't be set except from the navigator
    }, [jsonedSettings, navContext])

    const [errors, setErrors] = useState<EditorError[]>([])

    console.log('MapperPanel errors', errors)

    const mapperPanel = (): ReactNode => {
        const geographyKind = mapSettings.geographyKind as typeof valid_geographies[number]
        return (!valid_geographies.includes(geographyKind))
            ? <div>Invalid geography kind</div>
            : (
                    <MapComponent
                        geographyKind={geographyKind}
<<<<<<< HEAD
                        universe={mapSettings.universe}
                        uss={uss}
                        height={{ type: 'aspect-ratio', value: 4 / 3 }}
                        mapRef={mapRef}
                        setErrors={setErrors}
=======
                        universe={universe}
                        ramp={ramp}
                        colorStat={colorStat}
                        filter={filter}
                        mapRef={mapRef}
                        lineStyle={mapSettings.line_style}
                        basemap={mapSettings.basemap}
>>>>>>> 7f7b7588
                    />
                )
    }

    const headerTextClass = useHeaderTextClass()

    const getScript = useCallback(() => mapSettings.script, [mapSettings.script])

    if (props.view) {
        return mapperPanel()
    }

    return (
        <PageTemplate>
            <div>
                <div className={headerTextClass}>Urban Stats Mapper (beta)</div>
                <MapperSettings
                    getScript={getScript}
                    mapSettings={mapSettings}
                    setMapSettings={(setter) => {
                        setMapSettingsWrapper(setter(mapSettings))
                    }}
                    errors={errors}
                />
                <Export
                    mapRef={mapRef}
                />
                {
                    mapperPanel()
                }
            </div>
        </PageTemplate>
    )
}<|MERGE_RESOLUTION|>--- conflicted
+++ resolved
@@ -18,15 +18,12 @@
 import { Colors } from '../page_template/color-themes'
 import { useColors } from '../page_template/colors'
 import { PageTemplate } from '../page_template/template'
-<<<<<<< HEAD
+import { Universe } from '../universe'
 import { getAllParseErrors, UrbanStatsASTStatement } from '../urban-stats-script/ast'
 import { doRender } from '../urban-stats-script/constants/color'
 import { instantiate, ScaleInstance } from '../urban-stats-script/constants/scale'
 import { EditorError } from '../urban-stats-script/editor-utils'
 import { executeAsync } from '../urban-stats-script/workerManager'
-=======
-import { Universe } from '../universe'
->>>>>>> 7f7b7588
 import { interpolateColor } from '../utils/color'
 import { assert } from '../utils/defensive'
 import { ConsolidatedShapes, Feature, IFeature } from '../utils/protos'
@@ -219,21 +216,10 @@
 
 interface MapComponentProps {
     geographyKind: typeof valid_geographies[number]
-<<<<<<< HEAD
-    universe: string
+    universe: Universe
     mapRef: React.RefObject<DisplayedMap>
-    height: MapHeight | undefined
     uss: UrbanStatsASTStatement | undefined
     setErrors: (errors: EditorError[]) => void
-=======
-    universe: Universe
-    ramp: Ramp
-    colorStat: ColorStatDescriptor | undefined
-    filter: FilterSettings
-    mapRef: React.RefObject<DisplayedMap>
-    lineStyle: LineStyle
-    basemap: Basemap
->>>>>>> 7f7b7588
 }
 
 interface EmpiricalRamp {
@@ -305,22 +291,13 @@
                     rampCallback={(newRamp) => { setEmpiricalRamp(newRamp) }}
                     basemapCallback={(newBasemap) => { setBasemap(newBasemap) }}
                     ref={props.mapRef}
-<<<<<<< HEAD
                     uss={props.uss}
-                    height={props.height}
+                    height={{ type: 'aspect-ratio', value: aspectRatio }}
                     attribution="startVisible"
                     basemap={basemap}
                     setErrors={props.setErrors}
                     colors={useColors()}
-                    insets={usaInsets}
-=======
-                    lineStyle={props.lineStyle}
-                    basemap={props.basemap}
-                    height={{ type: 'aspect-ratio', value: aspectRatio }}
-                    attribution="startVisible"
-                    colors={colors}
                     insets={insetsU ?? undefined}
->>>>>>> 7f7b7588
                 />
             </div>
             <div style={{ height: '8%', width: '100%' }}>
@@ -433,21 +410,10 @@
             : (
                     <MapComponent
                         geographyKind={geographyKind}
-<<<<<<< HEAD
-                        universe={mapSettings.universe}
+                        universe={mapSettings.universe as Universe}
                         uss={uss}
-                        height={{ type: 'aspect-ratio', value: 4 / 3 }}
                         mapRef={mapRef}
                         setErrors={setErrors}
-=======
-                        universe={universe}
-                        ramp={ramp}
-                        colorStat={colorStat}
-                        filter={filter}
-                        mapRef={mapRef}
-                        lineStyle={mapSettings.line_style}
-                        basemap={mapSettings.basemap}
->>>>>>> 7f7b7588
                     />
                 )
     }
