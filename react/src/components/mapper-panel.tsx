--- conflicted
+++ resolved
@@ -447,11 +447,8 @@
                     insets={props.overrideInsets ?? currentInsets}
                     key={stableStringify({ currentInsets, editInsets: !!props.editInsets })}
                     editInsets={props.editInsets}
-<<<<<<< HEAD
+                    onCsvDataUpdate={props.onCsvDataUpdate}
                     dropEmptyInsets={props.editInsets === undefined}
-=======
-                    onCsvDataUpdate={props.onCsvDataUpdate}
->>>>>>> d510bba9
                 />
             </div>
             <div style={{ height: '8%', width: '100%' }} ref={props.colorbarRef}>
