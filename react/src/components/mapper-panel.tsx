--- conflicted
+++ resolved
@@ -21,12 +21,8 @@
 import { useHeaderTextClass } from '../utils/responsive'
 import { NormalizeProto } from '../utils/types'
 
-<<<<<<< HEAD
-import { MapGeneric, MapGenericProps, Polygons } from './map'
 import type { Insets } from './map'
-=======
-import { MapGeneric, MapGenericProps, MapHeight, Polygons } from './map'
->>>>>>> 8d951b7e
+import { MapGeneric, MapGenericProps, Polygons, MapHeight } from './map'
 import { Statistic } from './table'
 
 export const usaInsets: Insets = [
