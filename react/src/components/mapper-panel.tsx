--- conflicted
+++ resolved
@@ -136,34 +136,15 @@
     }
 
     override async computeShapesToRender(): Promise<ShapeRenderingSpec> {
-<<<<<<< HEAD
         const stmts = this.props.uss
         if (stmts === undefined) {
             return { shapes: [], zoomIndex: -1 }
-=======
-        // reset index
-        // this.name_to_index = undefined
-        // await this.guaranteeNameToIndex()
-
-        const lineStyle = this.props.lineStyle
-
-        let stats: { stats: NormalizeProto<IAllStats>[], longnames: string[] } = (await this.props.underlyingStats) as NormalizeProto<ConsolidatedStatistics>
-        const st: ShapeType = 'polygon' as ShapeType
-        this.shapeType = st
-        // TODO correct this!
-        const shapes = await this.getShapes().data
-        const hasShapeMask = stats.longnames.map(name => shapes.nameToIndex.has(name))
-        stats = {
-            stats: stats.stats.filter((_, i) => hasShapeMask[i]),
-            longnames: stats.longnames.filter((_, i) => hasShapeMask[i]),
->>>>>>> b47ac44d
         }
         const result = await executeAsync({ descriptor: { kind: 'mapper', geographyKind: this.props.geographyKind, universe: this.props.universe }, stmts })
         this.props.setErrors(result.error)
         if (result.resultingValue === undefined) {
             return { shapes: [], zoomIndex: -1 }
         }
-<<<<<<< HEAD
         const cMap = result.resultingValue.value.value
         const st: ShapeType = 'polygon' as ShapeType
         this.shapeType = st
@@ -179,14 +160,6 @@
         this.props.insetsCallback(cMap.insets)
         const colors = cMap.data.map(
             val => interpolateColor(ramp, scale.forward(val), this.props.colors.mapInvalidFillColor),
-=======
-        const statVals = this.props.colorStat.compute(stats.stats)
-        const names = stats.longnames
-        const [ramp, interpolations] = this.props.ramp.createRamp(statVals)
-        this.props.rampCallback({ ramp, interpolations })
-        const colors = statVals.map(
-            val => interpolateColor(ramp, val, this.props.colors.mapInvalidFillColor),
->>>>>>> b47ac44d
         )
         const specs = colors.map(
             // no outline, set color fill, alpha=1
