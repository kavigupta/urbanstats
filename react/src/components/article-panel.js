--- conflicted
+++ resolved
@@ -9,15 +9,10 @@
 import "../common.css";
 import "./article.css";
 import { load_article } from './load-article.js';
-<<<<<<< HEAD
+import { comparisonHeadStyle, headerTextClass, subHeaderTextClass } from '../utils/responsive';
 import { SearchBox } from './search';
 import { article_link, comparison_link, sanitize } from '../navigation/links';
-=======
-import { comparisonHeadStyle, headerTextClass, subHeaderTextClass } from '../utils/responsive.js';
-import { SearchBox } from './search.js';
-import { article_link, comparison_link, sanitize } from '../navigation/links.js';
-import { longname_is_exclusively_american } from '../universe.js';
->>>>>>> cdf8b980
+import { longname_is_exclusively_american } from '../universe';
 
 class ArticlePanel extends PageTemplate {
     constructor(props) {
