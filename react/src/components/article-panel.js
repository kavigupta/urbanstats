--- conflicted
+++ resolved
@@ -39,28 +39,6 @@
                         {this.props.related.map((row, i) => <RelatedButton key={i} {...row} />)}
                     </ul>
                 </div>
-<<<<<<< HEAD
-=======
-
-                <div className="centered_text description centered_table">Source for {this.props.shortname}'s shape
-                    is {this.props.source}. AW (area weighted) density is the standard Population/Area density.
-                    PW (population weighted) density with a radius of X is the population-weighted density within
-                    X miles of each census block's interior point, as defined by the census. For more information,
-                    see <a href="https://kavigupta.org/2021/09/26/Youre-calculating-population-density-incorrectly/">this page</a>.
-
-                    <p />Shapes from Census and Zillow, Demographic and Housing Data from Census, Election Data
-                    from the US Elections Project's Voting and Elections Science Team
-                    (<a href="https://twitter.com/VEST_Team">VEST</a>). Election Data is approximate and uses
-                    VTD estimates when available. Data is precinct-level, disaggregated to the census block level
-                    and then aggregated to the geography of interest based oqjn the centroid. Results might not
-                    match official results. Data is from the 2016 and 2020 US Presidential general elections. N/A
-                    indicates that the statistic is not available for the given geography, possibly because the
-                    precinct boundaries in the dataset are slightly inaccurate, or there are no results for
-                    the precincts overlapping the geography.
-
-                    <p />Website by Kavi Gupta. Density Database Version 1.3.4. Last updated 2023-05-28.
-                </div>
->>>>>>> 2a430ec6
             </div>
         );
         return create_page(this.props, main_content);
