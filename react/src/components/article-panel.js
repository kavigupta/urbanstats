export { ArticlePanel };

import React from 'react';

import { StatisticRowRaw } from "./table.js";
import { Map } from "./map.js";
import { Related } from "./related-button.js";
import { PageTemplate } from "../page_template/template.js";
import "../common.css";
import "./article.css";
import { load_article } from './load-article.js';
import { SearchBox } from './search.js';
import { article_link, comparison_link, sanitize } from '../navigation/links.js';

class ArticlePanel extends PageTemplate {
    constructor(props) {
        super(props);

        this.headers_ref = React.createRef();
        this.table_ref = React.createRef();
        this.map_ref = React.createRef();
    }

    main_content(responsive) {
        const self = this;
        const [filtered_rows, _] = load_article(this.state.current_universe, this.props, this.state.settings);

        return (
            <div>
                <div ref={this.headers_ref}>
                    <div className={responsive.headerTextClass}>{this.props.shortname}</div>
                    <div className={responsive.subHeaderTextClass}>{this.props.longname}</div>
                </div>
                <div style={{ marginBlockEnd: "16px" }}></div>

                <div className="stats_table" ref={this.table_ref}>
                    <StatisticRowRaw _idx={-1} is_header={true} simple={this.state.settings.simple_ordinals} />
                    {filtered_rows.map((row, i) =>
                        <StatisticRowRaw _idx={i} key={row.statname} index={i} {...row} settings={this.state.settings}
                            onReplace={x => { document.location = article_link(self.state.current_universe, x) }}
                            simple={this.state.settings.simple_ordinals}
                            longname={this.props.longname}
                            universe={this.state.current_universe}
                        />)}
                </div>

                <p></p>

                <div ref={this.map_ref}>
                    <Map id="map"
                        longname={this.props.longname}
                        related={this.props.related}
                        settings={this.state.settings}
                        article_type={this.props.article_type}
                        basemap={{ type: "osm" }}
                        universe={this.state.current_universe}
                    />
                </div>

                <div style={{ marginBlockEnd: "1em" }}></div>

                <div style={{ display: "flex", alignItems: "center" }}>
                    <div style={{ width: "30%", marginRight: "1em" }}>
<<<<<<< HEAD
                        <div style={responsive.comparisonHeadStyle("right")}>Compare to: </div>
=======
                        <div className="serif" style={comparisonHeadStyle("right")}>Compare to: </div>
>>>>>>> e6f224b8
                    </div>
                    <div style={{ width: "70%" }}>
                        <SearchBox
                            settings={this.state.settings}
                            style={{ ...responsive.comparisonHeadStyle(), width: "100%" }}
                            placeholder={"Other region..."}
                            on_change={(x) => {
                                document.location.href = comparison_link(
                                    this.state.current_universe,
                                    [this.props.longname, x]);
                            }}
                        />
                    </div>
                </div>

                <script src="/scripts/map.js"></script>

                <Related
                    related={this.props.related}
                    settings={this.state.settings}
                    set_setting={(key, value) => self.set_setting(key, value)}
                    article_type={this.props.article_type}
                    universe={this.state.current_universe}
                />
            </div>
        );
    }

    has_screenshot_button() {
        return true;
    }

    screencap_elements() {
        return {
            path: sanitize(this.props.longname) + ".png",
            overall_width: this.table_ref.current.offsetWidth * 2,
            elements_to_render: [this.headers_ref.current, this.table_ref.current, this.map_ref.current],
        }
    }

    has_universe_selector() {
        return true;
    }
}
<|MERGE_RESOLUTION|>--- conflicted
+++ resolved
@@ -61,11 +61,7 @@
 
                 <div style={{ display: "flex", alignItems: "center" }}>
                     <div style={{ width: "30%", marginRight: "1em" }}>
-<<<<<<< HEAD
-                        <div style={responsive.comparisonHeadStyle("right")}>Compare to: </div>
-=======
-                        <div className="serif" style={comparisonHeadStyle("right")}>Compare to: </div>
->>>>>>> e6f224b8
+                        <div className="serif" style={responsive.comparisonHeadStyle("right")}>Compare to: </div>
                     </div>
                     <div style={{ width: "70%" }}>
                         <SearchBox
