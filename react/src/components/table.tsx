--- conflicted
+++ resolved
@@ -402,14 +402,10 @@
     }
     // percentile as an integer
     // used to be keyed by a setting, but now we always use percentile_by_population
-<<<<<<< HEAD
     const quantile =
         use_population_percentiles ?
             props.percentile_by_population
             : 1 - ordinal / total;
-=======
-    const quantile = props.percentile_by_population;
->>>>>>> 83724331
     const percentile = Math.floor(100 * quantile);
     if (props.simple) {
         return right_align(percentile.toString() + "%");
