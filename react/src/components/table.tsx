--- conflicted
+++ resolved
@@ -17,13 +17,9 @@
 import { zIndex } from '../utils/zIndex'
 
 import { Icon } from './Icon'
-<<<<<<< HEAD
 import { Modal } from './Modal'
 import { StatsTree } from './StatsTree'
-import { Percentile, Statistic } from './display-stats'
-=======
 import { Percentile, percentileText, Statistic } from './display-stats'
->>>>>>> cdc51439
 import { EditableNumber } from './editable-field'
 import { ArticleRow, Disclaimer, FirstLastStatus } from './load-article'
 import { PointerArrow, useSinglePointerCell } from './pointer-cell'
