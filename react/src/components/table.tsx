--- conflicted
+++ resolved
@@ -841,25 +841,12 @@
         <a
             style={{ textDecoration: 'none', color: colors.textMain }}
             {
-<<<<<<< HEAD
-                ...(props.row === undefined
-                    ? {}
-                    : navContext.link(statisticDescriptor({
-                        universe: props.currentUniverse,
-                        statDesc: { type: 'simple-statistic', statname: props.row.statname },
-                        articleType: props.row.articleType,
-                        start: props.row.ordinal,
-                        amount: 20,
-                        order: 'descending',
-                        highlight: props.longname,
-                    }), { scroll: { kind: 'position', top: 0 } }))
-=======
                 ...(
                     props.row === undefined
                         ? {}
                         : navContext.link(statisticDescriptor({
                             universe: props.currentUniverse,
-                            statname: props.row.statname,
+                            statDesc: { type: 'simple-statistic', statname: props.row.statname },
                             articleType: props.row.articleType,
                             start: props.row.ordinal,
                             amount: 20,
@@ -867,7 +854,6 @@
                             highlight: props.longname,
                         }), { scroll: { kind: 'position', top: 0 } })
                 )
->>>>>>> 1e6839d9
             }
             data-test-id="statistic-link"
         >
