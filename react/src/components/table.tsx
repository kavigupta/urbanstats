import React, { CSSProperties, ReactNode, useContext, useEffect, useRef, useState } from 'react'
import ContentEditable, { ContentEditableEvent } from 'react-contenteditable'

import { loadOrdering } from '../load_json'
import './table.css'
import { statisticDescriptor } from '../navigation/links'
import { Navigator } from '../navigation/navigator'
import { Colors } from '../page_template/color-themes'
import { useColors } from '../page_template/colors'
import { MobileArticlePointers, rowExpandedKey, Settings, useSetting } from '../page_template/settings'
import { useUniverse } from '../universe'
import { isHistoricalCD } from '../utils/is_historical'
import { isMobileLayout, useMobileLayout } from '../utils/responsive'
<<<<<<< HEAD
import { displayType, separateNumber } from '../utils/text'
=======
import { displayType } from '../utils/text'
>>>>>>> 7d50c3ca

import { ArticleRow, Disclaimer } from './load-article'
import { useScreenshotMode } from './screenshot'

export type ColumnIdentifier = 'statname' | 'statval' | 'statval_unit' | 'statistic_percentile' | 'statistic_ordinal' | 'pointer_in_class' | 'pointer_overall'

const tableRowStyle: React.CSSProperties = {
    display: 'flex',
    flexDirection: 'row',
}

export function TableHeaderContainer({ children }: { children: ReactNode }): ReactNode {
    const colors = useColors()

    const style = {
        ...tableRowStyle,
        borderTop: `1pt solid ${colors.textMain}`,
        borderBottom: `1pt solid ${colors.textMain}`,
        fontWeight: 500,
        alignItems: 'center',
    }
    return (
        <div
            style={style}
        >
            {children}
        </div>
    )
}

interface ColumnLayoutProps {
    cells: {
        columnIdentifier: ColumnIdentifier
        widthPercentage: number
        content: ReactNode
        style: CSSProperties
    }[]
    onlyColumns?: string[]
    blankColumns?: string[]
    totalWidth: number
}

// Lays out column content
function ColumnLayout(props: ColumnLayoutProps): JSX.Element[] {
    const cellPercentages: number[] = []
    const cellContents = []
    for (const { widthPercentage, columnIdentifier, content, style } of props.cells) {
        if (props.onlyColumns && !props.onlyColumns.includes(columnIdentifier)) {
            continue
        }
        cellPercentages.push(widthPercentage)
        if (props.blankColumns?.includes(columnIdentifier)) {
            cellContents.push({ content: <span></span>, style })
        }
        else {
            cellContents.push({ content, style })
        }
    }

    // normalize cell percentages
    const sum = cellPercentages.reduce((a, b) => a + b, 0)
    for (const i of cellPercentages.keys()) {
        cellPercentages[i] = props.totalWidth * cellPercentages[i] / sum
    }

    const contents = cellContents.map(
        ({ content, style }, i) => {
            const sty: React.CSSProperties = { width: `${cellPercentages[i]}%`, padding: '1px', ...style }
            return (
                <div key={i} style={sty}>
                    {content}
                </div>
            )
        },
    )
    return contents
}

export function StatisticHeaderCells(props: { simpleOrdinals: boolean, totalWidth: number, onlyColumns?: ColumnIdentifier[] }): ReactNode {
    const colors = useColors()
    const ordinalStyle: React.CSSProperties = {
        fontSize: '14px',
        fontWeight: 400,
        color: colors.ordinalTextColor,
        margin: 0,
        textAlign: 'right',
    }

    const cells = [
        {
            columnIdentifier: 'statname',
            widthPercentage: 31,
            content: (
                <span className="serif value" key="statistic">
                    Statistic
                </span>
            ),
            style: { textAlign: 'center' },
        },
        {
            columnIdentifier: 'statval',
            widthPercentage: 15 + 10,
            content: (
                <span className="serif value">
                    Value
                </span>
            ),
            style: { textAlign: 'center' },
        },
        {
            widthPercentage: props.simpleOrdinals ? 7 : 17,
            columnIdentifier: 'statistic_percentile',
            content: (
                <span className="serif" key="ordinal" style={ordinalStyle}>
                    {
                        (props.simpleOrdinals ? rightAlign('%ile') : 'Percentile')

                    }
                </span>
            ),
            style: { textAlign: 'center' },
        },
        {
            widthPercentage: props.simpleOrdinals ? 8 : 25,
            columnIdentifier: 'statistic_ordinal',
            content: (
                <span className="serif" key="statistic_ordinal" style={ordinalStyle}>
                    {
                        (props.simpleOrdinals ? rightAlign('Ord') : 'Ordinal')
                    }
                </span>
            ),
            style: { textAlign: 'center' },
        },
        ...PointerHeaderCells({ ordinalStyle }),
    ] satisfies ColumnLayoutProps['cells']

    return (
        <ColumnLayout
            cells={cells}
            totalWidth={props.totalWidth}
            onlyColumns={props.onlyColumns}
        />
    )
}

function PointerHeaderCells(props: { ordinalStyle: CSSProperties }): ColumnLayoutProps['cells'] {
    const pointerInClassCell: ColumnLayoutProps['cells'][number] = {
        widthPercentage: 8,
        columnIdentifier: 'pointer_in_class',
        content: <span className="serif" style={props.ordinalStyle}>Within Type</span>,
        style: { textAlign: 'center' },

    }
    const pointerOverallCell: ColumnLayoutProps['cells'][number] = {
        widthPercentage: 8,
        columnIdentifier: 'pointer_overall',
        content: <span className="serif" style={props.ordinalStyle}>Overall</span>,
        style: { textAlign: 'center' },
    }

    // Must be outside branch because uses hooks
    const selectorCell = PointerHeaderSelectorCell()

    const screenshotMode = useScreenshotMode()
    const singlePointerCell = useSinglePointerCell()

    if (screenshotMode) {
        return []
    }
    else if (singlePointerCell) {
        return [selectorCell]
    }
    else {
        return [pointerInClassCell, pointerOverallCell]
    }
}

function PointerHeaderSelectorCell(): ColumnLayoutProps['cells'][number] {
    const [preferredPointerCell, setPreferredPointerCell] = useSetting('mobile_article_pointers')

    const selectWidth = 'clamp(45px, 100%, 65px)'
    const arrowWidth = '12px'

    const selectStyle: CSSProperties = {
        height: '2lh',
        whiteSpace: 'wrap',
        width: selectWidth,
        textAlign: 'left',
        appearance: 'none',
        padding: '0px 1px',
    }

    const arrowStyle: CSSProperties = {
        position: 'absolute',
        left: `calc((max(0px, 100% - ${selectWidth}) / 2) + ${selectWidth} - (${arrowWidth}))`,
        pointerEvents: 'none',
        height: arrowWidth,
        width: arrowWidth,
        fontSize: arrowWidth,
        bottom: `5px`,
    }

    return {
        widthPercentage: 8,
        columnIdentifier: preferredPointerCell,
        content: (
            <>
                <select
                    style={selectStyle}
                    value={preferredPointerCell}
                    onChange={(e) => { setPreferredPointerCell(e.target.value as MobileArticlePointers) }}
                    data-test-id="tablePointerSelect"
                >
                    <option value="pointer_in_class">Within Type</option>
                    <option value="pointer_overall">Overall</option>
                </select>
                <span style={arrowStyle}>
                    {'▼\ufe0e'}
                </span>
            </>
        ),
        style: {
            textAlign: 'center',
            position: 'relative',
        },
    }
}

export function StatisticRowCells(props: {
    totalWidth: number
    longname: string
    statisticStyle?: CSSProperties
    row: ArticleRow
    onlyColumns?: string[]
    blankColumns?: string[]
    onNavigate?: (newArticle: string) => void
    simpleOrdinals: boolean
}): ReactNode {
    const currentUniverse = useUniverse()
    const colors = useColors()
    const ordinalStyle: React.CSSProperties = {
        fontSize: '14px',
        fontWeight: 400,
        color: colors.ordinalTextColor,
        margin: 0,
    }

    const cells = [
        {
            widthPercentage: 31,
            columnIdentifier: 'statname',
            content: (
                <span className="serif value">
                    <StatisticName
                        row={props.row}
                        longname={props.longname}
                        currentUniverse={currentUniverse}
                    />
                </span>
            ),
            style: { textAlign: 'left' },
        },
        {
            widthPercentage: 15,
            columnIdentifier: 'statval',
            content: (
                <span className="serif value testing-statistic-value">
                    <Statistic
                        statname={props.row.statname}
                        value={props.row.statval}
                        isUnit={false}
                        style={props.statisticStyle ?? {}}
                    />
                </span>
            ),
            style: { textAlign: 'right' },
        },
        {
            widthPercentage: 10,
            columnIdentifier: 'statval_unit',
            content: (
                <div className="value_unit">
                    <span className="serif value">
                        <Statistic
                            statname={props.row.statname}
                            value={props.row.statval}
                            isUnit={true}
                        />
                    </span>
                </div>
            ),
            style: { textAlign: 'right' },
        },
        {
            widthPercentage: props.simpleOrdinals ? 7 : 17,
            columnIdentifier: 'statistic_percentile',
            content: (
                <span className="serif" style={ordinalStyle}>
                    <Percentile
                        ordinal={props.row.ordinal}
                        total={props.row.totalCountInClass}
                        percentileByPopulation={props.row.percentileByPopulation}
                        simpleOrdinals={props.simpleOrdinals}
                    />
                </span>
            ),
            style: { textAlign: 'right' },
        },
        {
            widthPercentage: props.simpleOrdinals ? 8 : 25,
            columnIdentifier: 'statistic_ordinal',
            content: (
                <span className="serif" style={ordinalStyle}>
                    <Ordinal
                        ordinal={props.row.ordinal}
                        total={props.row.totalCountInClass}
                        type={props.row.articleType}
                        statpath={props.row.statpath}
                        simpleOrdinals={props.simpleOrdinals}
                        onNavigate={props.onNavigate}
                    />
                </span>
            ),
            style: { textAlign: 'right' },
        },
        ...PointerRowCells({ ordinalStyle, row: props.row }),
    ] satisfies ColumnLayoutProps['cells']

    return (
        <ColumnLayout
            cells={cells}
            totalWidth={props.totalWidth}
            onlyColumns={props.onlyColumns}
            blankColumns={props.blankColumns}
        />
    )
}

// Reactive and non-reactive versions of the same function
function useSinglePointerCell(): boolean {
    const isMobile = useMobileLayout()
    const [simpleOrdinals] = useSetting('simple_ordinals')
    return isMobile && !simpleOrdinals
}

export function isSinglePointerCell(settings: Settings): boolean {
    return isMobileLayout() && !settings.get('simple_ordinals')
}

function PointerRowCells(props: { ordinalStyle: CSSProperties, row: ArticleRow }): ColumnLayoutProps['cells'] {
    const screenshotMode = useScreenshotMode()

    const singlePointerCell = useSinglePointerCell()
    const [preferredPointerCell] = useSetting('mobile_article_pointers')

    const pointerInClassCell: ColumnLayoutProps['cells'][number] = {
        widthPercentage: 8,
        columnIdentifier: 'pointer_in_class',
        content: (
            <span key="pointer_in_class" className="serif" style={{ display: 'flex', ...props.ordinalStyle }}>
                <PointerButtonsIndex
                    ordinal={props.row.ordinal}
                    statpath={props.row.statpath}
                    type={props.row.articleType}
                    total={props.row.totalCountInClass}
                />
            </span>
        ),
        style: { textAlign: 'right' },
    }

    const pointerOverallCell: ColumnLayoutProps['cells'][number] = {
        widthPercentage: 8,
        columnIdentifier: 'pointer_overall',
        content: (
            <span className="serif" style={{ display: 'flex', ...props.ordinalStyle }}>
                <PointerButtonsIndex
                    ordinal={props.row.overallOrdinal}
                    statpath={props.row.statpath}
                    type="overall"
                    total={props.row.totalCountOverall}
                />
            </span>
        ),
        style: { textAlign: 'right' },
    }

    if (screenshotMode) {
        return []
    }
    else if (singlePointerCell) {
        switch (preferredPointerCell) {
            case 'pointer_in_class':
                return [pointerInClassCell]
            case 'pointer_overall':
                return [pointerOverallCell]
        }
    }
    else {
        return [pointerInClassCell, pointerOverallCell]
    }
}

function articleStatnameButtonStyle(colors: Colors): React.CSSProperties {
    return {
        cursor: 'pointer', border: `1px solid ${colors.textMain}`,
        padding: 0, borderRadius: '3px', fontSize: '75%',
        minWidth: '1.5em', minHeight: '1.5em', textAlign: 'center',
        lineHeight: '1.2em',
    }
}

function StatisticName(props: {
    row: ArticleRow
    longname: string
    currentUniverse: string
}): ReactNode {
    const [expanded, setExpanded] = useSetting(rowExpandedKey(props.row.statpath))
    const colors = useColors()
    const navContext = useContext(Navigator.Context)
    const link = (
        <a
            style={{ textDecoration: 'none', color: colors.textMain }}
            {
                ...navContext.link(statisticDescriptor({
                    universe: props.currentUniverse,
                    statname: props.row.statname,
                    articleType: props.row.articleType,
                    start: props.row.ordinal,
                    amount: 20,
                    order: 'descending',
                    highlight: props.longname,
                }))
            }
        >
            {props.row.renderedStatname}
        </a>
    )
    const screenshotMode = useScreenshotMode()
    const elements = [link]
    if (props.row.extraStat !== undefined && !screenshotMode) {
        elements.push(
            <div
                className="expand-toggle"
                onClick={() => { setExpanded(!expanded) }}
                style={articleStatnameButtonStyle(colors)}
            >
                {expanded ? '-' : '+'}
            </div>,
        )
    }
    if (props.row.disclaimer !== undefined) {
        elements.push(<StatisticNameDisclaimer disclaimer={props.row.disclaimer} />)
    }
    if (elements.length > 1) {
        const paddedElements = [elements[0]]
        for (let i = 1; i < elements.length; i++) {
            paddedElements.push(<div key={i} style={{ marginLeft: '0.3em' }} />)
            paddedElements.push(elements[i])
        }
        return (
            <span style={{
                display: 'flex',
                alignItems: 'center',
                flexDirection: 'row',
            }}
            >
                {...paddedElements}
            </span>
        )
    }
    return link
}

function computeDisclaimerText(disclaimer: Disclaimer): string {
    switch (disclaimer) {
        case 'heterogenous-sources':
            return 'This statistic is based on data from multiple sources, which may not be consistent with each other.'
    }
}

function StatisticNameDisclaimer(props: { disclaimer: Disclaimer }): ReactNode {
    // little disclaimer icon that pops up a tooltip when clicked
    const [show, setShow] = useState(false)
    const colors = useColors()
    const tooltipStyle: React.CSSProperties = {
        position: 'absolute',
        backgroundColor: colors.slightlyDifferentBackgroundFocused,
        color: colors.textMain,
        padding: '0.5em',
        borderRadius: '0.5em',
        border: `1px solid ${colors.textMain}`,
        zIndex: 100000,
        display: show ? 'block' : 'none',
    }
    return (
        <span>
            <span
                className="disclaimer-toggle"
                style={{ ...articleStatnameButtonStyle(colors), display: 'inline-block' }}
                onClick={() => { setShow(!show) }}
            >
                !
            </span>
            <div
                style={tooltipStyle}
                onClick={() => { setShow(false) }}
            >
                {computeDisclaimerText(props.disclaimer)}
            </div>
        </span>
    )
}

export function TableRowContainer({ children, index }: { children: React.ReactNode, index: number }): React.ReactNode {
    const colors = useColors()
    const style: React.CSSProperties = {
        ...tableRowStyle,
        backgroundColor: index % 2 === 1 ? colors.slightlyDifferentBackground : undefined,
        alignItems: 'last baseline',
    }
    return (
        <div
            style={style}
        >
            {children}
        </div>
    )
}

export function Statistic(props: { style?: React.CSSProperties, statname: string, value: number, isUnit: boolean }): ReactNode {
    const [useImperial] = useSetting('use_imperial')
    const [temperatureUnit] = useSetting('temperature_unit')
    const content = (() => {
        {
            const name = props.statname
            let value = props.value
            const isUnit = props.isUnit
            if (name.includes('%') || name.includes('Change') || name.includes('(Grade)')) {
                if (isUnit) {
                    return <span>%</span>
                }
                return <span>{(value * 100).toFixed(2)}</span>
            }
            else if (name.includes('Total') && name.includes('Fatalities')) {
                if (isUnit) {
                    return <span>&nbsp;</span>
                }
                return <span>{separateNumber(value.toFixed(0))}</span>
            }
            else if (name.includes('Fatalities Per Capita')) {
                if (isUnit) {
                    return <span>/100k</span>
                }
                return <span>{(100_000 * value).toFixed(2)}</span>
            }
            else if (name.includes('Density')) {
                let unitName = 'km'
                if (useImperial) {
                    unitName = 'mi'
                    value *= 1.60934 * 1.60934
                }
                let places = 2
                if (value > 10) {
                    places = 0
                }
                else if (value > 1) {
                    places = 1
                }
                if (isUnit) {
                    return (
                        <span>
                            /&nbsp;
                            {unitName}
                            <sup>2</sup>
                        </span>
                    )
                }
                return <span>{separateNumber(value.toFixed(places))}</span>
            }
            else if (name.includes('Elevation')) {
                let unitName = 'm'
                if (useImperial) {
                    unitName = 'ft'
                    value *= 3.28084
                }
                if (isUnit) {
                    return <span>{unitName}</span>
                }
                return <span>{separateNumber(value.toFixed(0))}</span>
            }
            else if (name.startsWith('Population')) {
                if (value > 1e9) {
                    if (isUnit) {
                        return <span>B</span>
                    }
                    return <span>{(value / 1e9).toPrecision(3)}</span>
                }
                if (value > 1e6) {
                    if (isUnit) {
                        return <span>m</span>
                    }
                    return <span>{(value / 1e6).toPrecision(3)}</span>
                }
                else if (value > 1e4) {
                    if (isUnit) {
                        return <span>k</span>
                    }
                    return <span>{(value / 1e3).toPrecision(3)}</span>
                }
                else {
                    if (isUnit) {
                        return <span>&nbsp;</span>
                    }
                    return <span>{separateNumber(value.toFixed(0))}</span>
                }
            }
            else if (name === 'Area') {
                let unit: string | React.ReactElement = 'null'
                if (useImperial) {
                    value /= 1.60934 * 1.60934
                    if (value < 1) {
                        unit = <span>acres</span>
                        value *= 640
                    }
                    else {
                        unit = (
                            <span>
                                mi
                                <sup>2</sup>
                            </span>
                        )
                    }
                }
                else {
                    if (value < 0.01) {
                        value *= 1000 * 1000
                        unit = (
                            <span>
                                m
                                <sup>2</sup>
                            </span>
                        )
                    }
                    else {
                        unit = (
                            <span>
                                km
                                <sup>2</sup>
                            </span>
                        )
                    }
                }
                if (isUnit) {
                    return unit
                }
                else {
                    if (value > 100) {
                        return <span>{separateNumber(value.toFixed(0))}</span>
                    }
                    else if (value > 10) {
                        return <span>{value.toFixed(1)}</span>
                    }
                    else if (value > 1) {
                        return <span>{value.toFixed(2)}</span>
                    }
                    else {
                        return <span>{value.toFixed(3)}</span>
                    }
                }
            }
            else if (name.includes('Mean distance')) {
                let unit = <span>km</span>
                if (useImperial) {
                    unit = <span>mi</span>
                    value /= 1.60934
                }
                if (isUnit) {
                    return unit
                }
                else {
                    return <span>{value.toFixed(2)}</span>
                }
            }
            else if (name.includes('Election') || name.includes('Swing')) {
                if (isUnit) {
                    return <span>%</span>
                }
                return <ElectionResult value={value} />
            }
            else if (name.includes('high temp') || name.includes('high heat index') || name.includes('dewpt')) {
                let unit = <span>&deg;F</span>
                if (temperatureUnit === 'celsius') {
                    unit = <span>&deg;C</span>
                    value = (value - 32) * (5 / 9)
                }
                if (isUnit) {
                    return unit
                }
                return <span>{value.toFixed(1)}</span>
            }
            else if (name === 'Mean sunny hours') {
                if (isUnit) {
                    return <span>&nbsp;</span>
                }
                const hours = Math.floor(value)
                const minutes = Math.floor((value - hours) * 60)
                // e.g., 3:05
                return (
                    <span>
                        {hours}
                        :
                        {minutes.toString().padStart(2, '0')}
                    </span>
                )
            }
            else if (name === 'Rainfall' || name === 'Snowfall [rain-equivalent]') {
                value *= 100
                let unit = 'cm'
                if (useImperial) {
                    unit = 'in'
                    value /= 2.54
                }
                if (isUnit) {
                    return (
                        <span>
                            {unit}
                            /yr
                        </span>
                    )
                }
                return <span>{value.toFixed(1)}</span>
            }
            if (isUnit) {
                return <span>&nbsp;</span>
            }
            return <span>{value.toFixed(3)}</span>
        }
    })()

    return <span style={props.style}>{content}</span>
}

function ElectionResult(props: { value: number }): ReactNode {
    const colors = useColors()
    // check if value is NaN
    if (props.value !== props.value) {
        return <span>N/A</span>
    }
    const value = Math.abs(props.value) * 100
    const places = value > 10 ? 1 : value > 1 ? 2 : value > 0.1 ? 3 : 4
    const text = value.toFixed(places)
    const party = props.value > 0 ? 'D' : 'R'
    const partyColor = props.value > 0 ? colors.hueColors.blue : colors.hueColors.red
    const spanStyle: CSSProperties = {
        color: partyColor,
        // So that on 4 digits, we overflow left
        display: 'flex',
        justifyContent: 'flex-end',
    }
    return (
        <span style={spanStyle}>
            {party}
            +
            {text}
        </span>
    )
}

function Ordinal(props: {
    ordinal: number
    total: number
    type: string
    statpath: string
    simpleOrdinals: boolean
    onNavigate?: (newArticle: string) => void
}): ReactNode {
    const currentUniverse = useUniverse()
    const onNewNumber = async (number: number): Promise<void> => {
        let num = number
        if (num < 0) {
            // -1 -> props.total, -2 -> props.total - 1, etc.
            num = props.total + 1 + num
        }
        if (num > props.total) {
            num = props.total
        }
        if (num <= 0) {
            num = 1
        }
        const data = await loadOrdering(currentUniverse, props.statpath, props.type)
        props.onNavigate?.(data[num - 1])
    }
    const ordinal = props.ordinal
    const total = props.total
    const type = props.type
    if (ordinal > total) {
        return <span></span>
    }
    const en = (
        <EditableNumber
            number={ordinal}
            onNewNumber={onNewNumber}
        />
    )
    if (props.simpleOrdinals) {
        return rightAlign(en)
    }
    return (
        <div className="serif" style={{ textAlign: 'right' }}>
            {en}
            {' of '}
            {total}
            {' '}
            {displayType(currentUniverse, type)}
        </div>
    )
}

function EditableNumber(props: { number: number, onNewNumber: (number: number) => void }): ReactNode {
    const onNewContent = (content: string): void => {
        const number = parseInt(content)
        if (!Number.isNaN(number) && number !== props.number) {
            props.onNewNumber(number)
        }
    }
    return (
        <EditableString
            content={props.number.toString()}
            onNewContent={onNewContent}
            style={{ minWidth: '2em', display: 'inline-block' }}
            inputMode="decimal"
        />
    )
};

export function EditableString(props: { content: string, onNewContent: (content: string) => void, style: CSSProperties, inputMode: 'text' | 'decimal' }): ReactNode {
    /*
     * This code is weird because the `ContentEditable` needs to use refs.
     * See https://www.npmjs.com/package/react-contenteditable
     */

    const contentEditable: React.Ref<HTMLElement> = useRef(null)
    const [html, setHtml] = useState(props.content.toString())

    // Otherwise, this component can display the wrong number when props change
    useEffect(() => {
        setHtml(props.content.toString())
    }, [props.content])

    const handleChange = (evt: ContentEditableEvent): void => {
        setHtml(evt.target.value)
    }

    const handleSubmit = (): void => {
        const content = contentEditable.current!.innerText
        if (content !== props.content) {
            props.onNewContent(content)
        }
    }

    const selectAll = (): void => {
        setTimeout(() => {
            const range = document.createRange()
            range.selectNodeContents(contentEditable.current!)
            const selection = window.getSelection()
            selection?.removeAllRanges()
            selection?.addRange(range)
        }, 0)
    }

    return (
        <ContentEditable
            className="editable_content"
            style={props.style}
            innerRef={contentEditable}
            html={html}
            disabled={false}
            onChange={handleChange}
            onKeyDown={(e: React.KeyboardEvent) => {
                if (e.key === 'Enter') {
                    handleSubmit()
                    e.preventDefault()
                }
            }}
            onBlur={handleSubmit}
            tagName="span" // Use a custom HTML tag (uses a div by default)
            inputMode={props.inputMode}
            onFocus={selectAll}
        />
    )
};

export function Percentile(props: {
    ordinal: number
    total: number
    percentileByPopulation: number
    simpleOrdinals: boolean
}): ReactNode {
    const ordinal = props.ordinal
    const total = props.total
    if (ordinal > total) {
        return <span></span>
    }
    // percentile as an integer
    // used to be keyed by a setting, but now we always use percentile_by_population
    const quantile = props.percentileByPopulation
    const percentile = Math.floor(100 * quantile)
    if (props.simpleOrdinals) {
        return rightAlign(`${percentile.toString()}%`)
    }
    // something like Xth percentile
    let text = `${percentile}th percentile`
    if (percentile % 10 === 1 && percentile % 100 !== 11) {
        text = `${percentile}st percentile`
    }
    else if (percentile % 10 === 2 && percentile % 100 !== 12) {
        text = `${percentile}nd percentile`
    }
    else if (percentile % 10 === 3 && percentile % 100 !== 13) {
        text = `${percentile}rd percentile`
    }
    return <div className="serif" style={{ textAlign: 'right' }}>{text}</div>
}

// Lacks some customization since its column is not show in the comparison view
function PointerButtonsIndex(props: { ordinal: number, statpath: string, type: string, total: number }): ReactNode {
    const currentUniverse = useUniverse()
    const getData = async (): Promise<string[]> => await loadOrdering(currentUniverse, props.statpath, props.type)
    return (
        <span style={{ margin: 'auto', whiteSpace: 'nowrap' }}>
            <PointerButtonIndex
                getData={getData}
                originalPos={props.ordinal}
                direction={-1}
                total={props.total}
            />
            <PointerButtonIndex
                getData={getData}
                originalPos={props.ordinal}
                direction={+1}
                total={props.total}
            />
        </span>
    )
}

function PointerButtonIndex(props: {
    getData: () => Promise<string[]>
    originalPos: number
    direction: -1 | 1
    total: number
}): ReactNode {
    const universe = useUniverse()
    const colors = useColors()
    const navigation = useContext(Navigator.Context)
    const [showHistoricalCDs] = useSetting('show_historical_cds')
    const outOfBounds = (pos: number): boolean => pos < 0 || pos >= props.total
    const onClick = async (pos: number): Promise<void> => {
        {
            const data = await props.getData()
            while (!outOfBounds(pos)) {
                const name = data[pos]
                if (!showHistoricalCDs && isHistoricalCD(name)) {
                    pos += props.direction
                    continue
                }
                void navigation.navigate({
                    kind: 'article',
                    longname: name,
                    universe,
                }, 'push')
                return
            }
        }
    }

    const buttonStyle: React.CSSProperties = {
        fontFamily: 'Jost, Arial, sans-serif',
        fontSize: '8pt',
        fontWeight: 500,
        textDecoration: 'none',
        color: colors.textPointer,
        padding: '2px 6px 2px 6px',
        borderRadius: '5px',
        borderTop: `1px solid ${colors.borderNonShadow}`,
        borderRight: `1px solid ${colors.borderShadow}`,
        borderBottom: `1px solid ${colors.borderShadow}`,
        borderLeft: `1px solid ${colors.borderNonShadow}`,
        backgroundColor: 'transparent',
    }

    const pos = props.originalPos - 1 + +props.direction
    const disabled = outOfBounds(pos) || props.originalPos > props.total

    const buttonRef = useRef<HTMLButtonElement>(null) // Need the ref otherwise the mouse enter and leave events can be sent to the wrong elem

    return (
        <button
            disabled={disabled}
            style={buttonStyle}
            onClick={() => onClick(pos)}
            data-test-id={props.direction}
            ref={buttonRef}
            onMouseEnter={() => {
                buttonRef.current!.style.backgroundColor = colors.slightlyDifferentBackgroundFocused
            }}
            onMouseLeave={() => {
                buttonRef.current!.style.backgroundColor = 'transparent'
            }}
        >
            <PointerArrow direction={props.direction} disabled={disabled} />
        </button>
    )
}

function rightAlign(value: React.ReactNode): ReactNode {
    return (
        <span
            style={{ float: 'right', marginRight: '5px' }}
        >
            {value}
        </span>
    )
}

export function PointerArrow({ direction, disabled }: { direction: -1 | 1, disabled: boolean }): ReactNode {
    const spanStyle: React.CSSProperties = {
        transform: `scale(${direction * -1}, 1)`, // Because the right unicode arrow is weird
        display: 'inline-block',
        visibility: disabled ? 'hidden' : 'visible',
    }

    return (
        <span style={spanStyle}>
            {'◁\ufe0e'}
        </span>
    )
}<|MERGE_RESOLUTION|>--- conflicted
+++ resolved
@@ -11,11 +11,7 @@
 import { useUniverse } from '../universe'
 import { isHistoricalCD } from '../utils/is_historical'
 import { isMobileLayout, useMobileLayout } from '../utils/responsive'
-<<<<<<< HEAD
-import { displayType, separateNumber } from '../utils/text'
-=======
 import { displayType } from '../utils/text'
->>>>>>> 7d50c3ca
 
 import { ArticleRow, Disclaimer } from './load-article'
 import { useScreenshotMode } from './screenshot'
@@ -565,7 +561,7 @@
                 if (isUnit) {
                     return <span>&nbsp;</span>
                 }
-                return <span>{separateNumber(value.toFixed(0))}</span>
+                return <span>{value.toFixed(0)}</span>
             }
             else if (name.includes('Fatalities Per Capita')) {
                 if (isUnit) {
@@ -595,7 +591,7 @@
                         </span>
                     )
                 }
-                return <span>{separateNumber(value.toFixed(places))}</span>
+                return <span>{value.toFixed(places)}</span>
             }
             else if (name.includes('Elevation')) {
                 let unitName = 'm'
@@ -606,7 +602,7 @@
                 if (isUnit) {
                     return <span>{unitName}</span>
                 }
-                return <span>{separateNumber(value.toFixed(0))}</span>
+                return <span>{value.toFixed(0)}</span>
             }
             else if (name.startsWith('Population')) {
                 if (value > 1e9) {
@@ -631,7 +627,7 @@
                     if (isUnit) {
                         return <span>&nbsp;</span>
                     }
-                    return <span>{separateNumber(value.toFixed(0))}</span>
+                    return <span>{value.toFixed(0)}</span>
                 }
             }
             else if (name === 'Area') {
@@ -675,7 +671,7 @@
                 }
                 else {
                     if (value > 100) {
-                        return <span>{separateNumber(value.toFixed(0))}</span>
+                        return <span>{value.toFixed(0)}</span>
                     }
                     else if (value > 10) {
                         return <span>{value.toFixed(1)}</span>
