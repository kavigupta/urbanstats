--- conflicted
+++ resolved
@@ -395,10 +395,7 @@
                     type="overall"
                     total={props.row.totalCountOverall}
                     longname={props.longname}
-<<<<<<< HEAD
                     overallFirstLast={props.row.overallFirstLast}
-=======
->>>>>>> 1c71b7f7
                 />
             </span>
         ),
@@ -945,11 +942,7 @@
 }
 
 // Lacks some customization since its column is not show in the comparison view
-<<<<<<< HEAD
 function PointerButtonsIndex(props: { ordinal?: number, statpath: string, type: string, total: number, longname: string, overallFirstLast?: FirstLastStatus }): ReactNode {
-=======
-function PointerButtonsIndex(props: { ordinal: number, statpath: string, type: string, total: number, longname: string }): ReactNode {
->>>>>>> 1c71b7f7
     const currentUniverse = useUniverse()
     const getData = async (): Promise<string[]> => await loadOrdering(currentUniverse, props.statpath, props.type)
     return (
@@ -960,10 +953,7 @@
                 direction={-1}
                 total={props.total}
                 longname={props.longname}
-<<<<<<< HEAD
                 disable={props.overallFirstLast?.isFirst}
-=======
->>>>>>> 1c71b7f7
             />
             <PointerButtonIndex
                 getData={getData}
@@ -971,10 +961,7 @@
                 direction={+1}
                 total={props.total}
                 longname={props.longname}
-<<<<<<< HEAD
                 disable={props.overallFirstLast?.isLast}
-=======
->>>>>>> 1c71b7f7
             />
         </span>
     )
@@ -986,32 +973,18 @@
     direction: -1 | 1
     total: number
     longname: string
-<<<<<<< HEAD
     disable?: boolean
-=======
->>>>>>> 1c71b7f7
 }): ReactNode {
     const universe = useUniverse()
     const colors = useColors()
     const navigation = useContext(Navigator.Context)
     const [showHistoricalCDs] = useSetting('show_historical_cds')
     const outOfBounds = (pos: number): boolean => pos < 0 || pos >= props.total
-<<<<<<< HEAD
-    const newPos = (oldPos: number): number => oldPos - 1 +props.direction
-    const onClick = async (pos: number | undefined): Promise<void> => {
-        {
-            const data = await props.getData()
-            if (pos === undefined) {
-                // index of longname in data
-                pos = newPos(data.indexOf(props.longname) + 1)
-            }
-=======
     const newPos = (oldPos: number): number => oldPos - 1 + props.direction
     const onClick = async (): Promise<void> => {
         {
             const data = await props.getData()
             let pos = newPos(data.indexOf(props.longname) + 1)
->>>>>>> 1c71b7f7
             while (!outOfBounds(pos)) {
                 const name = data[pos]
                 if (!showHistoricalCDs && isHistoricalCD(name)) {
@@ -1043,18 +1016,11 @@
         backgroundColor: 'transparent',
     }
 
-<<<<<<< HEAD
     let pos: number | undefined
     let disabled: boolean = props.disable ?? false
-    if (props.originalPos === undefined) {
-        pos = undefined
-    } else {
-        pos = newPos(props.originalPos)
-        disabled = outOfBounds(pos) || props.originalPos > props.total
-    }
-=======
-    const disabled = outOfBounds(newPos(props.originalPos)) || props.originalPos > props.total
->>>>>>> 1c71b7f7
+    if (props.originalPos !== undefined) {
+        outOfBounds(newPos(props.originalPos)) || props.originalPos > props.total
+    }
 
     const buttonRef = useRef<HTMLButtonElement>(null) // Need the ref otherwise the mouse enter and leave events can be sent to the wrong elem
 
