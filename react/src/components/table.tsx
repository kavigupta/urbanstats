--- conflicted
+++ resolved
@@ -798,11 +798,7 @@
         borderRight: `1px solid ${colors.borderShadow}`,
         borderBottom: `1px solid ${colors.borderShadow}`,
         borderLeft: `1px solid ${colors.borderNonShadow}`,
-<<<<<<< HEAD
-        backgroundColor: colors.background,
-=======
         backgroundColor: 'transparent',
->>>>>>> 0b42c95e
     }
 
     const pos = props.original_pos - 1 + +props.direction
@@ -812,27 +808,16 @@
 
     return (
         <button
-<<<<<<< HEAD
-            ref={buttonRef}
-            disabled={disabled}
-            style={buttonStyle}
-            onClick={() => onClick(pos)}
-=======
             disabled={disabled}
             style={buttonStyle}
             onClick={() => onClick(pos)}
             data-test-id={props.direction}
             ref={buttonRef}
->>>>>>> 0b42c95e
             onMouseEnter={() => {
                 buttonRef.current!.style.backgroundColor = colors.slightlyDifferentBackgroundFocused
             }}
             onMouseLeave={() => {
-<<<<<<< HEAD
-                buttonRef.current!.style.backgroundColor = colors.background
-=======
                 buttonRef.current!.style.backgroundColor = 'transparent'
->>>>>>> 0b42c95e
             }}
         >
             <PointerArrow direction={props.direction} disabled={disabled} />
