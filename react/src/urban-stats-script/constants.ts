import { calculateRegression, computePearsonR2 } from '../mapper/regression'
import { assert } from '../utils/defensive'

import { Context } from './context'
import { parseNumber } from './lexer'
import { USSFunctionArgType, USSRawValue, USSType, USSValue } from './types-values'

type Constants = Map<string, USSValue>

function numericUnaryFunction(
    name: string,
    func: (value: number) => number,
): [string, USSValue] {
    return [
        name,
        {
            type: { type: 'function', posArgs: [{ type: 'concrete', value: { type: 'number' } }], namedArgs: {}, returnType: { type: 'concrete', value: { type: 'number' } } },
            value: (
                ctx: Context,
                posArgs: USSRawValue[],
                namedArgs: Record<string, USSRawValue>,
            ) => {
                assert(posArgs.length === 1, `Expected 1 argument for ${name}, got ${posArgs.length}`)
                assert(Object.keys(namedArgs).length === 0, `Expected no named arguments for ${name}, got ${Object.keys(namedArgs).length}`)
                const arg = posArgs[0]
                assert(typeof arg === 'number', `Expected number argument for ${name}, got ${typeof arg}`)
                return func(arg)
            },

        },
    ]
}

<<<<<<< HEAD
=======
const toNumberRaw = (ctx: Context, posArgs: USSRawValue[], namedArgs: Record<string, USSRawValue>): number => {
    assert(posArgs.length === 1, `Expected 1 argument for toNumber, got ${posArgs.length}`)
    assert(Object.keys(namedArgs).length === 0, `Expected no named arguments for toNumber, got ${Object.keys(namedArgs).length}`)
    const arg = posArgs[0]
    if (typeof arg === 'number') {
        return arg
    }
    if (typeof arg === 'string') {
        const num = parseNumber(arg)
        assert(num !== undefined, `Expected a number or a string that can be converted to a number, got ${arg}`)
        return num
    }
    if (typeof arg === 'boolean') {
        return arg ? 1 : 0
    }
    throw new Error(`Expected a number, string, or boolean argument for toNumber, got ${typeof arg}`)
}

const toStringRaw = (ctx: Context, posArgs: USSRawValue[], namedArgs: Record<string, USSRawValue>): string => {
    assert(posArgs.length === 1, `Expected 1 argument for toString, got ${posArgs.length}`)
    assert(Object.keys(namedArgs).length === 0, `Expected no named arguments for toString, got ${Object.keys(namedArgs).length}`)
    const arg = posArgs[0]
    return String(arg)
}

>>>>>>> f46066f6
const toNumber = {
    type: {
        type: 'function',
        posArgs: [{ type: 'anyPrimitive' }],
        namedArgs: {},
        returnType: { type: 'concrete', value: { type: 'number' } },
    },
    value: (ctx: Context, posArgs: USSRawValue[], namedArgs: Record<string, USSRawValue>): number => {
        assert(posArgs.length === 1, `Expected 1 argument for toNumber, got ${posArgs.length}`)
        assert(Object.keys(namedArgs).length === 0, `Expected no named arguments for toNumber, got ${Object.keys(namedArgs).length}`)
        const arg = posArgs[0]
        if (typeof arg === 'number') {
            return arg
        }
        if (typeof arg === 'string') {
            const num = parseNumber(arg)
            assert(!isNaN(num), `Expected a number or a string that can be converted to a number, got ${arg}`)
            return num
        }
        if (typeof arg === 'boolean') {
            return arg ? 1 : 0
        }
        throw new Error(`Expected a number, string, or boolean argument for toNumber, got ${typeof arg}`)
    },
} satisfies USSValue

const toString = {
    type: {
        type: 'function',
        posArgs: [{ type: 'anyPrimitive' }],
        namedArgs: {},
        returnType: { type: 'concrete', value: { type: 'string' } },
    },
    value: (ctx: Context, posArgs: USSRawValue[], namedArgs: Record<string, USSRawValue>): string => {
        assert(posArgs.length === 1, `Expected 1 argument for toString, got ${posArgs.length}`)
        assert(Object.keys(namedArgs).length === 0, `Expected no named arguments for toString, got ${Object.keys(namedArgs).length}`)
        const arg = posArgs[0]
        return String(arg)
    },
} satisfies USSValue

export function regressionResultType(numRegressionDependentsMax: number): USSType {
    return {
        type: 'object',
        properties: new Map<string, USSType>([
            ['residuals', { type: 'vector', elementType: { type: 'number' } }] satisfies [string, USSType],
            ...Array.from({ length: numRegressionDependentsMax }, (_, i: number) => [`m${i + 1}`, { type: 'number' }] satisfies [string, USSType]),
            ['b', { type: 'number' }],
            ['r2', { type: 'number' }],
        ]),
    }
}

export function regressionType(numRegressionDependentsMax: number): USSType {
    const requiredVariableType = { type: { type: 'concrete', value: { type: 'vector', elementType: { type: 'number' } } } } satisfies { type: USSFunctionArgType, defaultValue?: USSRawValue }
    const optionalVariableType = { ...requiredVariableType, defaultValue: null } satisfies { type: USSFunctionArgType, defaultValue?: USSRawValue }
    return {
        type: 'function',
        posArgs: [],
        namedArgs: {
            y: requiredVariableType,
            x1: requiredVariableType,
            ...Array.from({ length: numRegressionDependentsMax - 1 },
                (_, i) => [`x${i + 2}`, optionalVariableType] satisfies [string, { type: USSFunctionArgType, defaultValue?: USSRawValue }],
            ).reduce((acc, [key, value]) => ({ ...acc, [key]: value }), {}),
            weight: optionalVariableType,
            noIntercept: { type: { type: 'concrete', value: { type: 'boolean' } }, defaultValue: false } satisfies { type: USSFunctionArgType, defaultValue?: USSRawValue },
        },
        returnType: { type: 'concrete', value: regressionResultType(numRegressionDependentsMax) },
    }
}

function regression(numRegressionDependentsMax: number): USSValue {
    return {
        type: regressionType(numRegressionDependentsMax),
        value: (ctx: Context, posArgs: USSRawValue[], namedArgs: Record<string, USSRawValue>): USSRawValue => {
            assert(posArgs.length === 0, `Expected no positional arguments for regression, got ${posArgs.length}`)
            const dependent = namedArgs.y as number[]
            const independents = []
            const indices = []
            for (let i = 1; i <= numRegressionDependentsMax; i++) {
                const independent = namedArgs[`x${i}`] as number[] | null
                if (independent !== null) {
                    independents.push(independent)
                    indices.push(i)
                }
            }
            const w = namedArgs.weight as number[] | null

            const { residuals, weights, intercept } = calculateRegression(
                dependent,
                independents,
                w ?? undefined,
                namedArgs.noIntercept,
            )
            assert(weights.length === indices.length, `Expected ${indices.length} weights, got ${weights.length}`)

            const result = new Map<string, USSRawValue>()
            for (let i = 0; i < indices.length; i++) {
                result.set(`m${indices[i]}`, weights[i])
            }
            for (let i = 0; i < numRegressionDependentsMax; i++) {
                if (!result.has(`m${i + 1}`)) {
                    result.set(`m${i + 1}`, NaN)
                }
            }
            result.set('r2', computePearsonR2(dependent, residuals, w ?? undefined))
            result.set('residuals', residuals)
            result.set('b', intercept)

            return result
        },
    }
}

export const defaultConstants: Constants = new Map<string, USSValue>([
    ['true', { type: { type: 'boolean' }, value: true }] satisfies [string, USSValue],
    ['false', { type: { type: 'boolean' }, value: false }] satisfies [string, USSValue],
    ['null', { type: { type: 'null' }, value: null }] satisfies [string, USSValue],
    ['inf', { type: { type: 'number' }, value: Infinity }] satisfies [string, USSValue],
    ['pi', { type: { type: 'number' }, value: Math.PI }] satisfies [string, USSValue],
    ['E', { type: { type: 'number' }, value: Math.E }] satisfies [string, USSValue],
    numericUnaryFunction('abs', Math.abs),
    numericUnaryFunction('sqrt', Math.sqrt),
    numericUnaryFunction('ln', Math.log),
    numericUnaryFunction('log10', Math.log10),
    numericUnaryFunction('log2', Math.log2),
    numericUnaryFunction('sin', Math.sin),
    numericUnaryFunction('cos', Math.cos),
    numericUnaryFunction('tan', Math.tan),
    numericUnaryFunction('asin', Math.asin),
    numericUnaryFunction('acos', Math.acos),
    numericUnaryFunction('atan', Math.atan),
    numericUnaryFunction('ceil', Math.ceil),
    numericUnaryFunction('floor', Math.floor),
    numericUnaryFunction('round', Math.round),
    numericUnaryFunction('exp', Math.exp),
    numericUnaryFunction('sign', Math.sign),
    numericUnaryFunction('nanTo0', value => isNaN(value) ? 0 : value),
    ['toNumber', toNumber],
    ['toString', toString],
    ['regression', regression(10)],
] satisfies [string, USSValue][])<|MERGE_RESOLUTION|>--- conflicted
+++ resolved
@@ -31,34 +31,6 @@
     ]
 }
 
-<<<<<<< HEAD
-=======
-const toNumberRaw = (ctx: Context, posArgs: USSRawValue[], namedArgs: Record<string, USSRawValue>): number => {
-    assert(posArgs.length === 1, `Expected 1 argument for toNumber, got ${posArgs.length}`)
-    assert(Object.keys(namedArgs).length === 0, `Expected no named arguments for toNumber, got ${Object.keys(namedArgs).length}`)
-    const arg = posArgs[0]
-    if (typeof arg === 'number') {
-        return arg
-    }
-    if (typeof arg === 'string') {
-        const num = parseNumber(arg)
-        assert(num !== undefined, `Expected a number or a string that can be converted to a number, got ${arg}`)
-        return num
-    }
-    if (typeof arg === 'boolean') {
-        return arg ? 1 : 0
-    }
-    throw new Error(`Expected a number, string, or boolean argument for toNumber, got ${typeof arg}`)
-}
-
-const toStringRaw = (ctx: Context, posArgs: USSRawValue[], namedArgs: Record<string, USSRawValue>): string => {
-    assert(posArgs.length === 1, `Expected 1 argument for toString, got ${posArgs.length}`)
-    assert(Object.keys(namedArgs).length === 0, `Expected no named arguments for toString, got ${Object.keys(namedArgs).length}`)
-    const arg = posArgs[0]
-    return String(arg)
-}
-
->>>>>>> f46066f6
 const toNumber = {
     type: {
         type: 'function',
@@ -75,7 +47,7 @@
         }
         if (typeof arg === 'string') {
             const num = parseNumber(arg)
-            assert(!isNaN(num), `Expected a number or a string that can be converted to a number, got ${arg}`)
+            assert(num !== undefined, `Expected a number or a string that can be converted to a number, got ${arg}`)
             return num
         }
         if (typeof arg === 'boolean') {
@@ -98,6 +70,7 @@
         const arg = posArgs[0]
         return String(arg)
     },
+
 } satisfies USSValue
 
 export function regressionResultType(numRegressionDependentsMax: number): USSType {
