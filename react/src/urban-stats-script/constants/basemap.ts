--- conflicted
+++ resolved
@@ -1,8 +1,4 @@
-<<<<<<< HEAD
-import { Basemap, LineStyle } from '../../mapper/settings/utils'
-=======
-import { LineStyle } from '../../mapper/settings'
->>>>>>> 4adc222d
+import { LineStyle } from '../../mapper/settings/utils'
 import { Context } from '../context'
 import { USSType, USSValue, rawDefaultValue, USSRawValue, OriginalFunctionArgs } from '../types-values'
 
