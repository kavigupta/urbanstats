<<<<<<< HEAD
=======
import { noLocation } from '../lexer'
>>>>>>> b9b52e26
import { USSType, USSValue, rawDefaultValue } from '../types-values'

import { RampT } from './ramp'
import { Scale, ScaleDescriptor } from './scale'

export interface CMap {
    geo: string[]
    data: number[]
    scale: ScaleDescriptor
    ramp: RampT
    label: string
}

export const cMapType = {
    type: 'opaque',
    name: 'cMap',
} satisfies USSType

export const cMap: USSValue = {
    type: {
        type: 'function',
        posArgs: [],
        namedArgs: {
            geo: {
                type: { type: 'concrete', value: { type: 'vector', elementType: { type: 'string' } } },
                defaultValue: { type: 'expression', expr: {
                    type: 'identifier',
                    name: { node: 'geo', location: noLocation },
                } },
            },
            data: { type: { type: 'concrete', value: { type: 'vector', elementType: { type: 'number' } } } },
            scale: { type: { type: 'concrete', value: { type: 'opaque', name: 'scale' } } },
            ramp: { type: { type: 'concrete', value: { type: 'opaque', name: 'ramp' } } },
            label: {
                type: { type: 'concrete', value: { type: 'string' } },
                defaultValue: rawDefaultValue(null),
            },
        },
        returnType: { type: 'concrete', value: cMapType },
    },
    value: (ctx, posArgs, namedArgs, originalArgs) => {
        const geo = namedArgs.geo as string[]
        const data = namedArgs.data as number[]
        const scale = (namedArgs.scale as { type: 'opaque', value: Scale }).value
        const ramp = (namedArgs.ramp as { type: 'opaque', value: RampT }).value
        const labelPassedIn = namedArgs.label as string | null

        if (geo.length !== data.length) {
            throw new Error(`geo and data must have the same length: ${geo.length} and ${data.length}`)
        }

        const scaleInstance = scale(data)

        const label = labelPassedIn ?? originalArgs.namedArgs.data.documentation?.humanReadableName

        if (label === undefined) {
            ctx.effect({ type: 'warning', message: 'Label could not be derived for choropleth map, please pass label="<your label here>" to cMap(...)' })
        }

        return {
            type: 'opaque',
            value: { geo, data, scale: scaleInstance, ramp, label: label ?? '[Unlabeled Map]' } satisfies CMap,
        }
    },
    documentation: { humanReadableName: 'Choropleth Map' },
}<|MERGE_RESOLUTION|>--- conflicted
+++ resolved
@@ -1,7 +1,4 @@
-<<<<<<< HEAD
-=======
 import { noLocation } from '../lexer'
->>>>>>> b9b52e26
 import { USSType, USSValue, rawDefaultValue } from '../types-values'
 
 import { RampT } from './ramp'
