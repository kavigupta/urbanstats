import { USSType, USSValue } from '../types-values'

// Functions can't be send over the worker boundary, so instead we must send descriptors
export interface LinearScaleDescriptor { kind: 'linear', min: number, max: number }

export type ScaleDescriptor =
    LinearScaleDescriptor |
    { kind: 'log', linearScale: LinearScaleDescriptor }
export type Scale = (values: number[], min?: number, max?: number, center?: number) => ScaleDescriptor

export interface ScaleInstance {
    forward: (value: number) => number
    inverse: (value: number) => number
}

export const scaleType = {
    type: 'opaque',
    name: 'scale',
} satisfies USSType

export function instantiate(descriptor: ScaleDescriptor): ScaleInstance {
    switch (descriptor.kind) {
        case 'linear':
            const { min, max } = descriptor
            if (min === max) {
                // just arbitrarily map min <=> 0.5
                return {
                    forward: x => 0.5 + x - min,
                    inverse: x => x - 0.5 + min,
                }
            }
            const range = max - min

            return {
                forward: (value: number) => (value - min) / range,
                inverse: (value: number) => value * range + min,
            }
        case 'log':
            const { forward, inverse } = instantiate(descriptor.linearScale)
            return {
                forward: (value: number) => forward(Math.log(value)),
                inverse: (value: number) => Math.exp(inverse(value)),
            }
    }
}

<<<<<<< HEAD
const linearScale: Scale = (values: number[]) => {
    values = values.filter(value => typeof value === 'number' && !isNaN(value) && isFinite(value))
    const min = Math.min(...values)
    const max = Math.max(...values)
=======
const linearScale: Scale = (values: number[], min?: number, max?: number, center?: number) => {
    values = values.filter(value => typeof value === 'number' && !isNaN(value))
>>>>>>> 3e069a1f

    let computedMin = min ?? Math.min(...values)
    let computedMax = max ?? Math.max(...values)

    if (center !== undefined) {
        if (min !== undefined && max !== undefined) {
            if (Math.abs(center - (min + max) / 2) > 1e-10) {
                throw new Error(`Inconsistent parameters: center ${center} does not equal (min + max) / 2 = ${min + max} / 2`)
            }
        }
        else if (min !== undefined) {
            computedMax = 2 * center - min
        }
        else if (max !== undefined) {
            computedMin = 2 * center - max
        }
        else {
            const range = Math.max(computedMax - center, center - computedMin)
            computedMin = center - range
            computedMax = center + range
        }
    }
    return {
        kind: 'linear',
        min: computedMin,
        max: computedMax,
    }
}

const logScale: Scale = (values: number[], min?: number, max?: number, center?: number) => {
    const logVals = values.map(Math.log)
    const linearScaleDescriptor = linearScale(logVals, min, max, center) as LinearScaleDescriptor
    return {
        kind: 'log',
        linearScale: linearScaleDescriptor,
    }
}

export const linearScaleValue: USSValue = {
    type: {
        type: 'function',
        posArgs: [],
        namedArgs: {
            min: {
                type: { type: 'concrete', value: { type: 'number' } },
                defaultValue: null,
            },
            max: {
                type: { type: 'concrete', value: { type: 'number' } },
                defaultValue: null,
            },
            center: {
                type: { type: 'concrete', value: { type: 'number' } },
                defaultValue: null,
            },
        },
        returnType: { type: 'concrete', value: scaleType },
    },
    value: (ctx, posArgs, namedArgs) => {
        const min = namedArgs.min as number | null | undefined
        const max = namedArgs.max as number | null | undefined
        const center = namedArgs.center as number | null | undefined
        // Return a scale function that closes over these params
        return {
            type: 'opaque',
            value: (values: number[]) => linearScale(values, min ?? undefined, max ?? undefined, center ?? undefined),
        }
    },
    documentation: { humanReadableName: 'Linear Scale' },
}

export const logScaleValue: USSValue = {
    type: {
        type: 'function',
        posArgs: [],
        namedArgs: {
            min: {
                type: { type: 'concrete', value: { type: 'number' } },
                defaultValue: null,
            },
            max: {
                type: { type: 'concrete', value: { type: 'number' } },
                defaultValue: null,
            },
            center: {
                type: { type: 'concrete', value: { type: 'number' } },
                defaultValue: null,
            },
        },
        returnType: { type: 'concrete', value: scaleType },
    },
    value: (ctx, posArgs, namedArgs) => {
        const min = namedArgs.min as number | null | undefined
        const max = namedArgs.max as number | null | undefined
        const center = namedArgs.center as number | null | undefined
        // Return a scale function that closes over these params
        return {
            type: 'opaque',
            value: (values: number[]) => logScale(values, min ?? undefined, max ?? undefined, center ?? undefined),
        }
    },
    documentation: { humanReadableName: 'Logarithmic Scale' },
}<|MERGE_RESOLUTION|>--- conflicted
+++ resolved
@@ -44,15 +44,8 @@
     }
 }
 
-<<<<<<< HEAD
-const linearScale: Scale = (values: number[]) => {
+const linearScale: Scale = (values: number[], min?: number, max?: number, center?: number) => {
     values = values.filter(value => typeof value === 'number' && !isNaN(value) && isFinite(value))
-    const min = Math.min(...values)
-    const max = Math.max(...values)
-=======
-const linearScale: Scale = (values: number[], min?: number, max?: number, center?: number) => {
-    values = values.filter(value => typeof value === 'number' && !isNaN(value))
->>>>>>> 3e069a1f
 
     let computedMin = min ?? Math.min(...values)
     let computedMax = max ?? Math.max(...values)
