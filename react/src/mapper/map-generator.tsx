import React, { ReactNode, useEffect, useRef, useState } from 'react'
import ReactDOM from 'react-dom'
import ReactDOMClient from 'react-dom/client'
import { MapRef } from 'react-map-gl/maplibre'

import { CSVExportData, generateMapperCSVData } from '../components/csv-export'
import { Basemap as BasemapComponent, PointFeatureCollection, Polygon, PolygonFeatureCollection } from '../components/map-common'
import { screencapElement } from '../components/screenshot'
import { renderMap } from '../components/screenshot-map'
import valid_geographies from '../data/mapper/used_geographies'
import universes_ordered from '../data/universes_ordered'
import { loadProtobuf } from '../load_json'
import { boundingBox, geometry } from '../map-partition'
import { consolidatedShapeLink, indexLink } from '../navigation/links'
import { LongLoad } from '../navigation/loading'
import { Colors } from '../page_template/color-themes'
import { loadCentroids } from '../syau/load'
import { Universe } from '../universe'
import { getAllParseErrors } from '../urban-stats-script/ast'
import { doRender } from '../urban-stats-script/constants/color'
import { Inset } from '../urban-stats-script/constants/insets'
import { instantiate } from '../urban-stats-script/constants/scale'
import { EditorError } from '../urban-stats-script/editor-utils'
import { noLocation } from '../urban-stats-script/location'
import { USSOpaqueValue } from '../urban-stats-script/types-values'
import { loadInsets } from '../urban-stats-script/worker'
import { executeAsync } from '../urban-stats-script/workerManager'
import { furthestColor, interpolateColor } from '../utils/color'
import { computeAspectRatioForInsets } from '../utils/coordinates'
import { assert } from '../utils/defensive'
import { ConsolidatedShapes, Feature, ICoordinate } from '../utils/protos'
import { NormalizeProto } from '../utils/types'
import { useOrderedResolve } from '../utils/useOrderedResolve'

import { Colorbar, RampToDisplay } from './components/Colorbar'
import { InsetMap } from './components/InsetMap'
import { Basemap, computeUSS, MapSettings } from './settings/utils'

type EditMultipleInsets = (index: number, newInset: Partial<Inset>) => void
interface EditInsets {
    modify: EditMultipleInsets
    editedInsets: Inset[]
    add: () => void
    delete: (i: number) => void
    duplicate: (i: number) => void
    moveUp: (i: number) => void
    moveDown: (i: number) => void
}

const mapUpdateInterval = 500

export function useMapGenerator({ mapSettings }: { mapSettings: MapSettings }): MapGenerator {
    const cache = useRef<MapCache>({})
    const updateTime = useRef(Date.now())

    const [currentGenerator, setCurrentGenerator] = useState<Promise<MapGenerator<{ loading: boolean }>>>(() => makeMapGenerator({ mapSettings, cache: cache.current, previousGenerator: undefined }))

    useEffect(() => {
        const timeSinceMapUpdate = Date.now() - updateTime.current
        if (timeSinceMapUpdate > mapUpdateInterval) {
            updateTime.current = Date.now()
            setCurrentGenerator(previousGenerator => makeMapGenerator({ mapSettings, cache: cache.current, previousGenerator }))
            return
        }
        else {
            updateTime.current = Date.now()
            const timeout = setTimeout(() => {
                setCurrentGenerator(previousGenerator => makeMapGenerator({ mapSettings, cache: cache.current, previousGenerator }))
            }, mapUpdateInterval - timeSinceMapUpdate)
            return () => {
                clearTimeout(timeout)
            }
        }
    }, [mapSettings]) // Do not change this effect list!!

    const { result, loading } = useOrderedResolve(currentGenerator)

    return result !== undefined
        ? {
                ...result,
                ui: props => result.ui({ ...props, loading }),
            }
        : {
                ui: () => ({ node: <EmptyMapLayout universe={mapSettings.universe} loading={loading} /> }),
                errors: [],
            }
}

type MapUIProps<T> = T & ({ mode: 'view' } | { mode: 'uss' } | { mode: 'insets', editInsets: EditInsets })

export interface MapGenerator<T = unknown> {
    ui: (props: MapUIProps<T>) => { node: ReactNode, exportPng?: (colors: Colors) => Promise<string> }
    exportGeoJSON?: () => string
    exportCSV?: CSVExportData
    errors: EditorError[]
}

async function makeMapGenerator({ mapSettings, cache, previousGenerator }: { mapSettings: MapSettings, cache: MapCache, previousGenerator: Promise<MapGenerator<{ loading: boolean }>> | undefined }): Promise<MapGenerator<{ loading: boolean }>> {
    const emptyMap = ({ loading }: { loading: boolean }): { node: ReactNode } => ({ node: <EmptyMapLayout universe={mapSettings.universe} loading={loading} /> })

    if (mapSettings.geographyKind === undefined || mapSettings.universe === undefined) {
        return {
            ui: emptyMap,
            errors: [{ kind: 'error', type: 'error', value: 'Select a Universe and Geography Kind', location: noLocation }],
        }
    }

    const stmts = computeUSS(mapSettings.script)

    const parseErrors = getAllParseErrors(stmts)
    if (parseErrors.length > 0) {
        const prev = await previousGenerator
        return {
            ...prev,
            ui: prev?.ui ?? emptyMap,
            errors: parseErrors.map(e => ({ ...e, kind: 'error' })),
        }
    }

    const execResult = await executeAsync({ descriptor: { kind: 'mapper', geographyKind: mapSettings.geographyKind, universe: mapSettings.universe }, stmts })

    if (execResult.resultingValue === undefined) {
        const prev = await previousGenerator
        return {
            ...prev,
            ui: prev?.ui ?? emptyMap,
            errors: execResult.error,
        }
    }

    const mapResultMain = execResult.resultingValue.value

    const csvData = generateMapperCSVData(mapResultMain, execResult.context)
    const csvFilename = `${mapSettings.geographyKind}-${mapSettings.universe}-data.csv`

    const { features, mapChildren, ramp } = await loadMapResult({ mapResultMain, universe: mapSettings.universe, geographyKind: mapSettings.geographyKind, cache })

    return {
        errors: execResult.error,
        exportCSV: {
            csvData,
            csvFilename,
        },
        exportGeoJSON: () => exportAsGeoJSON(features),
        ui: (props) => {
            const mapsRef: (MapRef | null)[] = []

            const mapsContainerRef = React.createRef<HTMLDivElement>()

            const insetsFeatures = (props.mode === 'insets' ? props.editInsets.editedInsets : mapResultMain.value.insets).flatMap((inset) => {
                const insetFeatures = filterOverlaps(inset, features)
                if (insetFeatures.length === 0 && props.mode !== 'insets') {
                    return []
                }
                return [{
                    inset,
                    insetFeatures,
                }]
            })

            const insetMaps = insetsFeatures.map(({ inset, insetFeatures }, i, insets) => {
                return (
                    <InsetMap
                        i={i}
                        key={i}
                        inset={inset}
                        ref={e => mapsRef[i] = e}
                        container={mapsContainerRef}
                        numInsets={insets.length}
                        editInset={props.mode === 'insets'
                            ? {
                                    modify: (newInset: Partial<Inset>) => { props.editInsets.modify(i, newInset) },
                                    delete: () => { props.editInsets.delete(i) },
                                    duplicate: () => { props.editInsets.duplicate(i) },
                                    add: props.editInsets.add,
                                    moveUp: () => { props.editInsets.moveUp(i) },
                                    moveDown: () => { props.editInsets.moveDown(i) },
                                }
                            : undefined}
                    >
                        {mapChildren(insetFeatures)}
                    </InsetMap>
                )
            })

            const visibleInsets = insetsFeatures.map(({ inset }) => inset)

            const colorbar = (
                <Colorbar
                    ramp={ramp}
                    basemap={mapResultMain.value.basemap}
                />
            )

            return {
                node: (
                    <MapLayout
                        maps={insetMaps}
                        loading={props.loading}
                        colorbar={colorbar}
                        aspectRatio={computeAspectRatioForInsets(visibleInsets)}
                        mapsContainerRef={mapsContainerRef}
                    />
                ),
                exportPng: colors =>
                    exportAsPng({ colors, colorbar, insets: visibleInsets, maps: mapsRef.map(r => r!.getMap()), basemap: mapResultMain.value.basemap }),
            }
        },
    }
}

function MapLayout({ maps, colorbar, loading, mapsContainerRef, aspectRatio }: {
    maps: ReactNode
    colorbar: ReactNode
    loading: boolean
    mapsContainerRef?: React.Ref<HTMLDivElement>
    aspectRatio: number
}): ReactNode {
    return (
        <div style={{
            display: 'flex',
            flexDirection: 'column',
            position: 'relative',
            minHeight: 0, // https://stackoverflow.com/questions/36230944/prevent-flex-items-from-overflowing-a-container/66689926#66689926
        }}
        >
            <RelativeLoader loading={loading} />
            <div style={{ maxHeight: '90%', width: '100%' }}>
                <div
                    ref={mapsContainerRef}
                    style={{
                        width: '100%',
                        minHeight: '300px',
                        aspectRatio,
                        position: 'relative',
                        maxHeight: '100%',
                    }}
                >
                    {maps}
                </div>
            </div>
            <div style={{ height: '8%', width: '100%' }}>
                {colorbar}
            </div>
        </div>
    )
}

function RelativeLoader({ loading }: { loading: boolean }): ReactNode {
    return (
        <LongLoad containerStyleOverride={{
            position: 'absolute',
            transition: 'opacity 0.25s',
            opacity: loading ? 1 : 0,
            pointerEvents: 'none',
        }}
        />
    )
}

function EmptyMapLayout({ universe, loading }: { universe?: Universe, loading: boolean }): ReactNode {
    const insets = loadInsets(universe ?? 'world')

    return (
        <MapLayout
            maps={insets.map((inset, i) => (
                <InsetMap
                    i={i}
                    key={i}
                    inset={inset}
                    container={React.createRef()}
                    numInsets={insets.length}
                >
                    {null}
                </InsetMap>
            ))}
            loading={loading}
            colorbar={null}
            aspectRatio={computeAspectRatioForInsets(insets)}
        />
    )
}

async function loadMapResult({ mapResultMain: { opaqueType, value }, universe, geographyKind, cache }:
{
    mapResultMain: USSOpaqueValue & { opaqueType: 'cMap' | 'cMapRGB' | 'pMap' }
    universe: Universe
    geographyKind: typeof valid_geographies[number]
    cache: MapCache
}): Promise<{ features: GeoJSON.Feature[], mapChildren: (fs: GeoJSON.Feature[]) => ReactNode, ramp: RampToDisplay }> {
    let ramp: RampToDisplay
    let colors: string[]
    switch (opaqueType) {
        case 'pMap':
        case 'cMap':
            const scale = instantiate(value.scale)
            const furthest = furthestColor(value.ramp.map(x => x[1]))
            const interpolations = [0, 0.1, 0.2, 0.3, 0.4, 0.5, 0.6, 0.7, 0.8, 0.9, 1].map(scale.inverse)
            ramp = { type: 'ramp', value: { ramp: value.ramp, interpolations, scale, label: value.label, unit: value.unit } }
            colors = value.data.map(val => interpolateColor(value.ramp, scale.forward(val), furthest))
            break
        case 'cMapRGB':
            colors = value.dataR.map((r, i) => doRender({
                r: r * 255,
                g: value.dataG[i] * 255,
                b: value.dataB[i] * 255,
                a: 255,
            }))
            ramp = { type: 'label', value: value.label }
            break
    }

    let features: GeoJSON.Feature[]
    let mapChildren: (fs: GeoJSON.Feature[]) => ReactNode
    switch (opaqueType) {
        case 'pMap':
            const points: Point[] = Array.from(value.data.entries()).map(([i, dataValue]) => {
                return {
                    name: value.geo[i],
                    fillColor: colors[i],
                    fillOpacity: 1,
                    radius: Math.sqrt(value.relativeArea[i]) * value.maxRadius,
                    statistic: dataValue,
                }
            })

            features = await pointsGeojson(geographyKind, universe, points, cache)

            mapChildren = fs => <PointFeatureCollection features={fs} clickable={true} />

            break
        case 'cMap':
        case 'cMapRGB':
            const polys: Polygon[] = Array.from(colors.entries()).map(([i, color]) => {
                let meta
                switch (opaqueType) {
                    case 'cMap':
                        meta = { statistic: value.data[i] }
                        break
                    case 'cMapRGB':
                        meta = { statistic: [value.dataR[i], value.dataG[i], value.dataB[i]] }
                        break
                }

                return {
                    name: value.geo[i],
                    fillColor: color,
                    fillOpacity: 1,
                    color: doRender(value.outline.color),
                    weight: value.outline.weight,
                    ...meta,
                }
            })

            features = await polygonsGeojson(geographyKind, universe, polys, cache)

            mapChildren = fs => <PolygonFeatureCollection features={fs} clickable={true} />

            break
    }

    return {
        features,
        mapChildren: fs => (
            <>
                {mapChildren(fs)}
                <BasemapComponent basemap={value.basemap} />
            </>
        ),
        ramp,
    }
}

async function exportAsPng({
    colors,
    colorbar,
    insets,
    maps,
    basemap,
}: {
    colorbar: ReactNode
    colors: Colors
    insets: Inset[]
    maps: maplibregl.Map[]
    basemap: Basemap
}): Promise<string> {
    const pixelRatio = 4
    const width = 4096
    const cBarPad = 40
<<<<<<< HEAD

    const colorbarRender = await renderColorbar(colorbar, width * 0.8, pixelRatio, cBarPad)
=======
    const colorbarScale = 1.5

    const colorbarRender = await renderColorbar(colorbar, width * 0.8, pixelRatio / colorbarScale, cBarPad)
>>>>>>> c1627dda

    const aspectRatio = computeAspectRatioForInsets(insets)

    const height = Math.round(width / aspectRatio)

    const totalHeight = height + colorbarRender.height + cBarPad

    const params = { width, height, pixelRatio, insetBorderColor: colors.mapInsetBorderColor }

    const canvas = document.createElement('canvas')
    const ctx = canvas.getContext('2d')!
    canvas.width = width
    canvas.height = totalHeight

    await Promise.all(maps.map(async (map, i) => {
        const inset = insets[i]
        await renderMap(ctx, map, inset, params)
    }))

    ctx.fillStyle = basemap.type === 'none' ? basemap.backgroundColor : colors.background
    ctx.fillRect(0, height, width, colorbarRender.height + cBarPad) // Fill the entire colorbar area

    ctx.drawImage(colorbarRender.canvas, (width - colorbarRender.width) / 2, height + cBarPad / 2, colorbarRender.width, colorbarRender.height)

    return canvas.toDataURL('image/png', 1.0)
}

async function renderColorbar(colorbar: ReactNode, renderColorbarWidth: number, pixelRatio: number, cBarPad: number): Promise<{ width: number, height: number, canvas: HTMLCanvasElement }> {
    const elem = document.createElement('div')
    document.body.appendChild(elem)

    const root = ReactDOMClient.createRoot(elem)

    const colorbarElement = React.createRef<HTMLDivElement>()

    ReactDOM.flushSync(() => {
        root.render(
            <div ref={colorbarElement} style={{ width: renderColorbarWidth / pixelRatio }}>
                { colorbar }
            </div>,
        )
    })

    assert(colorbarElement.current !== null, 'Colorbar Element ref was not assigned')

    const colorbarCanvas = await screencapElement(colorbarElement.current, renderColorbarWidth, 1)

    root.unmount()

    elem.remove()

    return {
        canvas: colorbarCanvas,
        ...colorbarDimensions(renderColorbarWidth, 300 - cBarPad, colorbarCanvas.width, colorbarCanvas.height),
    }
}

function colorbarDimensions(maxWidth: number, maxHeight: number, width: number, height: number): { width: number, height: number } {
    {
        // do this no matter what, to fill the space
        const scale = maxHeight / height
        height = maxHeight
        width = width * scale
    }
    if (width > maxWidth) {
        // rescale if it is now too wide
        const scale = maxWidth / width
        width = maxWidth
        height = height * scale
    }
    return { width, height }
}

function filterOverlaps(inset: Inset, features: GeoJSON.Feature[]): GeoJSON.Feature[] {
    const bbox = inset.coordBox
    if (!inset.mainMap) {
        features = features.filter((poly) => {
            const bounds = boundingBox(poly.geometry)
            // Check if the polygon overlaps the inset bounds
            return bounds.getWest() < bbox[2] && bounds.getEast() > bbox[0]
                && bounds.getNorth() > bbox[1] && bounds.getSouth() < bbox[3]
        })
    }
    return features
}

interface MapCache {
    geo?: { universe: Universe, geographyKind: typeof valid_geographies[number] } & (
        { type: 'points', centroidsByName: Map<string, ICoordinate> }
        | { type: 'polygons', polygonsByName: Map<string, GeoJSON.Geometry> }
    )
}

interface Point {
    name: string

    fillColor: string
    fillOpacity: number
    radius: number

    [meta: string]: unknown

}

async function pointsGeojson(geographyKind: typeof valid_geographies[number], universe: Universe, points: Point[], cache: MapCache): Promise<GeoJSON.Feature[]> {
    if (cache.geo?.type !== 'points' || cache.geo.universe !== universe || cache.geo.geographyKind !== geographyKind) {
        const idxLink = indexLink(universe, geographyKind)
        const articles = await loadProtobuf(idxLink, 'ArticleOrderingList')
        const centroids = await loadCentroids(universe, geographyKind, articles.longnames)

        const centroidsByName = new Map(articles.longnames.map((r, i) => [r, centroids[i]]))
        cache.geo = {
            type: 'points',
            universe,
            geographyKind,
            centroidsByName,
        }
    }

    const geo = cache.geo

    return points.map((point) => {
        const centroid = geo.centroidsByName.get(point.name)!

        return {
            type: 'Feature' as const,
            properties: { ...point },
            geometry: {
                type: 'Point',
                coordinates: [centroid.lon!, centroid.lat!],
            },
        }
    })
}

async function polygonsGeojson(geographyKind: typeof valid_geographies[number], universe: Universe, polygons: Polygon[], cache: MapCache): Promise<GeoJSON.Feature[]> {
    if (cache.geo?.type !== 'polygons' || cache.geo.universe !== universe || cache.geo.geographyKind !== geographyKind) {
        const universeIdx = universes_ordered.indexOf(universe)
        const shapes = (await loadProtobuf(consolidatedShapeLink(geographyKind), 'ConsolidatedShapes')) as NormalizeProto<ConsolidatedShapes>
        const polygonsByName = new Map<string, GeoJSON.Geometry>()
        for (let i = 0; i < shapes.longnames.length; i++) {
            if (shapes.universes[i].universeIdxs.includes(universeIdx)) {
                polygonsByName.set(shapes.longnames[i], geometry(shapes.shapes[i] as NormalizeProto<Feature>))
            }
        }
        cache.geo = {
            type: 'polygons',
            universe,
            geographyKind,
            polygonsByName,
        }
    }

    const geo = cache.geo

    return polygons.map((polygon) => {
        return {
            type: 'Feature' as const,
            properties: { ...polygon },
            geometry: geo.polygonsByName.get(polygon.name)!,
        }
    })
}

function exportAsGeoJSON(features: GeoJSON.Feature[]): string {
    return JSON.stringify(
        {
            type: 'FeatureCollection',
            features,
        },
        null,
        2,
    )
}<|MERGE_RESOLUTION|>--- conflicted
+++ resolved
@@ -387,14 +387,9 @@
     const pixelRatio = 4
     const width = 4096
     const cBarPad = 40
-<<<<<<< HEAD
-
-    const colorbarRender = await renderColorbar(colorbar, width * 0.8, pixelRatio, cBarPad)
-=======
     const colorbarScale = 1.5
 
     const colorbarRender = await renderColorbar(colorbar, width * 0.8, pixelRatio / colorbarScale, cBarPad)
->>>>>>> c1627dda
 
     const aspectRatio = computeAspectRatioForInsets(insets)
 
