import React, { ReactNode, useEffect, useRef, useState } from 'react'
import ReactDOM from 'react-dom'
import ReactDOMClient from 'react-dom/client'
import { MapRef } from 'react-map-gl/maplibre'

import { CSVExportData, generateMapperCSVData } from '../components/csv-export'
import { Basemap as BasemapComponent, PointFeatureCollection, Polygon, PolygonFeatureCollection } from '../components/map-common'
import { screencapElement } from '../components/screenshot'
import { renderMap } from '../components/screenshot-map'
import valid_geographies from '../data/mapper/used_geographies'
import universes_ordered from '../data/universes_ordered'
import { loadProtobuf } from '../load_json'
import { boundingBox, geometry } from '../map-partition'
import { consolidatedShapeLink, indexLink } from '../navigation/links'
import { LongLoad } from '../navigation/loading'
import { Colors } from '../page_template/color-themes'
import { loadCentroids } from '../syau/load'
import { Universe } from '../universe'
import { getAllParseErrors } from '../urban-stats-script/ast'
import { doRender } from '../urban-stats-script/constants/color'
import { Inset } from '../urban-stats-script/constants/insets'
import { instantiate } from '../urban-stats-script/constants/scale'
import { EditorError } from '../urban-stats-script/editor-utils'
import { noLocation } from '../urban-stats-script/location'
import { USSOpaqueValue } from '../urban-stats-script/types-values'
import { loadInsets } from '../urban-stats-script/worker'
import { executeAsync } from '../urban-stats-script/workerManager'
import { furthestColor, interpolateColor } from '../utils/color'
import { computeAspectRatioForInsets } from '../utils/coordinates'
import { assert } from '../utils/defensive'
import { ConsolidatedShapes, Feature, ICoordinate } from '../utils/protos'
import { NormalizeProto } from '../utils/types'
import { useOrderedResolve } from '../utils/useOrderedResolve'

import { Colorbar, RampToDisplay } from './components/Colorbar'
import { InsetMap } from './components/InsetMap'
import { Basemap, computeUSS, MapSettings } from './settings/utils'

type EditMultipleInsets = (index: number, newInset: Partial<Inset>) => void
interface EditInsets {
    modify: EditMultipleInsets
    editedInsets: Inset[]
    add: () => void
    delete: (i: number) => void
    duplicate: (i: number) => void
    moveUp: (i: number) => void
    moveDown: (i: number) => void
}

const mapUpdateInterval = 500

export function useMapGenerator({ mapSettings }: { mapSettings: MapSettings }): MapGenerator {
    const cache = useRef<MapCache>({})
    const updateTime = useRef(Date.now())

    const [currentGenerator, setCurrentGenerator] = useState<Promise<MapGenerator<{ loading: boolean }>>>(() => makeMapGenerator({ mapSettings, cache: cache.current, previousGenerator: undefined }))

    useEffect(() => {
        const timeSinceMapUpdate = Date.now() - updateTime.current
        if (timeSinceMapUpdate > mapUpdateInterval) {
            updateTime.current = Date.now()
            setCurrentGenerator(previousGenerator => makeMapGenerator({ mapSettings, cache: cache.current, previousGenerator }))
            return
        }
        else {
            updateTime.current = Date.now()
            const timeout = setTimeout(() => {
                setCurrentGenerator(previousGenerator => makeMapGenerator({ mapSettings, cache: cache.current, previousGenerator }))
            }, mapUpdateInterval - timeSinceMapUpdate)
            return () => {
                clearTimeout(timeout)
            }
        }
    }, [mapSettings]) // Do not change this effect list!!

    const { result, loading } = useOrderedResolve(currentGenerator)

    return result !== undefined
        ? {
                ...result,
                ui: props => result.ui({ ...props, loading }),
            }
        : {
                ui: () => ({ node: <EmptyMapLayout universe={mapSettings.universe} loading={loading} /> }),
                errors: [],
            }
}

type MapUIProps<T> = T & ({ mode: 'view' } | { mode: 'uss' } | { mode: 'insets', editInsets: EditInsets })

export interface MapGenerator<T = unknown> {
    ui: (props: MapUIProps<T>) => { node: ReactNode, exportPng?: (colors: Colors) => Promise<string> }
    exportGeoJSON?: () => string
    exportCSV?: CSVExportData
    errors: EditorError[]
}

async function makeMapGenerator({ mapSettings, cache, previousGenerator }: { mapSettings: MapSettings, cache: MapCache, previousGenerator: Promise<MapGenerator<{ loading: boolean }>> | undefined }): Promise<MapGenerator<{ loading: boolean }>> {
    const emptyMap = ({ loading }: { loading: boolean }): { node: ReactNode } => ({ node: <EmptyMapLayout universe={mapSettings.universe} loading={loading} /> })

    if (mapSettings.geographyKind === undefined || mapSettings.universe === undefined) {
        return {
            ui: emptyMap,
            errors: [{ kind: 'error', type: 'error', value: 'Select a Universe and Geography Kind', location: noLocation }],
        }
    }

    const stmts = computeUSS(mapSettings.script)

    const parseErrors = getAllParseErrors(stmts)
    if (parseErrors.length > 0) {
        const prev = await previousGenerator
        return {
            ...prev,
            ui: prev?.ui ?? emptyMap,
            errors: parseErrors.map(e => ({ ...e, kind: 'error' })),
        }
    }

    const execResult = await executeAsync({ descriptor: { kind: 'mapper', geographyKind: mapSettings.geographyKind, universe: mapSettings.universe }, stmts })

    if (execResult.resultingValue === undefined) {
        const prev = await previousGenerator
        return {
            ...prev,
            ui: prev?.ui ?? emptyMap,
            errors: execResult.error,
        }
    }

    const mapResultMain = execResult.resultingValue.value

    const csvData = generateMapperCSVData(mapResultMain, execResult.context)
    const csvFilename = `${mapSettings.geographyKind}-${mapSettings.universe}-data.csv`

    const { features, mapChildren, ramp } = await loadMapResult({ mapResultMain, universe: mapSettings.universe, geographyKind: mapSettings.geographyKind, cache })

    return {
        errors: execResult.error,
        exportCSV: {
            csvData,
            csvFilename,
        },
        exportGeoJSON: () => exportAsGeoJSON(features),
        ui: (props) => {
            const mapsRef: (MapRef | null)[] = []

            const mapsContainerRef = React.createRef<HTMLDivElement>()

            const insetsFeatures = (props.mode === 'insets' ? props.editInsets.editedInsets : mapResultMain.value.insets).flatMap((inset) => {
                const insetFeatures = filterOverlaps(inset, features)
                if (insetFeatures.length === 0 && props.mode !== 'insets') {
                    return []
                }
                return [{
                    inset,
                    insetFeatures,
                }]
            })

            const insetMaps = insetsFeatures.map(({ inset, insetFeatures }, i, insets) => {
                return (
                    <InsetMap
                        i={i}
                        key={i}
                        inset={inset}
                        ref={e => mapsRef[i] = e}
                        container={mapsContainerRef}
                        numInsets={insets.length}
                        editInset={props.mode === 'insets'
                            ? {
                                    modify: (newInset: Partial<Inset>) => { props.editInsets.modify(i, newInset) },
                                    delete: () => { props.editInsets.delete(i) },
                                    duplicate: () => { props.editInsets.duplicate(i) },
                                    add: props.editInsets.add,
                                    moveUp: () => { props.editInsets.moveUp(i) },
                                    moveDown: () => { props.editInsets.moveDown(i) },
                                }
                            : undefined}
                    >
                        {mapChildren(insetFeatures)}
                    </InsetMap>
                )
            })

            const visibleInsets = insetsFeatures.map(({ inset }) => inset)

            const colorbar = (
                <Colorbar
                    ramp={ramp}
                    basemap={mapResultMain.value.basemap}
                />
            )

            return {
                node: (
                    <MapLayout
                        maps={insetMaps}
                        loading={props.loading}
                        colorbar={colorbar}
                        aspectRatio={computeAspectRatioForInsets(visibleInsets)}
                        mapsContainerRef={mapsContainerRef}
                    />
                ),
                exportPng: colors =>
                    exportAsPng({ colors, colorbar, insets: visibleInsets, maps: mapsRef.map(r => r!.getMap()), basemap: mapResultMain.value.basemap }),
            }
        },
    }
}

function MapLayout({ maps, colorbar, loading, mapsContainerRef, aspectRatio }: {
    maps: ReactNode
    colorbar: ReactNode
    loading: boolean
    mapsContainerRef?: React.Ref<HTMLDivElement>
    aspectRatio: number
}): ReactNode {
    return (
        <div style={{
            display: 'flex',
            flexDirection: 'column',
            position: 'relative',
            minHeight: 0, // https://stackoverflow.com/questions/36230944/prevent-flex-items-from-overflowing-a-container/66689926#66689926
        }}
        >
            <RelativeLoader loading={loading} />
            <div style={{ maxHeight: '90%', width: '100%' }}>
                <div
                    ref={mapsContainerRef}
                    style={{
                        width: '100%',
                        minHeight: '300px',
                        aspectRatio,
                        position: 'relative',
                        maxHeight: '100%',
                    }}
                >
                    {maps}
                </div>
            </div>
            <div style={{ height: '8%', width: '100%' }}>
                {colorbar}
            </div>
        </div>
    )
}

function RelativeLoader({ loading }: { loading: boolean }): ReactNode {
    return (
        <LongLoad containerStyleOverride={{
            position: 'absolute',
            transition: 'opacity 0.25s',
            opacity: loading ? 1 : 0,
            pointerEvents: 'none',
        }}
        />
    )
}

function EmptyMapLayout({ universe, loading }: { universe?: Universe, loading: boolean }): ReactNode {
    const insets = loadInsets(universe ?? 'world')

    return (
        <MapLayout
            maps={insets.map((inset, i) => (
                <InsetMap
                    i={i}
                    key={i}
                    inset={inset}
                    container={React.createRef()}
                    numInsets={insets.length}
                >
                    {null}
                </InsetMap>
            ))}
            loading={loading}
            colorbar={null}
            aspectRatio={computeAspectRatioForInsets(insets)}
        />
    )
}

async function loadMapResult({ mapResultMain: { opaqueType, value }, universe, geographyKind, cache }:
{
    mapResultMain: USSOpaqueValue & { opaqueType: 'cMap' | 'cMapRGB' | 'pMap' }
    universe: Universe
    geographyKind: typeof valid_geographies[number]
    cache: MapCache
}): Promise<{ features: GeoJSON.Feature[], mapChildren: (fs: GeoJSON.Feature[]) => ReactNode, ramp: RampToDisplay }> {
    let ramp: RampToDisplay
    let colors: string[]
    switch (opaqueType) {
        case 'pMap':
        case 'cMap':
            const scale = instantiate(value.scale)
            const furthest = furthestColor(value.ramp.map(x => x[1]))
            const interpolations = [0, 0.1, 0.2, 0.3, 0.4, 0.5, 0.6, 0.7, 0.8, 0.9, 1].map(scale.inverse)
            ramp = { type: 'ramp', value: { ramp: value.ramp, interpolations, scale, label: value.label, unit: value.unit } }
            colors = value.data.map(val => interpolateColor(value.ramp, scale.forward(val), furthest))
            break
        case 'cMapRGB':
            colors = value.dataR.map((r, i) => doRender({
                r: r * 255,
                g: value.dataG[i] * 255,
                b: value.dataB[i] * 255,
                a: 255,
            }))
            ramp = { type: 'label', value: value.label }
            break
    }

    let features: GeoJSON.Feature[]
    let mapChildren: (fs: GeoJSON.Feature[]) => ReactNode
    switch (opaqueType) {
        case 'pMap':
            const points: Point[] = Array.from(value.data.entries()).map(([i, dataValue]) => {
                return {
                    name: value.geo[i],
                    fillColor: colors[i],
                    fillOpacity: 1,
                    radius: Math.sqrt(value.relativeArea[i]) * value.maxRadius,
                    statistic: dataValue,
                }
            })

            features = await pointsGeojson(geographyKind, universe, points, cache)

            mapChildren = fs => <PointFeatureCollection features={fs} clickable={true} />

            break
        case 'cMap':
        case 'cMapRGB':
            const polys: Polygon[] = Array.from(colors.entries()).map(([i, color]) => {
                let meta
                switch (opaqueType) {
                    case 'cMap':
                        meta = { statistic: value.data[i] }
                        break
                    case 'cMapRGB':
                        meta = { statistic: [value.dataR[i], value.dataG[i], value.dataB[i]] }
                        break
                }

                return {
                    name: value.geo[i],
                    fillColor: color,
                    fillOpacity: 1,
                    color: doRender(value.outline.color),
                    weight: value.outline.weight,
                    ...meta,
                }
            })

            features = await polygonsGeojson(geographyKind, universe, polys, cache)

            mapChildren = fs => <PolygonFeatureCollection features={fs} clickable={true} />

            break
    }

    return {
        features,
        mapChildren: fs => (
            <>
                {mapChildren(fs)}
                <BasemapComponent basemap={value.basemap} />
            </>
        ),
        ramp,
    }
}

async function exportAsPng({
    colors,
    colorbar,
    insets,
    maps,
    basemap,
}: {
    colorbar: ReactNode
    colors: Colors
    insets: Inset[]
    maps: maplibregl.Map[]
    basemap: Basemap
}): Promise<string> {
    const pixelRatio = 4
    const width = 4096
    const cBarPad = 40
<<<<<<< HEAD
    const colorbarScale = 1.5

    const colorbarRender = await renderColorbar(colorbar, width * 0.8, pixelRatio / colorbarScale, cBarPad)
=======
    const colorbarScale = 0.75

    const colorbarRender = await renderColorbar(colorbar, width * 0.8, pixelRatio * colorbarScale, cBarPad)
>>>>>>> 97d6403a

    const aspectRatio = computeAspectRatioForInsets(insets)

    const height = Math.round(width / aspectRatio)

<<<<<<< HEAD
    const totalHeight = height + colorbarRender.height + cBarPad
=======
    const totalHeight = height + (colorbarRender.height > 0 ? colorbarRender.height + cBarPad : 0)
>>>>>>> 97d6403a

    const params = { width, height, pixelRatio, insetBorderColor: colors.mapInsetBorderColor }

    const canvas = document.createElement('canvas')
    const ctx = canvas.getContext('2d')!
    canvas.width = width
    canvas.height = totalHeight

    await Promise.all(maps.map(async (map, i) => {
        const inset = insets[i]
        await renderMap(ctx, map, inset, params)
    }))

<<<<<<< HEAD
    ctx.fillStyle = basemap.type === 'none' ? basemap.backgroundColor : colors.background
    ctx.fillRect(0, height, width, colorbarRender.height + cBarPad) // Fill the entire colorbar area

    ctx.drawImage(colorbarRender.canvas, (width - colorbarRender.width) / 2, height + cBarPad / 2, colorbarRender.width, colorbarRender.height)
=======
    if (colorbarRender.height > 0) {
        ctx.fillStyle = basemap.type === 'none' ? basemap.backgroundColor : colors.background
        ctx.fillRect(0, height, width, colorbarRender.height + cBarPad) // Fill the entire colorbar area
        ctx.drawImage(colorbarRender.canvas, (width - colorbarRender.width) / 2, height + cBarPad / 2, colorbarRender.width, colorbarRender.height)
    }
>>>>>>> 97d6403a

    return canvas.toDataURL('image/png', 1.0)
}

async function renderColorbar(colorbar: ReactNode, renderColorbarWidth: number, pixelRatio: number, cBarPad: number): Promise<{ width: number, height: number, canvas: HTMLCanvasElement }> {
    const elem = document.createElement('div')
    document.body.appendChild(elem)

    const root = ReactDOMClient.createRoot(elem)

    const colorbarElement = React.createRef<HTMLDivElement>()

    ReactDOM.flushSync(() => {
        root.render(
            <div ref={colorbarElement} style={{ width: renderColorbarWidth / pixelRatio }}>
                { colorbar }
            </div>,
        )
    })

    assert(colorbarElement.current !== null, 'Colorbar Element ref was not assigned')

    const colorbarCanvas = await screencapElement(colorbarElement.current, renderColorbarWidth, 1)

    root.unmount()

    elem.remove()

    return {
        canvas: colorbarCanvas,
        ...colorbarDimensions(renderColorbarWidth, 500 - cBarPad, colorbarCanvas.width, colorbarCanvas.height),
    }
}

function colorbarDimensions(maxWidth: number, maxHeight: number, width: number, height: number): { width: number, height: number } {
    {
        // do this no matter what, to fill the space
        const scale = maxHeight / height
        height = maxHeight
        width = width * scale
    }
    if (width > maxWidth) {
        // rescale if it is now too wide
        const scale = maxWidth / width
        width = maxWidth
        height = height * scale
    }
    return { width, height }
}

function filterOverlaps(inset: Inset, features: GeoJSON.Feature[]): GeoJSON.Feature[] {
    const bbox = inset.coordBox
    if (!inset.mainMap) {
        features = features.filter((poly) => {
            const bounds = boundingBox(poly.geometry)
            // Check if the polygon overlaps the inset bounds
            return bounds.getWest() < bbox[2] && bounds.getEast() > bbox[0]
                && bounds.getNorth() > bbox[1] && bounds.getSouth() < bbox[3]
        })
    }
    return features
}

interface MapCache {
    geo?: { universe: Universe, geographyKind: typeof valid_geographies[number] } & (
        { type: 'points', centroidsByName: Map<string, ICoordinate> }
        | { type: 'polygons', polygonsByName: Map<string, GeoJSON.Geometry> }
    )
}

interface Point {
    name: string

    fillColor: string
    fillOpacity: number
    radius: number

    [meta: string]: unknown

}

async function pointsGeojson(geographyKind: typeof valid_geographies[number], universe: Universe, points: Point[], cache: MapCache): Promise<GeoJSON.Feature[]> {
    if (cache.geo?.type !== 'points' || cache.geo.universe !== universe || cache.geo.geographyKind !== geographyKind) {
        const idxLink = indexLink(universe, geographyKind)
        const articles = await loadProtobuf(idxLink, 'ArticleOrderingList')
        const centroids = await loadCentroids(universe, geographyKind, articles.longnames)

        const centroidsByName = new Map(articles.longnames.map((r, i) => [r, centroids[i]]))
        cache.geo = {
            type: 'points',
            universe,
            geographyKind,
            centroidsByName,
        }
    }

    const geo = cache.geo

    return points.map((point) => {
        const centroid = geo.centroidsByName.get(point.name)!

        return {
            type: 'Feature' as const,
            properties: { ...point },
            geometry: {
                type: 'Point',
                coordinates: [centroid.lon!, centroid.lat!],
            },
        }
    })
}

async function polygonsGeojson(geographyKind: typeof valid_geographies[number], universe: Universe, polygons: Polygon[], cache: MapCache): Promise<GeoJSON.Feature[]> {
    if (cache.geo?.type !== 'polygons' || cache.geo.universe !== universe || cache.geo.geographyKind !== geographyKind) {
        const universeIdx = universes_ordered.indexOf(universe)
        const shapes = (await loadProtobuf(consolidatedShapeLink(geographyKind), 'ConsolidatedShapes')) as NormalizeProto<ConsolidatedShapes>
        const polygonsByName = new Map<string, GeoJSON.Geometry>()
        for (let i = 0; i < shapes.longnames.length; i++) {
            if (shapes.universes[i].universeIdxs.includes(universeIdx)) {
                polygonsByName.set(shapes.longnames[i], geometry(shapes.shapes[i] as NormalizeProto<Feature>))
            }
        }
        cache.geo = {
            type: 'polygons',
            universe,
            geographyKind,
            polygonsByName,
        }
    }

    const geo = cache.geo

    return polygons.map((polygon) => {
        return {
            type: 'Feature' as const,
            properties: { ...polygon },
            geometry: geo.polygonsByName.get(polygon.name)!,
        }
    })
}

function exportAsGeoJSON(features: GeoJSON.Feature[]): string {
    return JSON.stringify(
        {
            type: 'FeatureCollection',
            features,
        },
        null,
        2,
    )
}<|MERGE_RESOLUTION|>--- conflicted
+++ resolved
@@ -387,25 +387,15 @@
     const pixelRatio = 4
     const width = 4096
     const cBarPad = 40
-<<<<<<< HEAD
-    const colorbarScale = 1.5
-
-    const colorbarRender = await renderColorbar(colorbar, width * 0.8, pixelRatio / colorbarScale, cBarPad)
-=======
     const colorbarScale = 0.75
 
     const colorbarRender = await renderColorbar(colorbar, width * 0.8, pixelRatio * colorbarScale, cBarPad)
->>>>>>> 97d6403a
 
     const aspectRatio = computeAspectRatioForInsets(insets)
 
     const height = Math.round(width / aspectRatio)
 
-<<<<<<< HEAD
-    const totalHeight = height + colorbarRender.height + cBarPad
-=======
     const totalHeight = height + (colorbarRender.height > 0 ? colorbarRender.height + cBarPad : 0)
->>>>>>> 97d6403a
 
     const params = { width, height, pixelRatio, insetBorderColor: colors.mapInsetBorderColor }
 
@@ -419,18 +409,11 @@
         await renderMap(ctx, map, inset, params)
     }))
 
-<<<<<<< HEAD
-    ctx.fillStyle = basemap.type === 'none' ? basemap.backgroundColor : colors.background
-    ctx.fillRect(0, height, width, colorbarRender.height + cBarPad) // Fill the entire colorbar area
-
-    ctx.drawImage(colorbarRender.canvas, (width - colorbarRender.width) / 2, height + cBarPad / 2, colorbarRender.width, colorbarRender.height)
-=======
     if (colorbarRender.height > 0) {
         ctx.fillStyle = basemap.type === 'none' ? basemap.backgroundColor : colors.background
         ctx.fillRect(0, height, width, colorbarRender.height + cBarPad) // Fill the entire colorbar area
         ctx.drawImage(colorbarRender.canvas, (width - colorbarRender.width) / 2, height + cBarPad / 2, colorbarRender.width, colorbarRender.height)
     }
->>>>>>> 97d6403a
 
     return canvas.toDataURL('image/png', 1.0)
 }
