--- conflicted
+++ resolved
@@ -50,11 +50,7 @@
         return () => {
             resizeObserver.unobserve(values)
         }
-<<<<<<< HEAD
-    }, [])
-=======
     }, [props.ramp])
->>>>>>> 48466cfd
 
     const furthest = useMemo(() => props.ramp === undefined || props.ramp.type !== 'ramp' ? undefined : furthestColor(props.ramp.value.ramp.map(x => x[1])), [props.ramp])
 
