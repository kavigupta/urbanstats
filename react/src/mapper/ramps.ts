import hueColors from '../data/hueColors'
import RAMPS from '../data/mapper/ramps'
import { RampT } from '../urban-stats-script/constants/ramp'

// eslint-disable-next-line no-restricted-syntax -- Represents encoded data
export type EncodedColorMap = { type: 'none' } | { type: 'custom', custom_colormap: string } | { type: 'preset', name: string }

export type ColorMap = [number, string][]

export type Keypoints = Readonly<[number, string]>[]

export interface Ramp {
    createRamp: (values: number[]) => Readonly<[Keypoints, number[]]>
}

export function getRamps(): Record<string, RampT> {
    return {
        Uridis: [
            [0, hueColors.purple],
            [0.25, hueColors.blue],
            [0.5, hueColors.cyan],
            [0.75, hueColors.green],
            [1, hueColors.yellow],
        ],
        ...Object.fromEntries(Object.entries(RAMPS).map(([name, ramp]) => {
            return [name, ramp.ramp]
        })),
    }
<<<<<<< HEAD
=======
}

export function parseCustomColormap(customColormap: string): ColorMap | undefined {
    try {
        const result = JSON.parse(customColormap) as unknown
        if (result instanceof Array
            && result.every(x => x instanceof Array
            && x.length === 2
            && typeof x[0] === 'number'
            && typeof x[1] === 'string'
            && (/^#[0-9a-f]{6}$/i.exec(x[1])) !== null,
            )) {
            return result as ColorMap
        }
    }
    catch (e) {
        console.error('error! in_parse_custom_colormap', e)
    }
    return undefined
}

function parseColormap(cmap: EncodedColorMap): ColorMap {
    if (cmap.type === 'none') {
    // default
        return RAMPS.Gray.ramp
    }
    else if (cmap.type === 'custom') {
        return parseCustomColormap(cmap.custom_colormap) ?? RAMPS.Gray.ramp
    }
    else {
        if (cmap.name === '') {
            return RAMPS.Gray.ramp
        }
        return RAMPS[cmap.name].ramp
    }
}

function parseRampBase(ramp: RampDescriptor): ConstantRamp | LinearRamp | GeometricRamp {
    const cmap = parseColormap(ramp.colormap)
    if (ramp.type === 'constant') {
        return new ConstantRamp(cmap,
            ramp.lower_bound === undefined || ramp.lower_bound === '' ? 0 : parseFloat(ramp.lower_bound),
            ramp.upper_bound === undefined || ramp.upper_bound === '' ? 1 : parseFloat(ramp.upper_bound),
        )
    }
    else if (ramp.type === 'linear') {
        return new LinearRamp(cmap)
    }
    else {
        return new GeometricRamp(cmap)
    }
}

export function parseRamp(ramp: RampDescriptor): Ramp {
    // handles modifiers like reversed
    let base: Ramp = parseRampBase(ramp)
    if (ramp.reversed) {
        base = new ReversedRamp(base)
    }
    return base
}

class ConstantRamp implements Ramp {
    private readonly values: Keypoints

    constructor(keypoints: ColorMap, a: number, b: number) {
        const a0 = keypoints[0][0]
        const b0 = keypoints[keypoints.length - 1][0]
        this.values = keypoints.map(([value, color]) => {
            const newValue = (value - a0) / (b0 - a0) * (b - a) + a
            return [newValue, color]
        })
    }

    createRamp(): Readonly<[Keypoints, number[]]> {
        return [this.values, linearValues(this.values[0][0], this.values[this.values.length - 1][0])] as const
    }
}

class LinearRamp implements Ramp {
    constructor(private readonly values: Keypoints) {
    }

    createRamp(values: number[]): Readonly<[Keypoints, number[]]> {
        values = values.filter(x => !isNaN(x))
        const minimum = Math.min(...values)
        const maximum = Math.max(...values)
        const range = maximum - minimum
        const rampMin = Math.min(...this.values.map(([value]) => value))
        const rampMax = Math.max(...this.values.map(([value]) => value))
        const rampRange = rampMax - rampMin
        const ramp: [number, string][] = this.values.map(x => [x[0], x[1]])
        for (const i of ramp.keys()) {
            ramp[i][0] = (ramp[i][0] - rampMin) / rampRange * range + minimum
        }
        return [ramp, linearValues(minimum, maximum)] as const
    }
}

function linearValues(minimum: number, maximum: number): number[] {
    const steps = 10
    const range = maximum - minimum
    const values = Array(steps).fill(0).map((_, i) => minimum + range * i / (steps - 1))
    return values
}

class GeometricRamp implements Ramp {
    constructor(private readonly values: Keypoints) {
    }

    createRamp(values: number[]): Readonly<[Keypoints, number[]]> {
        const logValues = values.map(x => Math.log(x))
        const [lobRamp, logRampValues] = new LinearRamp(this.values).createRamp(logValues)
        const ramp = lobRamp.map(x => [Math.exp(x[0]), x[1]] as const)
        const rampValues = logRampValues.map(x => Math.exp(x))
        return [ramp, rampValues] as const
    }
}

class ReversedRamp implements Ramp {
    constructor(private readonly base: Ramp) {

    }

    createRamp(values: number[]): Readonly<[Keypoints, number[]]> {
        const [ramp, rampValues] = this.base.createRamp(values)
        const reversedColors = ramp.map(x => x[1]).reverse()
        const rampReversed = reversedColors.map((x, i) => [ramp[i][0], x] as const)
        return [rampReversed, rampValues] as const
    }
>>>>>>> 5e159522
}<|MERGE_RESOLUTION|>--- conflicted
+++ resolved
@@ -26,137 +26,4 @@
             return [name, ramp.ramp]
         })),
     }
-<<<<<<< HEAD
-=======
-}
-
-export function parseCustomColormap(customColormap: string): ColorMap | undefined {
-    try {
-        const result = JSON.parse(customColormap) as unknown
-        if (result instanceof Array
-            && result.every(x => x instanceof Array
-            && x.length === 2
-            && typeof x[0] === 'number'
-            && typeof x[1] === 'string'
-            && (/^#[0-9a-f]{6}$/i.exec(x[1])) !== null,
-            )) {
-            return result as ColorMap
-        }
-    }
-    catch (e) {
-        console.error('error! in_parse_custom_colormap', e)
-    }
-    return undefined
-}
-
-function parseColormap(cmap: EncodedColorMap): ColorMap {
-    if (cmap.type === 'none') {
-    // default
-        return RAMPS.Gray.ramp
-    }
-    else if (cmap.type === 'custom') {
-        return parseCustomColormap(cmap.custom_colormap) ?? RAMPS.Gray.ramp
-    }
-    else {
-        if (cmap.name === '') {
-            return RAMPS.Gray.ramp
-        }
-        return RAMPS[cmap.name].ramp
-    }
-}
-
-function parseRampBase(ramp: RampDescriptor): ConstantRamp | LinearRamp | GeometricRamp {
-    const cmap = parseColormap(ramp.colormap)
-    if (ramp.type === 'constant') {
-        return new ConstantRamp(cmap,
-            ramp.lower_bound === undefined || ramp.lower_bound === '' ? 0 : parseFloat(ramp.lower_bound),
-            ramp.upper_bound === undefined || ramp.upper_bound === '' ? 1 : parseFloat(ramp.upper_bound),
-        )
-    }
-    else if (ramp.type === 'linear') {
-        return new LinearRamp(cmap)
-    }
-    else {
-        return new GeometricRamp(cmap)
-    }
-}
-
-export function parseRamp(ramp: RampDescriptor): Ramp {
-    // handles modifiers like reversed
-    let base: Ramp = parseRampBase(ramp)
-    if (ramp.reversed) {
-        base = new ReversedRamp(base)
-    }
-    return base
-}
-
-class ConstantRamp implements Ramp {
-    private readonly values: Keypoints
-
-    constructor(keypoints: ColorMap, a: number, b: number) {
-        const a0 = keypoints[0][0]
-        const b0 = keypoints[keypoints.length - 1][0]
-        this.values = keypoints.map(([value, color]) => {
-            const newValue = (value - a0) / (b0 - a0) * (b - a) + a
-            return [newValue, color]
-        })
-    }
-
-    createRamp(): Readonly<[Keypoints, number[]]> {
-        return [this.values, linearValues(this.values[0][0], this.values[this.values.length - 1][0])] as const
-    }
-}
-
-class LinearRamp implements Ramp {
-    constructor(private readonly values: Keypoints) {
-    }
-
-    createRamp(values: number[]): Readonly<[Keypoints, number[]]> {
-        values = values.filter(x => !isNaN(x))
-        const minimum = Math.min(...values)
-        const maximum = Math.max(...values)
-        const range = maximum - minimum
-        const rampMin = Math.min(...this.values.map(([value]) => value))
-        const rampMax = Math.max(...this.values.map(([value]) => value))
-        const rampRange = rampMax - rampMin
-        const ramp: [number, string][] = this.values.map(x => [x[0], x[1]])
-        for (const i of ramp.keys()) {
-            ramp[i][0] = (ramp[i][0] - rampMin) / rampRange * range + minimum
-        }
-        return [ramp, linearValues(minimum, maximum)] as const
-    }
-}
-
-function linearValues(minimum: number, maximum: number): number[] {
-    const steps = 10
-    const range = maximum - minimum
-    const values = Array(steps).fill(0).map((_, i) => minimum + range * i / (steps - 1))
-    return values
-}
-
-class GeometricRamp implements Ramp {
-    constructor(private readonly values: Keypoints) {
-    }
-
-    createRamp(values: number[]): Readonly<[Keypoints, number[]]> {
-        const logValues = values.map(x => Math.log(x))
-        const [lobRamp, logRampValues] = new LinearRamp(this.values).createRamp(logValues)
-        const ramp = lobRamp.map(x => [Math.exp(x[0]), x[1]] as const)
-        const rampValues = logRampValues.map(x => Math.exp(x))
-        return [ramp, rampValues] as const
-    }
-}
-
-class ReversedRamp implements Ramp {
-    constructor(private readonly base: Ramp) {
-
-    }
-
-    createRamp(values: number[]): Readonly<[Keypoints, number[]]> {
-        const [ramp, rampValues] = this.base.createRamp(values)
-        const reversedColors = ramp.map(x => x[1]).reverse()
-        const rampReversed = reversedColors.map((x, i) => [ramp[i][0], x] as const)
-        return [rampReversed, rampValues] as const
-    }
->>>>>>> 5e159522
 }