import statistic_variables_info from '../data/statistic_variables_info'
import { Universe } from '../universe'
import { UrbanStatsASTStatement } from '../urban-stats-script/ast'
import { defaultConstants } from '../urban-stats-script/constants/constants'
import { Context } from '../urban-stats-script/context'
import { Effect, InterpretationError } from '../urban-stats-script/interpreter'
import { allIdentifiers } from '../urban-stats-script/parser'
import { USSDocumentedType, USSValue } from '../urban-stats-script/types-values'
import { loadInsetExpression } from '../urban-stats-script/worker'
import { assert } from '../utils/defensive'
import { firstNonNan } from '../utils/math'

export async function mapperContext(stmts: UrbanStatsASTStatement, getVariable: (name: string) => Promise<USSValue | undefined>, effects: Effect[], universe: Universe): Promise<Context> {
    const ctx = new Context(
        (eff) => { effects.push(eff) },
        (msg, loc) => { return new InterpretationError(msg, loc) },
        defaultConstants,
        new Map(),
    )

    await addVariablesToContext(ctx, stmts, getVariable, universe)
    return ctx
}

async function addVariablesToContext(ctx: Context, stmts: UrbanStatsASTStatement, getVariable: (name: string) => Promise<USSValue | undefined>, universe: Universe): Promise<void> {
    const dte = defaultTypeEnvironment(universe)
    const ids = allIdentifiers(stmts, ctx)

    const variables = [...statistic_variables_info.variableNames.map(v => v.varName), 'geo', 'geoCentroid', 'defaultInsets']

    // Load all variables in parallel
    const variablePromises = variables
        .filter(name => ids.has(name))
        .map(async (name) => {
            const va = await getVariable(name)
            if (va !== undefined) {
                ctx.assignVariable(name, va)
            }
        })

    await Promise.all(variablePromises)

    // Handle multi-source variables in parallel
    const multiSourcePromises = statistic_variables_info.multiSourceVariables
        .filter(([name]) => ids.has(name))
        .map(async ([name, info]) => {
            const subvars = info.individualVariables
            const vsPromise: Promise<USSValue | undefined>[] = []
            for (const subvar of subvars) {
                const existing = ctx.getVariable(subvar)
                if (existing !== undefined) {
                    vsPromise.push(Promise.resolve(existing))
                }
                else {
                    vsPromise.push(getVariable(subvar))
                }
            }
            const vs = await Promise.all(vsPromise)
            const values = vs.map(v => v?.value as (undefined | number[]))
            if (values.some(v => v === undefined)) {
                return
            }
            const valuesNotNull = values as number[][] // cast is fine because we checked for undefined above
            const value = valuesNotNull[0].map((_, i) => firstNonNan(valuesNotNull.map(v => v[i]))) // take first non-NaN value

            const typeInfo = dte.get(name)!
            ctx.assignVariable(name, {
                type: typeInfo.type,
                value,
                documentation: typeInfo.documentation,
            })
        })

    await Promise.all(multiSourcePromises)
}

export const defaultTypeEnvironment = (universe: Universe): Map<string, USSDocumentedType> => {
    const te = new Map<string, USSDocumentedType>()

    for (const [key, value] of defaultConstants) {
        te.set(key, value)
    }

    te.set('geo', {
        type: { type: 'vector', elementType: { type: 'opaque', name: 'geoFeatureHandle' } },
        documentation: { humanReadableName: 'Default Universe Geography' },
    })

    te.set('geoCentroid', {
        type: { type: 'vector', elementType: { type: 'opaque', name: 'geoCentroidHandle' } },
        documentation: { humanReadableName: 'Default Universe Geography (Centroids)' },
    })

    te.set('defaultInsets', {
        type: { type: 'opaque', name: 'insets' },
        documentation: { humanReadableName: 'Default Insets', equivalentExpressions: [loadInsetExpression(universe)] },
    })

    for (const variableInfo of statistic_variables_info.variableNames) {
        const order = variableInfo.order
        te.set(variableInfo.varName, {
            type: { type: 'vector', elementType: { type: 'number' } },
            documentation: {
                humanReadableName: variableInfo.humanReadableName,
                priority: variableInfo.comesFromMultiSourceSet ? 1000 + order : order,
<<<<<<< HEAD
=======
                category: 'mapper',
                longDescription: `Data from ${variableInfo.humanReadableName}`,
                documentationTable: 'mapper-data-variables',
>>>>>>> 4e1095e7
            },
        })
    }
    for (const [name, info] of statistic_variables_info.multiSourceVariables) {
        // Find the minimum priority of the individual variables (using raw order values)
        const individualPriorities = info.individualVariables.map((varName) => {
            const variableInfo = statistic_variables_info.variableNames.find(v => v.varName === varName)
            assert(variableInfo !== undefined, `Variable info for ${varName} not found`)
            return variableInfo.order
        })
        const minPriority = Math.min(...individualPriorities)

        te.set(name, {
            type: { type: 'vector', elementType: { type: 'number' } },
            documentation: {
                humanReadableName: info.humanReadableName,
                priority: minPriority,
<<<<<<< HEAD
=======
                category: 'mapper',
                longDescription: `Data from ${info.humanReadableName} (from whatever source is most reliable)`,
                documentationTable: 'mapper-data-variables',
>>>>>>> 4e1095e7
            },
        })
    }

    return te
}<|MERGE_RESOLUTION|>--- conflicted
+++ resolved
@@ -103,12 +103,9 @@
             documentation: {
                 humanReadableName: variableInfo.humanReadableName,
                 priority: variableInfo.comesFromMultiSourceSet ? 1000 + order : order,
-<<<<<<< HEAD
-=======
                 category: 'mapper',
                 longDescription: `Data from ${variableInfo.humanReadableName}`,
                 documentationTable: 'mapper-data-variables',
->>>>>>> 4e1095e7
             },
         })
     }
@@ -126,12 +123,9 @@
             documentation: {
                 humanReadableName: info.humanReadableName,
                 priority: minPriority,
-<<<<<<< HEAD
-=======
                 category: 'mapper',
                 longDescription: `Data from ${info.humanReadableName} (from whatever source is most reliable)`,
                 documentationTable: 'mapper-data-variables',
->>>>>>> 4e1095e7
             },
         })
     }
