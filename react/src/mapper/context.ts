--- conflicted
+++ resolved
@@ -140,10 +140,6 @@
                 longDescription: `Data from ${info.humanReadableName} (from whatever source is most reliable)`,
                 documentationTable: 'mapper-data-variables',
                 isDefault: name === 'density_pw_1km',
-<<<<<<< HEAD
-
-=======
->>>>>>> 8576fcc7
             },
         })
     }
