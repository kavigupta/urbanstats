--- conflicted
+++ resolved
@@ -258,67 +258,11 @@
     const dividerWidth = '1em'
 
     return (
-<<<<<<< HEAD
-        <div style={{ display: 'flex', height, position: 'relative' }} ref={splitRef}>
-            {left && (
-                <>
-                    <div data-test="split-left" style={{ width: leftPct, minWidth: minLeftWidth, overflowY: 'scroll', backgroundColor: mixWithBackground(colors.hueColors.red, error ? 0.8 : 1, colors.slightlyDifferentBackground), padding: '1em', borderRadius: '5px' }}>
-                        {left}
-                    </div>
-                    <div
-                        ref={dividerRef}
-                        style={{ width: dividerWidth, position: 'relative' }}
-                        onPointerDown={(e) => {
-                            if (drag === undefined) {
-                                const div = e.target as HTMLDivElement
-                                setDrag({
-                                    pointerId: e.pointerId,
-                                    startOffsetX: e.nativeEvent.offsetX + div.offsetLeft,
-                                    startProp: Math.max(minLeftColProp(), leftColProp),
-                                })
-                                div.setPointerCapture(e.pointerId)
-                            }
-                        }}
-                        onPointerMove={(e) => {
-                            if (e.pointerId === drag?.pointerId) {
-                                const div = e.target as HTMLDivElement
-                                const propChange = (div.offsetLeft + e.nativeEvent.offsetX - drag.startOffsetX) / splitRef.current!.offsetWidth
-                                setLeftColProp(Math.max(minLeftColProp(), Math.min(drag.startProp + propChange, maxLeftColProp)))
-                            }
-                        }}
-                        onPointerCancel={(e) => {
-                            if (drag?.pointerId === e.pointerId) {
-                                setDrag(undefined)
-                            }
-                        }}
-                        onPointerUp={(e) => {
-                            if (drag?.pointerId === e.pointerId) {
-                                setDrag(undefined)
-                            }
-                        }}
-                    >
-                        <div style={{
-                            backgroundColor: colors.borderNonShadow,
-                            borderRadius: '5px',
-                            position: 'absolute',
-                            width: '5px',
-                            left: 'calc(50% - 2px)',
-                            height: '50%',
-                            top: '25%',
-                            pointerEvents: 'none',
-                        }}
-                        />
-                    </div>
-                </>
-            )}
-            <div style={{ width: `calc(100% - max(${minLeftWidth}px, ${leftPct}) - ${dividerWidth})`, display: 'flex', flexDirection: 'column', justifyContent: 'center' }}>
-                {right}
-=======
         <splitLayoutContext.Provider value={true}>
             <div style={{ display: 'flex', height, position: 'relative' }} ref={splitRef}>
                 {left && (
                     <>
-                        <div style={{ width: leftPct, minWidth: minLeftWidth, overflowY: 'scroll', backgroundColor: mixWithBackground(colors.hueColors.red, error ? 0.8 : 1, colors.slightlyDifferentBackground), padding: '1em', borderRadius: '5px' }}>
+                        <div data-test="split-left" style={{ width: leftPct, minWidth: minLeftWidth, overflowY: 'scroll', backgroundColor: mixWithBackground(colors.hueColors.red, error ? 0.8 : 1, colors.slightlyDifferentBackground), padding: '1em', borderRadius: '5px' }}>
                             {left}
                         </div>
                         <div
@@ -370,7 +314,6 @@
                 <div style={{ width: `calc(100% - max(${minLeftWidth}px, ${leftPct}) - ${dividerWidth})`, display: 'flex', flexDirection: 'column', justifyContent: 'center' }}>
                     {right}
                 </div>
->>>>>>> bd0bf228
             </div>
         </splitLayoutContext.Provider>
     )
