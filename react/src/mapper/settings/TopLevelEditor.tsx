--- conflicted
+++ resolved
@@ -174,11 +174,7 @@
 function attemptParseCondition(conditionStmt: UrbanStatsASTStatement | undefined): { conditionRest: UrbanStatsASTStatement[], conditionExpr: UrbanStatsASTExpression } {
     let stmts = conditionStmt !== undefined ? [conditionStmt] : []
     if (conditionStmt?.type === 'condition') {
-<<<<<<< HEAD
-        const conditionText = unparse(conditionStmt.condition)
-=======
         const conditionText = unparse(conditionStmt.condition, { simplify: true })
->>>>>>> 54db90f3
         if (conditionText.trim() !== 'true') {
             return {
                 conditionExpr: parseNoErrorAsCustomNode(conditionText, idCondition, [{ type: 'vector', elementType: { type: 'boolean' } }]),
